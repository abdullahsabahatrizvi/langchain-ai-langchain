"""Wrapper around OpenAI APIs."""
<<<<<<< HEAD
from typing import Any, Dict, List, Mapping, Optional, Generator
=======
import sys
from typing import Any, Dict, List, Mapping, Optional
>>>>>>> 2eef76ed

from pydantic import BaseModel, Extra, Field, root_validator

from langchain.llms.base import LLM, LLMResult
from langchain.schema import Generation
from langchain.utils import get_from_dict_or_env


class OpenAI(LLM, BaseModel):
    """Wrapper around OpenAI large language models.

    To use, you should have the ``openai`` python package installed, and the
    environment variable ``OPENAI_API_KEY`` set with your API key.

    Any parameters that are valid to be passed to the openai.create call can be passed
    in, even if not explicitly saved on this class.

    Example:
        .. code-block:: python

            from langchain import OpenAI
            openai = OpenAI(model="text-davinci-003")
    """

    client: Any  #: :meta private:
    model_name: str = "text-davinci-003"
    """Model name to use."""
    temperature: float = 0.7
    """What sampling temperature to use."""
    max_tokens: int = 256
    """The maximum number of tokens to generate in the completion.
    -1 returns as many tokens as possible given the prompt and
    the models maximal context size."""
    top_p: float = 1
    """Total probability mass of tokens to consider at each step."""
    frequency_penalty: float = 0
    """Penalizes repeated tokens according to frequency."""
    presence_penalty: float = 0
    """Penalizes repeated tokens."""
    n: int = 1
    """How many completions to generate for each prompt."""
    best_of: int = 1
    """Generates best_of completions server-side and returns the "best"."""
    model_kwargs: Dict[str, Any] = Field(default_factory=dict)
    """Holds any model parameters valid for `create` call not explicitly specified."""
    openai_api_key: Optional[str] = None
    batch_size: int = 20
    """Batch size to use when passing multiple documents to generate."""

    class Config:
        """Configuration for this pydantic object."""

        extra = Extra.forbid

    @root_validator(pre=True)
    def build_extra(cls, values: Dict[str, Any]) -> Dict[str, Any]:
        """Build extra kwargs from additional params that were passed in."""
        all_required_field_names = {field.alias for field in cls.__fields__.values()}

        extra = values.get("model_kwargs", {})
        for field_name in list(values):
            if field_name not in all_required_field_names:
                if field_name in extra:
                    raise ValueError(f"Found {field_name} supplied twice.")
                extra[field_name] = values.pop(field_name)
        values["model_kwargs"] = extra
        return values

    @root_validator()
    def validate_environment(cls, values: Dict) -> Dict:
        """Validate that api key and python package exists in environment."""
        openai_api_key = get_from_dict_or_env(
            values, "openai_api_key", "OPENAI_API_KEY"
        )
        try:
            import openai

            openai.api_key = openai_api_key
            values["client"] = openai.Completion
        except ImportError:
            raise ValueError(
                "Could not import openai python package. "
                "Please it install it with `pip install openai`."
            )
        return values

    @property
    def _default_params(self) -> Dict[str, Any]:
        """Get the default parameters for calling OpenAI API."""
        normal_params = {
            "temperature": self.temperature,
            "max_tokens": self.max_tokens,
            "top_p": self.top_p,
            "frequency_penalty": self.frequency_penalty,
            "presence_penalty": self.presence_penalty,
            "n": self.n,
            "best_of": self.best_of,
        }
        return {**normal_params, **self.model_kwargs}

    def _generate(
        self, prompts: List[str], stop: Optional[List[str]] = None
    ) -> LLMResult:
        """Call out to OpenAI's endpoint with k unique prompts.

        Args:
            prompts: The prompts to pass into the model.
            stop: Optional list of stop words to use when generating.

        Returns:
            The full LLM output.

        Example:
            .. code-block:: python

                response = openai.generate(["Tell me a joke."])
        """
        # TODO: write a unit test for this
        params = self._default_params
        if stop is not None:
            if "stop" in params:
                raise ValueError("`stop` found in both the input and default params.")
            params["stop"] = stop

        if params["max_tokens"] == -1:
            if len(prompts) != 1:
                raise ValueError(
                    "max_tokens set to -1 not supported for multiple inputs."
                )
            params["max_tokens"] = self.max_tokens_for_prompt(prompts[0])
        sub_prompts = [
            prompts[i : i + self.batch_size]
            for i in range(0, len(prompts), self.batch_size)
        ]
        choices = []
        token_usage = {}
        # Get the token usage from the response.
        # Includes prompt, completion, and total tokens used.
        _keys = ["completion_tokens", "prompt_tokens", "total_tokens"]
        for _prompts in sub_prompts:
            response = self.client.create(
                model=self.model_name, prompt=_prompts, **params
            )
            choices.extend(response["choices"])
            for _key in _keys:
                if _key not in token_usage:
                    token_usage[_key] = response["usage"][_key]
                else:
                    token_usage[_key] += response["usage"][_key]
        generations = []
        for i, prompt in enumerate(prompts):
            sub_choices = choices[i * self.n : (i + 1) * self.n]
            generations.append(
                [Generation(text=choice["text"]) for choice in sub_choices]
            )
        return LLMResult(
            generations=generations, llm_output={"token_usage": token_usage}
        )

    def stream(self, prompt) -> Generator:
        """This will pass the stream flag to OpenAI and return the resulting generator.
        Args:
            prompt: The prompts to pass into the model.

        Returns:
            A generator representing the server-sent events (SSE) OpenAI is sending back.

        Example:
            .. code-block:: python

                generator = openai.stream(["Tell me a joke."])
                for token in generator:
                    yield token
        """
        params = self._default_params
        if params["best_of"] != 1:
            raise ValueError("OpenAI only supports best_of == 1 for streaming")
        params["stream"] = True
        generator = self.client.create(
            model=self.model_name, prompt=prompt, **params
        )

        return generator

    @property
    def _identifying_params(self) -> Mapping[str, Any]:
        """Get the identifying parameters."""
        return {**{"model_name": self.model_name}, **self._default_params}

    @property
    def _llm_type(self) -> str:
        """Return type of llm."""
        return "openai"

    def _call(self, prompt: str, stop: Optional[List[str]] = None) -> str:
        """Call out to OpenAI's create endpoint.

        Args:
            prompt: The prompt to pass into the model.
            stop: Optional list of stop words to use when generating.

        Returns:
            The string generated by the model.

        Example:
            .. code-block:: python

                response = openai("Tell me a joke.")
        """
        return self.generate([prompt], stop=stop).generations[0][0].text

    def get_num_tokens(self, text: str) -> int:
        """Calculate num tokens with tiktoken package."""
        # tiktoken NOT supported for Python 3.8 or below
        if sys.version_info[1] <= 8:
            return super().get_num_tokens(text)
        try:
            import tiktoken
        except ImportError:
            raise ValueError(
                "Could not import tiktoken python package. "
                "This is needed in order to calculate get_num_tokens. "
                "Please it install it with `pip install tiktoken`."
            )
        # create a GPT-3 encoder instance
        enc = tiktoken.get_encoding("gpt2")

        # encode the text using the GPT-3 encoder
        tokenized_text = enc.encode(text)

        # calculate the number of tokens in the encoded text
        return len(tokenized_text)

    def modelname_to_contextsize(self, modelname: str) -> int:
        """Calculate the maximum number of tokens possible to generate for a model.

        text-davinci-003: 4,000 tokens
        text-curie-001: 2,048 tokens
        text-babbage-001: 2,048 tokens
        text-ada-001: 2,048 tokens
        code-davinci-002: 8,000 tokens
        code-cushman-001: 2,048 tokens

        Args:
            modelname: The modelname we want to know the context size for.

        Returns:
            The maximum context size

        Example:
            .. code-block:: python

                max_tokens = openai.modelname_to_contextsize("text-davinci-003")
        """
        if modelname == "text-davinci-003":
            return 4000
        elif modelname == "text-curie-001":
            return 2048
        elif modelname == "text-babbage-001":
            return 2048
        elif modelname == "text-ada-001":
            return 2048
        elif modelname == "code-davinci-002":
            return 8000
        elif modelname == "code-cushman-001":
            return 2048
        else:
            return 4000

    def max_tokens_for_prompt(self, prompt: str) -> int:
        """Calculate the maximum number of tokens possible to generate for a prompt.

        Args:
            prompt: The prompt to pass into the model.

        Returns:
            The maximum number of tokens to generate for a prompt.

        Example:
            .. code-block:: python

                max_tokens = openai.max_token_for_prompt("Tell me a joke.")
        """
        num_tokens = self.get_num_tokens(prompt)

        # get max context size for model by name
        max_size = self.modelname_to_contextsize(self.model_name)
        return max_size - num_tokens<|MERGE_RESOLUTION|>--- conflicted
+++ resolved
@@ -1,10 +1,7 @@
 """Wrapper around OpenAI APIs."""
-<<<<<<< HEAD
+import sys
 from typing import Any, Dict, List, Mapping, Optional, Generator
-=======
-import sys
-from typing import Any, Dict, List, Mapping, Optional
->>>>>>> 2eef76ed
+
 
 from pydantic import BaseModel, Extra, Field, root_validator
 
