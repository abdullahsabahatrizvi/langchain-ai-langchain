"""Fake LLM wrapper for testing purposes."""
from typing import Any, List, Mapping, Optional

from langchain.callbacks.manager import (
    AsyncCallbackManagerForLLMRun,
    CallbackManagerForLLMRun,
)
from langchain.llms.base import LLM


class FakeListLLM(LLM):
    """Fake LLM wrapper for testing purposes."""

    responses: List
    i: int = 0

    @property
    def _llm_type(self) -> str:
        """Return type of llm."""
        return "fake-list"

    def _call(
        self,
        prompt: str,
        stop: Optional[List[str]] = None,
        run_manager: Optional[CallbackManagerForLLMRun] = None,
    ) -> str:
<<<<<<< HEAD
=======
        """Return next response"""
        response = self.responses[self.i]
        self.i += 1
        return response

    async def _acall(
        self,
        prompt: str,
        stop: Optional[List[str]] = None,
        run_manager: Optional[AsyncCallbackManagerForLLMRun] = None,
    ) -> str:
        """Return next response"""
>>>>>>> 46b7181f
        response = self.responses[self.i]
        self.i += 1
        return response

    @property
    def _identifying_params(self) -> Mapping[str, Any]:
        return {"responses": self.responses}<|MERGE_RESOLUTION|>--- conflicted
+++ resolved
@@ -25,8 +25,6 @@
         stop: Optional[List[str]] = None,
         run_manager: Optional[CallbackManagerForLLMRun] = None,
     ) -> str:
-<<<<<<< HEAD
-=======
         """Return next response"""
         response = self.responses[self.i]
         self.i += 1
@@ -39,7 +37,6 @@
         run_manager: Optional[AsyncCallbackManagerForLLMRun] = None,
     ) -> str:
         """Return next response"""
->>>>>>> 46b7181f
         response = self.responses[self.i]
         self.i += 1
         return response
