"""Run evaluator wrapper for string evaluators."""
from __future__ import annotations

from abc import abstractmethod
from typing import Any, Dict, List, Optional, Union

from langsmith import EvaluationResult, RunEvaluator
from langsmith.schemas import DataType, Example, Run, RunTypeEnum

from langchain.base_language import BaseLanguageModel
from langchain.callbacks.manager import (
    AsyncCallbackManagerForChainRun,
    CallbackManagerForChainRun,
)
from langchain.chains.base import Chain
from langchain.evaluation.schema import StringEvaluator
from langchain.load.dump import dumps
from langchain.load.load import loads
from langchain.load.serializable import Serializable
from langchain.schema import RUN_KEY, messages_from_dict
from langchain.schema.messages import BaseMessage, get_buffer_string
from langchain.tools.base import Tool


def _get_messages_from_run_dict(messages: List[dict]) -> List[BaseMessage]:
    if not messages:
        return []
    first_message = messages[0]
    if "lc" in first_message:
        return [loads(dumps(message)) for message in messages]
    else:
        return messages_from_dict(messages)


class StringRunMapper(Serializable):
    """Extract items to evaluate from the run object."""

    @property
    def output_keys(self) -> List[str]:
        """The keys to extract from the run."""
        return ["prediction", "input"]

    @abstractmethod
    def map(self, run: Run) -> Dict[str, str]:
        """Maps the Run to a dictionary."""

    def __call__(self, run: Run) -> Dict[str, str]:
        """Maps the Run to a dictionary."""
        if not run.outputs:
            raise ValueError(f"Run {run.id} has no outputs to evaluate.")
        return self.map(run)


class LLMStringRunMapper(StringRunMapper):
    """Extract items to evaluate from the run object."""

    def serialize_chat_messages(self, messages: List[Dict]) -> str:
        """Extract the input messages from the run."""
        if isinstance(messages, list) and messages:
            if isinstance(messages[0], dict):
                chat_messages = _get_messages_from_run_dict(messages)
            elif isinstance(messages[0], list):
                # Runs from Tracer have messages as a list of lists of dicts
                chat_messages = _get_messages_from_run_dict(messages[0])
            else:
                raise ValueError(f"Could not extract messages to evaluate {messages}")
            return get_buffer_string(chat_messages)
        raise ValueError(f"Could not extract messages to evaluate {messages}")

    def serialize_inputs(self, inputs: Dict) -> str:
        if "prompts" in inputs:  # Should we even accept this?
            input_ = "\n\n".join(inputs["prompts"])
        elif "prompt" in inputs:
            input_ = inputs["prompt"]
        elif "messages" in inputs:
            input_ = self.serialize_chat_messages(inputs["messages"])
        else:
            raise ValueError("LLM Run must have either messages or prompts as inputs.")
        return input_

    def serialize_outputs(self, outputs: Dict) -> str:
        if not outputs.get("generations"):
            raise ValueError("Cannot evaluate LLM Run without generations.")
        generations: List[Dict] = outputs["generations"]
        if not generations:
            raise ValueError("Cannot evaluate LLM run with empty generations.")
        first_generation: Dict = generations[0]
        if isinstance(first_generation, list):
            # Runs from Tracer have generations as a list of lists of dicts
            # Whereas Runs from the API have a list of dicts
            first_generation = first_generation[0]
        if "message" in first_generation:
            output_ = self.serialize_chat_messages([first_generation["message"]])
        else:
            output_ = first_generation["text"]
        return output_

    def map(self, run: Run) -> Dict[str, str]:
        """Maps the Run to a dictionary."""
        if run.run_type != "llm":
            raise ValueError("LLM RunMapper only supports LLM runs.")
        elif not run.outputs:
            if run.error:
                raise ValueError(
                    f"Cannot evaluate errored LLM run {run.id}: {run.error}"
                )
            else:
                raise ValueError(
                    f"Run {run.id} has no outputs. Cannot evaluate this run."
                )
        else:
            try:
                inputs = self.serialize_inputs(run.inputs)
            except Exception as e:
                raise ValueError(
                    f"Could not parse LM input from run inputs {run.inputs}"
                ) from e
            try:
                output_ = self.serialize_outputs(run.outputs)
            except Exception as e:
                raise ValueError(
                    f"Could not parse LM prediction from run outputs {run.outputs}"
                ) from e
            return {"input": inputs, "prediction": output_}


class ChainStringRunMapper(StringRunMapper):
    """Extract items to evaluate from the run object from a chain."""

    input_key: str
    """The key from the model Run's inputs to use as the eval input."""
    prediction_key: str
    """The key from the model Run's outputs to use as the eval prediction."""

    @classmethod
    def from_chain(
        cls,
        model: Chain,
        input_key: Optional[str] = None,
        prediction_key: Optional[str] = None,
    ) -> ChainStringRunMapper:
        """Create a RunMapper from a chain."""
        error_messages = []
        if input_key is None:
            if len(model.input_keys) > 1:
                error_messages.append(
                    f"Chain {model.lc_namespace} has multiple input"
                    " keys. Please specify 'input_key' when loading."
                )
            else:
                input_key = model.input_keys[0]
        elif input_key not in model.input_keys:
            error_messages.append(
                f"Chain {model.lc_namespace} does not have specified"
                f" input key {input_key}."
            )
        if prediction_key is None:
            if len(model.output_keys) > 1:
                error_messages.append(
                    f"Chain {model.lc_namespace} has multiple"
                    " output keys. Please specify 'prediction_key' when loading."
                )
            else:
                prediction_key = model.output_keys[0]
        elif prediction_key not in model.output_keys:
            error_messages.append(
                f"Chain {model.lc_namespace} does not have specified"
                f" prediction_key {prediction_key}."
            )
        if error_messages:
            raise ValueError("\n".join(error_messages))
        if input_key is None or prediction_key is None:
            # This should never happen, but mypy doesn't know that.
            raise ValueError(f"Chain {model.lc_namespace} has no input or output keys.")
        return cls(input_key=input_key, prediction_key=prediction_key)

    def map(self, run: Run) -> Dict[str, str]:
        """Maps the Run to a dictionary."""
        if not run.outputs:
            raise ValueError(f"Run {run.id} has no outputs to evaluate.")
        if run.run_type != "chain":
            raise ValueError("Chain RunMapper only supports Chain runs.")
        if self.input_key not in run.inputs:
            raise ValueError(f"Run {run.id} does not have input key {self.input_key}.")
        elif self.prediction_key not in run.outputs:
            raise ValueError(
                f"Run {run.id} does not have prediction key {self.prediction_key}."
            )
        else:
            return {
                "input": run.inputs[self.input_key],
                "prediction": run.outputs[self.prediction_key],
            }


class ToolStringRunMapper(StringRunMapper):
    """Map an input to the tool."""

    def map(self, run: Run) -> Dict[str, str]:
        if not run.outputs:
            raise ValueError(f"Run {run.id} has no outputs to evaluate.")
        return {"input": run.inputs["input"], "prediction": run.outputs["output"]}


class StringExampleMapper(Serializable):
    """Map an example, or row in the dataset, to the inputs of an evaluation."""

    reference_key: Optional[str] = None

    @property
    def output_keys(self) -> List[str]:
        """The keys to extract from the run."""
        return ["reference"]

    def serialize_chat_messages(self, messages: List[Dict]) -> str:
        """Extract the input messages from the run."""
        chat_messages = _get_messages_from_run_dict(messages)
        return get_buffer_string(chat_messages)

    def map(self, example: Example) -> Dict[str, str]:
        """Maps the Example, or dataset row to a dictionary."""
        if not example.outputs:
            raise ValueError(
                f"Example {example.id} has no outputs to use as a reference."
            )
        if self.reference_key is None:
            if len(example.outputs) > 1:
                raise ValueError(
                    f"Example {example.id} has multiple outputs, so you must"
                    " specify a reference_key."
                )
            else:
                output = list(example.outputs.values())[0]
                return {
                    "reference": self.serialize_chat_messages([output])
                    if isinstance(output, dict)
                    and output.get("type")
                    and output.get("data")
                    else output
                }
        elif self.reference_key not in example.outputs:
            raise ValueError(
                f"Example {example.id} does not have reference key"
                f" {self.reference_key}."
            )
        return {"reference": example.outputs[self.reference_key]}

    def __call__(self, example: Example) -> Dict[str, str]:
        """Maps the Run and Example to a dictionary."""
        if not example.outputs:
            raise ValueError(
                f"Example {example.id} has no outputs to use as areference label."
            )
        return self.map(example)


class StringRunEvaluatorChain(Chain, RunEvaluator):
    """Evaluate Run and optional examples."""

    run_mapper: StringRunMapper
    """Maps the Run to a dictionary with 'input' and 'prediction' strings."""
    example_mapper: Optional[StringExampleMapper] = None
    """Maps the Example (dataset row) to a dictionary
    with a 'reference' string."""
    name: str
    """The name of the evaluation metric."""
    string_evaluator: StringEvaluator
    """The evaluation chain."""

    @property
    def input_keys(self) -> List[str]:
        return ["run", "example"]

    @property
    def output_keys(self) -> List[str]:
        return ["feedback"]

    def _prepare_input(self, inputs: Dict[str, Any]) -> Dict[str, str]:
        run: Run = inputs["run"]
        example: Optional[Example] = inputs.get("example")
        evaluate_strings_inputs = self.run_mapper(run)
        if not self.string_evaluator.requires_input:
            # Hide warning about unused input
            evaluate_strings_inputs.pop("input", None)
        if example and self.example_mapper and self.string_evaluator.requires_reference:
            evaluate_strings_inputs.update(self.example_mapper(example))
        elif self.string_evaluator.requires_reference:
            raise ValueError(
                f"Evaluator {self.name} requires an reference"
                " example from the dataset,"
                f" but none was provided for run {run.id}."
            )
        return evaluate_strings_inputs

<<<<<<< HEAD
    def _prepare_output(self, output: Dict[str, Any]) -> Dict[str, Any]:
        evaluation_result = EvaluationResult(key=self.name, **output)
=======
    def _prepare_output(self, output: Dict[str, Any]) -> EvaluationResult:
        evaluation_result = EvaluationResult(
            key=self.name, comment=output.get("reasoning"), **output
        )
>>>>>>> 90d695b9
        if RUN_KEY in output:
            # TODO: Not currently surfaced. Update
            evaluation_result.evaluator_info[RUN_KEY] = output[RUN_KEY]
        return {"feedback": evaluation_result}

    def _call(
        self,
        inputs: Dict[str, str],
        run_manager: Optional[CallbackManagerForChainRun] = None,
    ) -> Dict[str, Any]:
        """Call the evaluation chain."""
        evaluate_strings_inputs = self._prepare_input(inputs)
        _run_manager = run_manager or CallbackManagerForChainRun.get_noop_manager()
        callbacks = _run_manager.get_child()
        chain_output = self.string_evaluator.evaluate_strings(
            **evaluate_strings_inputs,
            callbacks=callbacks,
            include_run_info=True,
        )
        return self._prepare_output(chain_output)

    async def _acall(
        self,
        inputs: Dict[str, str],
        run_manager: AsyncCallbackManagerForChainRun | None = None,
    ) -> Dict[str, Any]:
        """Call the evaluation chain."""
        evaluate_strings_inputs = self._prepare_input(inputs)
        _run_manager = run_manager or AsyncCallbackManagerForChainRun.get_noop_manager()
        callbacks = _run_manager.get_child()
        chain_output = await self.string_evaluator.aevaluate_strings(
            **evaluate_strings_inputs,
            callbacks=callbacks,
            include_run_info=True,
        )
        return self._prepare_output(chain_output)

    def _prepare_evaluator_output(self, output: Dict[str, Any]) -> EvaluationResult:
        feedback: EvaluationResult = output["feedback"]
        if RUN_KEY not in feedback.evaluator_info:
            feedback.evaluator_info[RUN_KEY] = output[RUN_KEY]
        return output

    def evaluate_run(
        self, run: Run, example: Optional[Example] = None
    ) -> EvaluationResult:
        """Evaluate an example."""
        result = self({"run": run, "example": example}, include_run_info=True)
        return self._prepare_evaluator_output(result)

    async def aevaluate_run(
        self, run: Run, example: Optional[Example] = None
    ) -> EvaluationResult:
        """Evaluate an example."""
        result = await self.acall(
            {"run": run, "example": example}, include_run_info=True
        )
        return self._prepare_evaluator_output(result)

    # TODO: Delete
    @classmethod
    def from_model_and_evaluator(
        cls,
        model: Union[Chain, BaseLanguageModel, Tool],
        evaluator: StringEvaluator,
        input_key: Optional[str] = None,
        prediction_key: Optional[str] = None,
        reference_key: Optional[str] = None,
    ) -> StringRunEvaluatorChain:
        """Create a StringRunEvaluatorChain from a model and evaluator."""
        if isinstance(model, BaseLanguageModel):
            run_mapper: StringRunMapper = LLMStringRunMapper()
        elif isinstance(model, Chain):
            run_mapper = ChainStringRunMapper.from_chain(
                model, input_key=input_key, prediction_key=prediction_key
            )
        elif isinstance(model, Tool):
            run_mapper = ToolStringRunMapper()
        else:
            raise NotImplementedError(
                f"{cls.__name__}.from_model_and_evaluator({type(model)})"
                " not yet implemented."
                "Expected one of [BaseLanguageModel, Chain, Tool]."
            )
        if reference_key is not None or isinstance(model, BaseLanguageModel):
            example_mapper = StringExampleMapper(reference_key=reference_key)
        elif evaluator.requires_reference:
            # We could potentially auto-infer if there is only one string in the
            # example, but it's preferred to raise earlier.
            raise ValueError(
                f"Evaluator {evaluator.evaluation_name} requires a reference"
                " example from the dataset. Please specify the reference key from"
                " amongst the dataset outputs keys."
            )
        else:
            example_mapper = None
        return cls(
            name=evaluator.evaluation_name,
            run_mapper=run_mapper,
            example_mapper=example_mapper,
            string_evaluator=evaluator,
        )

    @classmethod
    def from_run_and_data_type(
        cls,
        evaluator: StringEvaluator,
        run_type: RunTypeEnum,
        data_type: DataType,
        input_key: Optional[str] = None,
        prediction_key: Optional[str] = None,
        reference_key: Optional[str] = None,
        tags: Optional[List[str]] = None,
    ) -> StringRunEvaluatorChain:
        """
        Create a StringRunEvaluatorChain from an evaluator and the run and dataset types.

        This method provides an easy way to instantiate a StringRunEvaluatorChain, by
        taking an evaluator and information about the type of run and the data.
        The method supports LLM and chain runs.

        Args:
            evaluator (StringEvaluator): The string evaluator to use.
            run_type (RunTypeEnum): The type of run being evaluated.
                Supported types are LLM and Chain.
            data_type (DataType): The type of dataset used in the run.
            input_key (str, optional): The key used to map the input from the run.
            prediction_key (str, optional): The key used to map the prediction from the run.
            reference_key (str, optional): The key used to map the reference from the dataset.
            tags (List[str], optional): List of tags to attach to the evaluation chain.

        Returns:
            StringRunEvaluatorChain: The instantiated evaluation chain.

        Raises:
            ValueError: If the run type is not supported, or if the evaluator requires a
                reference from the dataset but the reference key is not provided.

        """  # noqa: E501

        # Configure how run inputs/predictions are passed to the evaluator
        if run_type == RunTypeEnum.llm:
            run_mapper: StringRunMapper = LLMStringRunMapper()
        elif run_type == RunTypeEnum.chain:
            run_mapper = ChainStringRunMapper(
                input_key=input_key, prediction_key=prediction_key
            )
        else:
            raise ValueError(
                f"Unsupported run type {run_type}. Expected one of 'llm' or 'chain'."
            )

        # Configure how example rows are fed as a reference string to the evaluator
        if reference_key is not None or data_type in (DataType.llm, DataType.chat):
            example_mapper = StringExampleMapper(reference_key=reference_key)
        elif evaluator.requires_reference:
            raise ValueError(
                f"Evaluator {evaluator.evaluation_name} requires a reference"
                " example from the dataset. Please specify the reference key from"
                " amongst the dataset outputs keys."
            )
        else:
            example_mapper = None
        return cls(
            name=evaluator.evaluation_name,
            run_mapper=run_mapper,
            example_mapper=example_mapper,
            string_evaluator=evaluator,
            tags=tags,
        )<|MERGE_RESOLUTION|>--- conflicted
+++ resolved
@@ -292,15 +292,10 @@
             )
         return evaluate_strings_inputs
 
-<<<<<<< HEAD
     def _prepare_output(self, output: Dict[str, Any]) -> Dict[str, Any]:
-        evaluation_result = EvaluationResult(key=self.name, **output)
-=======
-    def _prepare_output(self, output: Dict[str, Any]) -> EvaluationResult:
         evaluation_result = EvaluationResult(
             key=self.name, comment=output.get("reasoning"), **output
         )
->>>>>>> 90d695b9
         if RUN_KEY in output:
             # TODO: Not currently surfaced. Update
             evaluation_result.evaluator_info[RUN_KEY] = output[RUN_KEY]
