--- conflicted
+++ resolved
@@ -10,11 +10,7 @@
 from langchain.callbacks.manager import Callbacks
 from langchain.chains.llm import LLMChain
 from langchain.evaluation.qa.eval_prompt import CONTEXT_PROMPT, COT_PROMPT, PROMPT
-<<<<<<< HEAD
 from langchain.evaluation.schema import LLMEvalChain, StringEvaluator
-=======
-from langchain.evaluation.schema import StringEvaluator
->>>>>>> 8b19f6a0
 
 
 def _parse_string_eval_output(text: str) -> dict:
@@ -45,7 +41,6 @@
     }
 
 
-<<<<<<< HEAD
 class QAEvalChain(LLMChain, StringEvaluator, LLMEvalChain):
     """LLM Chain specifically for evaluating question answering."""
 
@@ -53,9 +48,6 @@
         """Configuration for the QAEvalChain."""
 
         extra = Extra.ignore
-=======
-class QAEvalChain(LLMChain, StringEvaluator):
-    """LLM Chain specifically for evaluating question answering."""
 
     @property
     def requires_reference(self) -> bool:
@@ -64,7 +56,6 @@
     @property
     def requires_input(self) -> bool:
         return True
->>>>>>> 8b19f6a0
 
     @classmethod
     def from_llm(
@@ -159,11 +150,7 @@
         return _parse_string_eval_output(result["text"])
 
 
-<<<<<<< HEAD
 class ContextQAEvalChain(LLMChain, StringEvaluator, LLMEvalChain):
-=======
-class ContextQAEvalChain(LLMChain, StringEvaluator):
->>>>>>> 8b19f6a0
     """LLM Chain specifically for evaluating QA w/o GT based on context"""
 
     @property
