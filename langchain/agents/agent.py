--- conflicted
+++ resolved
@@ -220,11 +220,7 @@
             # If the tool chosen is the finishing tool, then we end and return.
             if isinstance(output, AgentFinish):
                 if self.verbose:
-<<<<<<< HEAD
-                    self._get_callback_manager().on_text(output.log, color="green")
-=======
-                    self.callback_manager.on_agent_end(output.log, color="green")
->>>>>>> e3edd74e
+                    self.callback_manager.on_text(output.log, color="green")
                 final_output = output.return_values
                 if self.return_intermediate_steps:
                     final_output["intermediate_steps"] = intermediate_steps
