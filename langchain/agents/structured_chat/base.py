--- conflicted
+++ resolved
@@ -13,9 +13,9 @@
 from langchain.chains.llm import LLMChain
 from langchain.prompts.base import BasePromptTemplate
 from langchain.prompts.chat import (
+    BaseMessagePromptTemplate,
     ChatPromptTemplate,
     HumanMessagePromptTemplate,
-    MessagesPlaceholder,
     SystemMessagePromptTemplate,
 )
 from langchain.schema import AgentAction
@@ -77,6 +77,7 @@
         human_message_template: str = HUMAN_MESSAGE_TEMPLATE,
         format_instructions: str = FORMAT_INSTRUCTIONS,
         input_variables: Optional[List[str]] = None,
+        memory_prompts: Optional[List[BasePromptTemplate]] = None,
     ) -> BasePromptTemplate:
         tool_strings = []
         for tool in tools:
@@ -87,15 +88,12 @@
         format_instructions = format_instructions.format(tool_names=tool_names)
         template = "\n\n".join([prefix, formatted_tools, format_instructions, suffix])
         if input_variables is None:
-            input_variables = ["input", "chat_history", "agent_scratchpad"]
+            input_variables = ["input", "agent_scratchpad"]
+        _memory_prompts = memory_prompts or []
         messages = [
             SystemMessagePromptTemplate.from_template(template),
-<<<<<<< HEAD
+            *_memory_prompts,
             HumanMessagePromptTemplate.from_template(human_message_template),
-=======
-            MessagesPlaceholder(variable_name="chat_history"),
-            HumanMessagePromptTemplate.from_template("{input}\n\n{agent_scratchpad}"),
->>>>>>> aa608e04
         ]
         return ChatPromptTemplate(input_variables=input_variables, messages=messages)
 
@@ -111,6 +109,8 @@
         human_message_template: str = HUMAN_MESSAGE_TEMPLATE,
         format_instructions: str = FORMAT_INSTRUCTIONS,
         input_variables: Optional[List[str]] = None,
+
+            memory_prompts: Optional[List[BasePromptTemplate]] = None,
         **kwargs: Any,
     ) -> Agent:
         """Construct an agent from an LLM and tools."""
@@ -122,6 +122,7 @@
             human_message_template=human_message_template,
             format_instructions=format_instructions,
             input_variables=input_variables,
+            memory_prompts=memory_prompts,
         )
         llm_chain = LLMChain(
             llm=llm,
