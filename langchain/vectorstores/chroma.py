"""Wrapper around ChromaDB embeddings platform."""
from __future__ import annotations

import logging
import uuid
from typing import TYPE_CHECKING, Any, Dict, Iterable, List, Optional, Tuple, Type

import numpy as np

from langchain.docstore.document import Document
from langchain.embeddings.base import Embeddings
from langchain.utils import xor_args
from langchain.vectorstores.base import VectorStore
from langchain.vectorstores.utils import maximal_marginal_relevance

if TYPE_CHECKING:
    import chromadb
    import chromadb.config

logger = logging.getLogger(__name__)


def _results_to_docs(results: Any) -> List[Document]:
    return [doc for doc, _ in _results_to_docs_and_scores(results)]


def _results_to_docs_and_scores(results: Any) -> List[Tuple[Document, float]]:
    return [
        # TODO: Chroma can do batch querying,
        # we shouldn't hard code to the 1st result
        (Document(page_content=result[0], metadata=result[1] or {}), result[2])
        for result in zip(
            results["documents"][0],
            results["metadatas"][0],
            results["distances"][0],
        )
    ]


class Chroma(VectorStore):
    """Wrapper around ChromaDB embeddings platform.

    To use, you should have the ``chromadb`` python package installed.

    Example:
        .. code-block:: python

                from langchain.vectorstores import Chroma
                from langchain.embeddings.openai import OpenAIEmbeddings

                embeddings = OpenAIEmbeddings()
                vectorstore = Chroma("langchain_store", embeddings.embed_query)
    """

    _LANGCHAIN_DEFAULT_COLLECTION_NAME = "langchain"

    def __init__(
        self,
        collection_name: str = _LANGCHAIN_DEFAULT_COLLECTION_NAME,
        embedding_function: Optional[Embeddings] = None,
        persist_directory: Optional[str] = None,
        client_settings: Optional[chromadb.config.Settings] = None,
        collection_metadata: Optional[Dict] = None,
        client: Optional[chromadb.Client] = None,
    ) -> None:
        """Initialize with Chroma client."""
        try:
            import chromadb
            import chromadb.config
        except ImportError:
            raise ValueError(
                "Could not import chromadb python package. "
                "Please install it with `pip install chromadb`."
            )

        if client is not None:
            self._client = client
        else:
            if client_settings:
                self._client_settings = client_settings
            else:
                self._client_settings = chromadb.config.Settings()
                if persist_directory is not None:
                    self._client_settings = chromadb.config.Settings(
                        chroma_db_impl="duckdb+parquet",
                        persist_directory=persist_directory,
                    )
            self._client = chromadb.Client(self._client_settings)

        self._embedding_function = embedding_function
        self._persist_directory = persist_directory
        self._collection = self._client.get_or_create_collection(
            name=collection_name,
            embedding_function=self._embedding_function.embed_documents
            if self._embedding_function is not None
            else None,
            metadata=collection_metadata,
        )

    @xor_args(("query_texts", "query_embeddings"))
    def __query_collection(
        self,
        query_texts: Optional[List[str]] = None,
        query_embeddings: Optional[List[List[float]]] = None,
        n_results: int = 4,
        where: Optional[Dict[str, str]] = None,
        **kwargs: Any,
    ) -> List[Document]:
        """Query the chroma collection."""
        try:
            import chromadb
        except ImportError:
            raise ValueError(
                "Could not import chromadb python package. "
                "Please install it with `pip install chromadb`."
            )

        for i in range(n_results, 0, -1):
            try:
                return self._collection.query(
                    query_texts=query_texts,
                    query_embeddings=query_embeddings,
                    n_results=i,
                    where=where,
                    **kwargs,
                )
            except chromadb.errors.NotEnoughElementsException:
                logger.error(
                    f"Chroma collection {self._collection.name} "
                    f"contains fewer than {i} elements."
                )
        raise chromadb.errors.NotEnoughElementsException(
            f"No documents found for Chroma collection {self._collection.name}"
        )

    def add_texts(
        self,
        texts: Iterable[str],
        metadatas: Optional[List[dict]] = None,
        ids: Optional[List[str]] = None,
        **kwargs: Any,
    ) -> List[str]:
        """Run more texts through the embeddings and add to the vectorstore.

        Args:
            texts (Iterable[str]): Texts to add to the vectorstore.
            metadatas (Optional[List[dict]], optional): Optional list of metadatas.
            ids (Optional[List[str]], optional): Optional list of IDs.

        Returns:
            List[str]: List of IDs of the added texts.
        """
        # TODO: Handle the case where the user doesn't provide ids on the Collection
        if ids is None:
            ids = [str(uuid.uuid1()) for _ in texts]
        embeddings = None
        if self._embedding_function is not None:
            embeddings = self._embedding_function.embed_documents(list(texts))
        self._collection.add(
            metadatas=metadatas, embeddings=embeddings, documents=texts, ids=ids
        )
        return ids

    def similarity_search(
        self,
        query: str,
        k: int = 4,
        filter: Optional[Dict[str, str]] = None,
        **kwargs: Any,
    ) -> List[Document]:
        """Run similarity search with Chroma.

        Args:
            query (str): Query text to search for.
            k (int): Number of results to return. Defaults to 4.
            filter (Optional[Dict[str, str]]): Filter by metadata. Defaults to None.

        Returns:
            List[Document]: List of documents most similar to the query text.
        """
        docs_and_scores = self.similarity_search_with_score(query, k, filter=filter)
        return [doc for doc, _ in docs_and_scores]

    def similarity_search_by_vector(
        self,
        embedding: List[float],
        k: int = 4,
        filter: Optional[Dict[str, str]] = None,
        **kwargs: Any,
    ) -> List[Document]:
        """Return docs most similar to embedding vector.
        Args:
            embedding (str): Embedding to look up documents similar to.
            k (int): Number of Documents to return. Defaults to 4.
            filter (Optional[Dict[str, str]]): Filter by metadata. Defaults to None.
        Returns:
            List of Documents most similar to the query vector.
        """
<<<<<<< HEAD
        results = self._collection.query(query_embeddings=embedding, n_results=k, where=filter)
=======
        results = self.__query_collection(
            query_embeddings=embedding, n_results=k, where=filter
        )
>>>>>>> 28091c21
        return _results_to_docs(results)

    def similarity_search_with_score(
        self,
        query: str,
        k: int = 4,
        filter: Optional[Dict[str, str]] = None,
        **kwargs: Any,
    ) -> List[Tuple[Document, float]]:
        """Run similarity search with Chroma with distance.

        Args:
            query (str): Query text to search for.
            k (int): Number of results to return. Defaults to 4.
            filter (Optional[Dict[str, str]]): Filter by metadata. Defaults to None.

        Returns:
            List[Tuple[Document, float]]: List of documents most similar to the query
                text with distance in float.
        """
        if self._embedding_function is None:
            results = self.__query_collection(
                query_texts=[query], n_results=k, where=filter
            )
        else:
            query_embedding = self._embedding_function.embed_query(query)
            results = self.__query_collection(
                query_embeddings=[query_embedding], n_results=k, where=filter
            )

        return _results_to_docs_and_scores(results)

    def max_marginal_relevance_search_by_vector(
        self,
        embedding: List[float],
        k: int = 4,
        fetch_k: int = 20,
        lambda_mult: float = 0.5,
        filter: Optional[Dict[str, str]] = None,
        **kwargs: Any,
    ) -> List[Document]:
        """Return docs selected using the maximal marginal relevance.
        Maximal marginal relevance optimizes for similarity to query AND diversity
        among selected documents.
        Args:
            embedding: Embedding to look up documents similar to.
            k: Number of Documents to return. Defaults to 4.
            fetch_k: Number of Documents to fetch to pass to MMR algorithm.
            lambda_mult: Number between 0 and 1 that determines the degree
                        of diversity among the results with 0 corresponding
                        to maximum diversity and 1 to minimum diversity.
                        Defaults to 0.5.
            filter (Optional[Dict[str, str]]): Filter by metadata. Defaults to None.
        Returns:
            List of Documents selected by maximal marginal relevance.
        """

        results = self.__query_collection(
            query_embeddings=embedding,
            n_results=fetch_k,
            where=filter,
            include=["metadatas", "documents", "distances", "embeddings"],
        )
        mmr_selected = maximal_marginal_relevance(
            np.array(embedding, dtype=np.float32),
            results["embeddings"][0],
            k=k,
            lambda_mult=lambda_mult,
        )

        candidates = _results_to_docs(results)

        selected_results = [r for i, r in enumerate(candidates) if i in mmr_selected]
        return selected_results

    def max_marginal_relevance_search(
        self,
        query: str,
        k: int = 4,
        fetch_k: int = 20,
        lambda_mult: float = 0.5,
        filter: Optional[Dict[str, str]] = None,
        **kwargs: Any,
    ) -> List[Document]:
        """Return docs selected using the maximal marginal relevance.
        Maximal marginal relevance optimizes for similarity to query AND diversity
        among selected documents.
        Args:
            query: Text to look up documents similar to.
            k: Number of Documents to return. Defaults to 4.
            fetch_k: Number of Documents to fetch to pass to MMR algorithm.
            lambda_mult: Number between 0 and 1 that determines the degree
                        of diversity among the results with 0 corresponding
                        to maximum diversity and 1 to minimum diversity.
                        Defaults to 0.5.
            filter (Optional[Dict[str, str]]): Filter by metadata. Defaults to None.
        Returns:
            List of Documents selected by maximal marginal relevance.
        """
        if self._embedding_function is None:
            raise ValueError(
                "For MMR search, you must specify an embedding function on" "creation."
            )

        embedding = self._embedding_function.embed_query(query)
        docs = self.max_marginal_relevance_search_by_vector(
            embedding, k, fetch_k, lambda_mul=lambda_mult, filter=filter
        )
        return docs

    def delete_collection(self) -> None:
        """Delete the collection."""
        self._client.delete_collection(self._collection.name)

    def get(self) -> Chroma:
        """Gets the collection"""
        return self._collection.get()

    def persist(self) -> None:
        """Persist the collection.

        This can be used to explicitly persist the data to disk.
        It will also be called automatically when the object is destroyed.
        """
        if self._persist_directory is None:
            raise ValueError(
                "You must specify a persist_directory on"
                "creation to persist the collection."
            )
        self._client.persist()

    def update_document(self, document_id: str, document: Document) -> None:
        """Update a document in the collection.

        Args:
            document_id (str): ID of the document to update.
            document (Document): Document to update.
        """
        text = document.page_content
        metadata = document.metadata
        self._collection.update_document(document_id, text, metadata)

    @classmethod
    def from_texts(
        cls: Type[Chroma],
        texts: List[str],
        embedding: Optional[Embeddings] = None,
        metadatas: Optional[List[dict]] = None,
        ids: Optional[List[str]] = None,
        collection_name: str = _LANGCHAIN_DEFAULT_COLLECTION_NAME,
        persist_directory: Optional[str] = None,
        client_settings: Optional[chromadb.config.Settings] = None,
        client: Optional[chromadb.Client] = None,
        **kwargs: Any,
    ) -> Chroma:
        """Create a Chroma vectorstore from a raw documents.

        If a persist_directory is specified, the collection will be persisted there.
        Otherwise, the data will be ephemeral in-memory.

        Args:
            texts (List[str]): List of texts to add to the collection.
            collection_name (str): Name of the collection to create.
            persist_directory (Optional[str]): Directory to persist the collection.
            embedding (Optional[Embeddings]): Embedding function. Defaults to None.
            metadatas (Optional[List[dict]]): List of metadatas. Defaults to None.
            ids (Optional[List[str]]): List of document IDs. Defaults to None.
            client_settings (Optional[chromadb.config.Settings]): Chroma client settings

        Returns:
            Chroma: Chroma vectorstore.
        """
        chroma_collection = cls(
            collection_name=collection_name,
            embedding_function=embedding,
            persist_directory=persist_directory,
            client_settings=client_settings,
            client=client,
        )
        chroma_collection.add_texts(texts=texts, metadatas=metadatas, ids=ids)
        return chroma_collection

    @classmethod
    def from_documents(
        cls: Type[Chroma],
        documents: List[Document],
        embedding: Optional[Embeddings] = None,
        ids: Optional[List[str]] = None,
        collection_name: str = _LANGCHAIN_DEFAULT_COLLECTION_NAME,
        persist_directory: Optional[str] = None,
        client_settings: Optional[chromadb.config.Settings] = None,
        client: Optional[chromadb.Client] = None,  # Add this line
        **kwargs: Any,
    ) -> Chroma:
        """Create a Chroma vectorstore from a list of documents.

        If a persist_directory is specified, the collection will be persisted there.
        Otherwise, the data will be ephemeral in-memory.

        Args:
            collection_name (str): Name of the collection to create.
            persist_directory (Optional[str]): Directory to persist the collection.
            ids (Optional[List[str]]): List of document IDs. Defaults to None.
            documents (List[Document]): List of documents to add to the vectorstore.
            embedding (Optional[Embeddings]): Embedding function. Defaults to None.
            client_settings (Optional[chromadb.config.Settings]): Chroma client settings
        Returns:
            Chroma: Chroma vectorstore.
        """
        texts = [doc.page_content for doc in documents]
        metadatas = [doc.metadata for doc in documents]
        return cls.from_texts(
            texts=texts,
            embedding=embedding,
            metadatas=metadatas,
            ids=ids,
            collection_name=collection_name,
            persist_directory=persist_directory,
            client_settings=client_settings,
            client=client,
        )<|MERGE_RESOLUTION|>--- conflicted
+++ resolved
@@ -196,13 +196,9 @@
         Returns:
             List of Documents most similar to the query vector.
         """
-<<<<<<< HEAD
-        results = self._collection.query(query_embeddings=embedding, n_results=k, where=filter)
-=======
         results = self.__query_collection(
             query_embeddings=embedding, n_results=k, where=filter
         )
->>>>>>> 28091c21
         return _results_to_docs(results)
 
     def similarity_search_with_score(
