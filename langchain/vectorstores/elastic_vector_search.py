--- conflicted
+++ resolved
@@ -289,7 +289,27 @@
         )
         return vectorsearch
 
-<<<<<<< HEAD
+    def create_index(self, client: Any, index_name: str, mapping: Dict) -> None:
+        version_num = client.info()["version"]["number"][0]
+        version_num = int(version_num)
+        if version_num >= 8:
+            client.indices.create(index=index_name, mappings=mapping)
+        else:
+            client.indices.create(index=index_name, body={"mappings": mapping})
+
+    def client_search(
+        self, client: Any, index_name: str, script_query: Dict, size: int
+    ) -> Any:
+        version_num = client.info()["version"]["number"][0]
+        version_num = int(version_num)
+        if version_num >= 8:
+            response = client.search(index=index_name, query=script_query, size=size)
+        else:
+            response = client.search(
+                index=index_name, body={"query": script_query, "size": size}
+            )
+        return response
+
 class ElasticKnnSearch(ElasticVectorSearch):
     """
     A class for performing k-Nearest Neighbors (k-NN) search on an Elasticsearch index.
@@ -686,25 +706,3 @@
                             size=size,
                             source=source
                           ))
-=======
-    def create_index(self, client: Any, index_name: str, mapping: Dict) -> None:
-        version_num = client.info()["version"]["number"][0]
-        version_num = int(version_num)
-        if version_num >= 8:
-            client.indices.create(index=index_name, mappings=mapping)
-        else:
-            client.indices.create(index=index_name, body={"mappings": mapping})
-
-    def client_search(
-        self, client: Any, index_name: str, script_query: Dict, size: int
-    ) -> Any:
-        version_num = client.info()["version"]["number"][0]
-        version_num = int(version_num)
-        if version_num >= 8:
-            response = client.search(index=index_name, query=script_query, size=size)
-        else:
-            response = client.search(
-                index=index_name, body={"query": script_query, "size": size}
-            )
-        return response
->>>>>>> 8441cff1
