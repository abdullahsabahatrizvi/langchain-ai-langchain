--- conflicted
+++ resolved
@@ -1,10 +1,6 @@
 """Wrapper around FAISS vector database."""
-<<<<<<< HEAD
 import uuid
-from typing import Any, Callable, Dict, Iterable, List
-=======
-from typing import Any, Callable, List, Optional
->>>>>>> e49fc514
+from typing import Any, Callable, Dict, Iterable, List, Optional
 
 import numpy as np
 
@@ -124,18 +120,12 @@
         embeddings = embedding.embed_documents(texts)
         index = faiss.IndexFlatL2(len(embeddings[0]))
         index.add(np.array(embeddings, dtype=np.float32))
-<<<<<<< HEAD
-        documents = [Document(page_content=text) for text in texts]
+        documents = []
+        for i, text in enumerate(texts):
+            metadata = metadatas[i] if metadatas else {}
+            documents.append(Document(page_content=text, metadata=metadata))
         index_to_id = {i: str(uuid.uuid4()) for i in range(len(documents))}
         docstore = InMemoryDocstore(
             {index_to_id[i]: doc for i, doc in enumerate(documents)}
         )
-        return cls(embedding.embed_query, index, docstore, index_to_id)
-=======
-        documents = []
-        for i, text in enumerate(texts):
-            metadata = metadatas[i] if metadatas else {}
-            documents.append(Document(page_content=text, metadata=metadata))
-        docstore = InMemoryDocstore({str(i): doc for i, doc in enumerate(documents)})
-        return cls(embedding.embed_query, index, docstore)
->>>>>>> e49fc514
+        return cls(embedding.embed_query, index, docstore, index_to_id)