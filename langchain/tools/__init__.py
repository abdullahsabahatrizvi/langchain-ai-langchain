"""Core toolkit implementations."""

from langchain.tools.base import BaseTool, StructuredTool, Tool, tool
from langchain.tools.bing_search.tool import BingSearchResults, BingSearchRun
from langchain.tools.ddg_search.tool import DuckDuckGoSearchResults, DuckDuckGoSearchRun
from langchain.tools.file_management.copy import CopyFileTool
from langchain.tools.file_management.delete import DeleteFileTool
from langchain.tools.file_management.file_search import FileSearchTool
from langchain.tools.file_management.list_dir import ListDirectoryTool
from langchain.tools.file_management.move import MoveFileTool
from langchain.tools.file_management.read import ReadFileTool
from langchain.tools.file_management.write import WriteFileTool
from langchain.tools.gmail import (
    GmailCreateDraft,
    GmailGetMessage,
    GmailGetThread,
    GmailSearch,
    GmailSendMessage,
)
from langchain.tools.google_places.tool import GooglePlacesTool
from langchain.tools.google_search.tool import GoogleSearchResults, GoogleSearchRun
from langchain.tools.google_serper.tool import GoogleSerperResults, GoogleSerperRun
from langchain.tools.human.tool import HumanInputRun
from langchain.tools.ifttt import IFTTTWebhook
from langchain.tools.image import GenerateImageTool
from langchain.tools.openapi.utils.api_models import APIOperation
from langchain.tools.openapi.utils.openapi_utils import OpenAPISpec
from langchain.tools.playwright import (
    ClickTool,
    CurrentWebPageTool,
    ExtractHyperlinksTool,
    ExtractTextTool,
    GetElementsTool,
    NavigateBackTool,
    NavigateTool,
)
from langchain.tools.plugin import AIPluginTool
from langchain.tools.scenexplain.tool import SceneXplainTool
from langchain.tools.shell.tool import ShellTool
from langchain.tools.vectorstore.tool import (
    VectorStoreQATool,
    VectorStoreQAWithSourcesTool,
)
from langchain.tools.wikipedia.tool import WikipediaQueryRun
from langchain.tools.wolfram_alpha.tool import WolframAlphaQueryRun
from langchain.tools.youtube.search import YouTubeSearchTool
from langchain.tools.zapier.tool import ZapierNLAListActions, ZapierNLARunAction

__all__ = [
    "AIPluginTool",
    "APIOperation",
    "BaseTool",
    "BaseTool",
    "BaseTool",
    "BingSearchResults",
    "BingSearchRun",
    "ClickTool",
    "CopyFileTool",
    "CurrentWebPageTool",
    "DeleteFileTool",
    "DuckDuckGoSearchResults",
    "DuckDuckGoSearchRun",
    "ExtractHyperlinksTool",
    "ExtractTextTool",
    "FileSearchTool",
    "GetElementsTool",
<<<<<<< HEAD
    "GenerateImageTool",
=======
    "GmailCreateDraft",
    "GmailGetMessage",
    "GmailGetThread",
    "GmailSearch",
    "GmailSendMessage",
>>>>>>> 0d568daa
    "GooglePlacesTool",
    "GoogleSearchResults",
    "GoogleSearchRun",
    "GoogleSerperResults",
    "GoogleSerperRun",
    "HumanInputRun",
    "IFTTTWebhook",
    "ListDirectoryTool",
    "MoveFileTool",
    "NavigateBackTool",
    "NavigateTool",
    "OpenAPISpec",
    "ReadFileTool",
    "SceneXplainTool",
    "ShellTool",
    "StructuredTool",
    "Tool",
    "VectorStoreQATool",
    "VectorStoreQAWithSourcesTool",
    "WikipediaQueryRun",
    "WolframAlphaQueryRun",
    "WriteFileTool",
    "ZapierNLAListActions",
    "ZapierNLARunAction",
    "tool",
    "YouTubeSearchTool",
]<|MERGE_RESOLUTION|>--- conflicted
+++ resolved
@@ -64,15 +64,12 @@
     "ExtractTextTool",
     "FileSearchTool",
     "GetElementsTool",
-<<<<<<< HEAD
     "GenerateImageTool",
-=======
     "GmailCreateDraft",
     "GmailGetMessage",
     "GmailGetThread",
     "GmailSearch",
     "GmailSendMessage",
->>>>>>> 0d568daa
     "GooglePlacesTool",
     "GoogleSearchResults",
     "GoogleSearchRun",
