--- conflicted
+++ resolved
@@ -31,12 +31,9 @@
     "AimCallbackHandler",
     "ArgillaCallbackHandler",
     "ArizeCallbackHandler",
-<<<<<<< HEAD
     "AsyncIteratorCallbackHandler",
     "PromptLayerCallbackHandler",
-=======
     "ArthurCallbackHandler",
->>>>>>> 13c62cf6
     "ClearMLCallbackHandler",
     "CometCallbackHandler",
     "FileCallbackHandler",
