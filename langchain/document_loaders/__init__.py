--- conflicted
+++ resolved
@@ -48,9 +48,6 @@
     "AZLyricsLoader",
     "CollegeConfidentialLoader",
     "GutenbergLoader",
-<<<<<<< HEAD
     "PagedPDFSplitter",
-=======
     "EveryNoteLoader",
->>>>>>> 5469d898
 ]