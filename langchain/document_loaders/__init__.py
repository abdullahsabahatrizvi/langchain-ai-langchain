--- conflicted
+++ resolved
@@ -209,16 +209,13 @@
     "S3FileLoader",
     "SRTLoader",
     "SeleniumURLLoader",
+    "SharePointLoader",
     "SitemapLoader",
     "SlackDirectoryLoader",
     "SpreedlyLoader",
     "StripeLoader",
-<<<<<<< HEAD
-    "SharePointLoader",
-=======
     "TelegramChatApiLoader",
     "TelegramChatFileLoader",
->>>>>>> d3bdb8ea
     "TelegramChatLoader",
     "TextLoader",
     "ToMarkdownLoader",
