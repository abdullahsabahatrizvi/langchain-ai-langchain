--- conflicted
+++ resolved
@@ -10,11 +10,7 @@
     page_content: str
     lookup_str: str = ""
     lookup_index = 0
-<<<<<<< HEAD
-    source: Optional[str] = None
-=======
     metadata: dict = Field(default_factory=dict)
->>>>>>> 0ac08bbc
 
     @property
     def paragraphs(self) -> List[str]:
