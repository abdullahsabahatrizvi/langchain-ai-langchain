[tool.poetry]
name = "langchain"
version = "0.0.197"
description = "Building applications with LLMs through composability"
authors = []
license = "MIT"
readme = "README.md"
repository = "https://www.github.com/hwchase17/langchain"

[tool.poetry.scripts]
langchain-server = "langchain.server:main"

[tool.poetry.dependencies]
python = ">=3.8.1,<4.0"
pydantic = "^1"
SQLAlchemy = ">=1.4,<3"
requests = "^2"
PyYAML = ">=5.4.1"
numpy = "^1"
azure-core = {version = "^1.26.4", optional=true}
tqdm = {version = ">=4.48.0", optional = true}
openapi-schema-pydantic = "^1.2"
faiss-cpu = {version = "^1", optional = true}
wikipedia = {version = "^1", optional = true}
elasticsearch = {version = "^8", optional = true}
opensearch-py = {version = "^2.0.0", optional = true}
redis = {version = "^4", optional = true}
manifest-ml = {version = "^0.0.1", optional = true}
spacy = {version = "^3", optional = true}
nltk = {version = "^3", optional = true}
transformers = {version = "^4", optional = true}
beautifulsoup4 = {version = "^4", optional = true}
torch = {version = ">=1,<3", optional = true}
jinja2 = {version = "^3", optional = true}
tiktoken = {version = "^0.3.2", optional = true, python="^3.9"}
pinecone-client = {version = "^2", optional = true}
pinecone-text = {version = "^0.4.2", optional = true}
pymongo = {version = "^4.3.3", optional = true}
clickhouse-connect = {version="^0.5.14", optional=true}
weaviate-client = {version = "^3", optional = true}
google-api-python-client = {version = "2.70.0", optional = true}
google-auth = {version = "^2.18.1", optional = true}
wolframalpha = {version = "5.0.0", optional = true}
anthropic = {version = "^0.2.6", optional = true}
qdrant-client = {version = "^1.1.2", optional = true, python = ">=3.8.1,<3.12"}
dataclasses-json = "^0.5.7"
tensorflow-text = {version = "^2.11.0", optional = true, python = "^3.10, <3.12"}
tenacity = "^8.1.0"
cohere = {version = "^3", optional = true}
openai = {version = "^0", optional = true}
nlpcloud = {version = "^1", optional = true}
nomic = {version = "^1.0.43", optional = true}
huggingface_hub = {version = "^0", optional = true}
jina = {version = "^3.14", optional = true}
google-search-results = {version = "^2", optional = true}
sentence-transformers = {version = "^2", optional = true}
aiohttp = "^3.8.3"
arxiv = {version = "^1.4", optional = true}
pypdf = {version = "^3.4.0", optional = true}
networkx = {version="^2.6.3", optional = true}
aleph-alpha-client = {version="^2.15.0", optional = true}
deeplake = {version = "^3.3.0", optional = true}
pgvector = {version = "^0.1.6", optional = true}
psycopg2-binary = {version = "^2.9.5", optional = true}
pyowm = {version = "^3.3.0", optional = true}
async-timeout = {version = "^4.0.0", python = "<3.11"}
azure-identity = {version = "^1.12.0", optional=true}
gptcache = {version = ">=0.1.7", optional = true}
atlassian-python-api = {version = "^3.36.0", optional=true}
pytesseract = {version = "^0.3.10", optional=true}
html2text = {version="^2020.1.16", optional=true}
numexpr = "^2.8.4"
duckduckgo-search = {version="^2.8.6", optional=true}
azure-cosmos = {version="^4.4.0b1", optional=true}
lark = {version="^1.1.5", optional=true}
lancedb = {version = "^0.1", optional = true}
pexpect = {version = "^4.8.0", optional = true}
pyvespa = {version = "^0.33.0", optional = true}
O365 = {version = "^2.0.26", optional = true}
jq = {version = "^1.4.1", optional = true}
steamship = {version = "^2.16.9", optional = true}
pdfminer-six = {version = "^20221105", optional = true}
docarray = {version="^0.32.0", extras=["hnswlib"], optional=true}
lxml = {version = "^4.9.2", optional = true}
pymupdf = {version = "^1.22.3", optional = true}
pypdfium2 = {version = "^4.10.0", optional = true}
gql = {version = "^3.4.1", optional = true}
pandas = {version = "^2.0.1", optional = true}
telethon = {version = "^1.28.5", optional = true}
neo4j = {version = "^5.8.1", optional = true}
psychicapi = {version = "^0.5", optional = true}
zep-python = {version=">=0.31", optional=true}
langkit = {version = ">=0.0.1.dev3, <0.1.0", optional = true}
chardet = {version="^5.1.0", optional=true}
requests-toolbelt = {version = "^1.0.0", optional = true}
openlm = {version = "^0.0.5", optional = true}
scikit-learn = {version = "^1.2.2", optional = true}
azure-ai-formrecognizer = {version = "^3.2.1", optional = true}
azure-ai-vision = {version = "^0.11.1b1", optional = true}
azure-cognitiveservices-speech = {version = "^1.28.0", optional = true}
<<<<<<< HEAD
py-trello = {version = "^0.19.0", optional = true}
momento = {version = "^1.5.0", optional = true}
bibtexparser = {version = "^1.4.0", optional = true}
singlestoredb = {version = "^0.6.1", optional = true}
pyspark = {version = "^3.4.0", optional = true}
tigrisdb = {version = "^1.0.0b6", optional = true}
nebula3-python = {version = "^3.4.0", optional = true}
langchainplus-sdk = ">=0.0.7"
awadb = {version = "^0.3.2", optional = true}

=======
azure-search-documents = {version = "11.4.0a20230509004", source = "azure-sdk-dev", optional = true}
>>>>>>> 1b5507bb

[tool.poetry.group.docs.dependencies]
autodoc_pydantic = "^1.8.0"
myst_parser = "^0.18.1"
nbsphinx = "^0.8.9"
sphinx = "^4.5.0"
sphinx-autobuild = "^2021.3.14"
sphinx_book_theme = "^0.3.3"
sphinx_rtd_theme = "^1.0.0"
sphinx-typlog-theme = "^0.8.0"
sphinx-panels = "^0.6.0"
toml = "^0.10.2"
myst-nb = "^0.17.1"
linkchecker = "^10.2.1"
sphinx-copybutton = "^0.5.1"

[tool.poetry.group.test.dependencies]
# The only dependencies that should be added are
# dependencies used for running tests (e.g., pytest, freezegun, response).
# Any dependencies that do not meet that criteria will be removed.
pytest = "^7.3.0"
pytest-cov = "^4.0.0"
pytest-dotenv = "^0.5.2"
duckdb-engine = "^0.7.0"
pytest-watcher = "^0.2.6"
freezegun = "^1.2.2"
responses = "^0.22.0"
pytest-asyncio = "^0.20.3"
lark = "^1.1.5"
pytest-mock  = "^3.10.0"
pytest-socket = "^0.6.0"

[tool.poetry.group.test_integration]
optional = true

[tool.poetry.group.test_integration.dependencies]
# Do not add dependencies in the test_integration group
# Instead:
# 1. Add an optional dependency to the main group
#       poetry add --optional [package name]
# 2. Add the package name to the extended_testing extra (find it below)
# 3. Relock the poetry file
#       poetry lock --no-update
# 4. Favor unit tests not integration tests. 
#    Use the @pytest.mark.requires(pkg_name) decorator in unit_tests.
#    Your tests should not rely on network access, as it prevents other
#    developers from being able to easily run them.
#    Instead write unit tests that use the `responses` library or mock.patch with
#    fixtures. Keep the fixtures minimal.
# See CONTRIBUTING.md for more instructions on working with optional dependencies.
# https://github.com/hwchase17/langchain/blob/master/.github/CONTRIBUTING.md#working-with-optional-dependencies
pytest-vcr = "^1.0.2"
wrapt = "^1.15.0"
openai = "^0.27.4"
elasticsearch = {extras = ["async"], version = "^8.6.2"}
redis = "^4.5.4"
pinecone-client = "^2.2.1"
pinecone-text = "^0.4.2"
pymongo = "^4.3.3"
clickhouse-connect = "^0.5.14"
pgvector = "^0.1.6"
transformers = "^4.27.4"
pandas = "^2.0.0"
deeplake = "^3.2.21"
weaviate-client = "^3.15.5"
torch = "^1.0.0"
chromadb = "^0.3.21"
tiktoken = "^0.3.3"
python-dotenv = "^1.0.0"
sentence-transformers = "^2"
gptcache = "^0.1.9"
promptlayer = "^0.1.80"
tair = "^1.3.3"
wikipedia = "^1"
cassandra-driver = "^3.27.0"
arxiv = "^1.4"
mastodon-py = "^1.8.1"
momento = "^1.5.0"
# Please do not add any dependencies in the test_integration group
# See instructions above ^^

[tool.poetry.group.lint.dependencies]
ruff = "^0.0.249"
types-toml = "^0.10.8.1"
types-redis = "^4.3.21.6"
black = "^23.1.0"
types-chardet = "^5.0.4.6"

[tool.poetry.group.typing.dependencies]
mypy = "^0.991"
types-pyyaml = "^6.0.12.2"
types-requests = "^2.28.11.5"

[tool.poetry.group.dev]
optional = true

[tool.poetry.group.dev.dependencies]
jupyter = "^1.0.0"
playwright = "^1.28.0"
setuptools = "^67.6.1"

[tool.poetry.extras]
llms = ["anthropic", "cohere", "openai", "openlm", "nlpcloud", "huggingface_hub", "manifest-ml", "torch", "transformers"]
qdrant = ["qdrant-client"]
openai = ["openai", "tiktoken"]
text_helpers = ["chardet"]
cohere = ["cohere"]
docarray = ["docarray"]
embeddings = ["sentence-transformers"]
azure = ["azure-identity", "azure-cosmos", "openai", "azure-core", "azure-ai-formrecognizer", "azure-ai-vision", "azure-cognitiveservices-speech"]
all = [
    "anthropic",
    "cohere",
    "openai",
    "nlpcloud",
    "huggingface_hub",
    "jina",
    "manifest-ml",
    "elasticsearch",
    "opensearch-py",
    "google-search-results",
    "faiss-cpu",
    "sentence-transformers",
    "transformers",
    "spacy",
    "nltk",
    "wikipedia",
    "beautifulsoup4",
    "tiktoken",
    "torch",
    "jinja2",
    "pinecone-client",
    "pinecone-text",
    "pymongo",
    "weaviate-client",
    "redis",
    "google-api-python-client",
    "google-auth",
    "wolframalpha",
    "qdrant-client",
    "tensorflow-text",
    "pypdf",
    "networkx",
    "nomic",
    "aleph-alpha-client",
    "deeplake",
    "pgvector",
    "psycopg2-binary",
    "pyowm",
    "pytesseract",
    "html2text",
    "atlassian-python-api",
    "gptcache",
    "duckduckgo-search",
    "arxiv",
    "azure-identity",
    "clickhouse-connect",
    "azure-cosmos",
    "lancedb",
    "langkit",
    "lark",
    "pexpect",
    "pyvespa",
    "O365",
    "jq",
    "docarray",
    "steamship",
    "pdfminer-six",
    "lxml",
    "requests-toolbelt",
    "neo4j",
    "openlm",
    "azure-ai-formrecognizer",
    "azure-ai-vision",
    "azure-cognitiveservices-speech",
    "momento",
    "singlestoredb",
    "tigrisdb",
    "nebula3-python",
    "awadb",
]

# An extra used to be able to add extended testing.
# Please use new-line on formatting to make it easier to add new packages without
# merge-conflicts
extended_testing = [
 "beautifulsoup4",
 "bibtexparser",
 "chardet",
 "jq",
 "pdfminer.six",
 "pypdf",
 "pymupdf",
 "pypdfium2",
 "tqdm",
 "lxml",
 "atlassian-python-api",
 "beautifulsoup4",
 "pandas",
 "telethon",
 "psychicapi",
 "zep-python",
 "gql",
 "requests_toolbelt",
 "html2text",
 "py-trello",
 "scikit-learn",
 "pyspark"
]

[[tool.poetry.source]]
name = "azure-sdk-dev"
url = "https://pkgs.dev.azure.com/azure-sdk/public/_packaging/azure-sdk-for-python/pypi/simple/"
secondary = true

[tool.ruff]
select = [
  "E",  # pycodestyle
  "F",  # pyflakes
  "I",  # isort
]
exclude = [
  "tests/integration_tests/examples/non-utf8-encoding.py",
]

[tool.mypy]
ignore_missing_imports = "True"
disallow_untyped_defs = "True"
exclude = ["notebooks"]

[tool.coverage.run]
omit = [
    "tests/*",
]

[build-system]
requires = ["poetry-core>=1.0.0"]
build-backend = "poetry.core.masonry.api"

[tool.pytest.ini_options]
# --strict-markers will raise errors on unknown marks.
# https://docs.pytest.org/en/7.1.x/how-to/mark.html#raising-errors-on-unknown-marks
#
# https://docs.pytest.org/en/7.1.x/reference/reference.html
# --strict-config       any warnings encountered while parsing the `pytest`
#                       section of the configuration file raise errors.
addopts = "--strict-markers --strict-config --durations=5"
# Registering custom markers.
# https://docs.pytest.org/en/7.1.x/example/markers.html#registering-markers
markers = [
  "requires: mark tests as requiring a specific library"
]<|MERGE_RESOLUTION|>--- conflicted
+++ resolved
@@ -98,7 +98,6 @@
 azure-ai-formrecognizer = {version = "^3.2.1", optional = true}
 azure-ai-vision = {version = "^0.11.1b1", optional = true}
 azure-cognitiveservices-speech = {version = "^1.28.0", optional = true}
-<<<<<<< HEAD
 py-trello = {version = "^0.19.0", optional = true}
 momento = {version = "^1.5.0", optional = true}
 bibtexparser = {version = "^1.4.0", optional = true}
@@ -108,10 +107,7 @@
 nebula3-python = {version = "^3.4.0", optional = true}
 langchainplus-sdk = ">=0.0.7"
 awadb = {version = "^0.3.2", optional = true}
-
-=======
 azure-search-documents = {version = "11.4.0a20230509004", source = "azure-sdk-dev", optional = true}
->>>>>>> 1b5507bb
 
 [tool.poetry.group.docs.dependencies]
 autodoc_pydantic = "^1.8.0"
@@ -221,7 +217,16 @@
 cohere = ["cohere"]
 docarray = ["docarray"]
 embeddings = ["sentence-transformers"]
-azure = ["azure-identity", "azure-cosmos", "openai", "azure-core", "azure-ai-formrecognizer", "azure-ai-vision", "azure-cognitiveservices-speech"]
+azure = [
+    "azure-identity",
+    "azure-cosmos",
+    "openai",
+    "azure-core",
+    "azure-ai-formrecognizer",
+    "azure-ai-vision",
+    "azure-cognitiveservices-speech",
+    "azure-search-documents",
+]
 all = [
     "anthropic",
     "cohere",
