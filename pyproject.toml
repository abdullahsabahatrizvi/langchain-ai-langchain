--- conflicted
+++ resolved
@@ -30,32 +30,20 @@
 
 [tool.poetry.group.lint.dependencies]
 ruff = "^0.1.5"
-<<<<<<< HEAD
 gigachain-core = { path = "libs/core/", develop = true }
+gigachain-community = { path = "libs/community/", develop = true }
 gigachain = { path = "libs/langchain/", develop = true }
 gigachain-experimental = { path = "libs/experimental/", develop = true }
-=======
-langchain-core = { path = "libs/core/", develop = true }
-langchain-community = { path = "libs/community/", develop = true }
-langchain = { path = "libs/langchain/", develop = true }
-langchain-experimental = { path = "libs/experimental/", develop = true }
->>>>>>> b9ef92f2
 
 [tool.poetry.group.codespell.dependencies]
 codespell = "^2.2.0"
 
 
 [tool.poetry.group.dev.dependencies]
-<<<<<<< HEAD
 gigachain-core = { path = "libs/core/", develop = true }
+gigachain-community = { path = "libs/community/", develop = true }
 gigachain = { path = "libs/langchain/", develop = true }
 gigachain-experimental = { path = "libs/experimental/", develop = true }
-=======
-langchain-core = { path = "libs/core/", develop = true }
-langchain-community = { path = "libs/community/", develop = true }
-langchain = { path = "libs/langchain/", develop = true }
-langchain-experimental = { path = "libs/experimental/", develop = true }
->>>>>>> b9ef92f2
 
 [tool.poetry.group.test.dependencies]
 
