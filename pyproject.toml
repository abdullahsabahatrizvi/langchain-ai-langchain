--- conflicted
+++ resolved
@@ -75,11 +75,8 @@
 lancedb = {version = "^0.1", optional = true}
 pexpect = {version = "^4.8.0", optional = true}
 pyvespa = {version = "^0.33.0", optional = true}
-<<<<<<< HEAD
 gql = {version = "^3.4.0", optional = true}
-=======
 O365 = {version = "^2.0.26", optional = true}
->>>>>>> 8de1b4c4
 
 [tool.poetry.group.docs.dependencies]
 autodoc_pydantic = "^1.8.0"
