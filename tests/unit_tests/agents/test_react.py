"""Unit tests for ReAct."""

from typing import Union

from langchain.agents.react.base import ReActChain, ReActDocstoreAgent
from langchain.agents.tools import Tool
from langchain.docstore.base import Docstore
from langchain.docstore.document import Document
from langchain.llms.fake import FakeListLLM
from langchain.prompts.prompt import PromptTemplate
from langchain.schema import AgentAction

_PAGE_CONTENT = """This is a page about LangChain.

It is a really cool framework.

What isn't there to love about langchain?

Made in 2022."""

_FAKE_PROMPT = PromptTemplate(input_variables=["input"], template="{input}")


<<<<<<< HEAD
class FakeListLLM(LLM):
    """Fake LLM for testing that outputs elements of a list."""

    responses: List[str]
    i: int = -1

    @property
    def _llm_type(self) -> str:
        """Return type of llm."""
        return "fake_list"

    def _call(
        self,
        prompt: str,
        stop: Optional[List[str]] = None,
        run_manager: Optional[CallbackManagerForLLMRun] = None,
        **kwargs: Any,
    ) -> str:
        """Increment counter, and then return response in that index."""
        self.i += 1
        return self.responses[self.i]

    def get_num_tokens(self, text: str) -> int:
        """Return number of tokens in text."""
        return len(text.split())

    @property
    def _identifying_params(self) -> Mapping[str, Any]:
        return {}


=======
>>>>>>> 1da99ce0
class FakeDocstore(Docstore):
    """Fake docstore for testing purposes."""

    def search(self, search: str) -> Union[str, Document]:
        """Return the fake document."""
        document = Document(page_content=_PAGE_CONTENT)
        return document


def test_predict_until_observation_normal() -> None:
    """Test predict_until_observation when observation is made normally."""
    outputs = ["foo\nAction: Search[foo]"]
    fake_llm = FakeListLLM(responses=outputs)
    tools = [
        Tool(name="Search", func=lambda x: x, description="foo"),
        Tool(name="Lookup", func=lambda x: x, description="bar"),
    ]
    agent = ReActDocstoreAgent.from_llm_and_tools(fake_llm, tools)
    output = agent.plan([], input="")
    expected_output = AgentAction("Search", "foo", outputs[0])
    assert output == expected_output


def test_react_chain() -> None:
    """Test react chain."""
    responses = [
        "I should probably search\nAction: Search[langchain]",
        "I should probably lookup\nAction: Lookup[made]",
        "Ah okay now I know the answer\nAction: Finish[2022]",
    ]
    fake_llm = FakeListLLM(responses=responses)
    react_chain = ReActChain(llm=fake_llm, docstore=FakeDocstore())
    output = react_chain.run("when was langchain made")
    assert output == "2022"


def test_react_chain_bad_action() -> None:
    """Test react chain when bad action given."""
    bad_action_name = "BadAction"
    responses = [
        f"I'm turning evil\nAction: {bad_action_name}[langchain]",
        "Oh well\nAction: Finish[curses foiled again]",
    ]
    fake_llm = FakeListLLM(responses=responses)
    react_chain = ReActChain(llm=fake_llm, docstore=FakeDocstore())
    output = react_chain.run("when was langchain made")
    assert output == "curses foiled again"<|MERGE_RESOLUTION|>--- conflicted
+++ resolved
@@ -21,40 +21,6 @@
 _FAKE_PROMPT = PromptTemplate(input_variables=["input"], template="{input}")
 
 
-<<<<<<< HEAD
-class FakeListLLM(LLM):
-    """Fake LLM for testing that outputs elements of a list."""
-
-    responses: List[str]
-    i: int = -1
-
-    @property
-    def _llm_type(self) -> str:
-        """Return type of llm."""
-        return "fake_list"
-
-    def _call(
-        self,
-        prompt: str,
-        stop: Optional[List[str]] = None,
-        run_manager: Optional[CallbackManagerForLLMRun] = None,
-        **kwargs: Any,
-    ) -> str:
-        """Increment counter, and then return response in that index."""
-        self.i += 1
-        return self.responses[self.i]
-
-    def get_num_tokens(self, text: str) -> int:
-        """Return number of tokens in text."""
-        return len(text.split())
-
-    @property
-    def _identifying_params(self) -> Mapping[str, Any]:
-        return {}
-
-
-=======
->>>>>>> 1da99ce0
 class FakeDocstore(Docstore):
     """Fake docstore for testing purposes."""
 
