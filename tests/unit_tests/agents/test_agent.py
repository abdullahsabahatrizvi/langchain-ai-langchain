"""Unit tests for agents."""

from typing import Any, List, Mapping, Optional

from pydantic import BaseModel

from langchain.agents import AgentExecutor, Tool, initialize_agent
from langchain.callbacks.base import CallbackManager
from langchain.llms.base import LLM
from tests.unit_tests.callbacks.fake_callback_handler import FakeCallbackHandler


class FakeListLLM(LLM, BaseModel):
    """Fake LLM for testing that outputs elements of a list."""

    responses: List[str]
    i: int = -1

    def _call(self, prompt: str, stop: Optional[List[str]] = None) -> str:
        """Increment counter, and then return response in that index."""
        self.i += 1
        print(self.i)
        print(self.responses)
        return self.responses[self.i]

    @property
    def _identifying_params(self) -> Mapping[str, Any]:
        return {}

    @property
    def _llm_type(self) -> str:
        """Return type of llm."""
        return "fake_list"


def _get_agent(**kwargs: Any) -> AgentExecutor:
    """Get agent for testing."""
    bad_action_name = "BadAction"
    responses = [
        f"I'm turning evil\nAction: {bad_action_name}\nAction Input: misalignment",
        "Oh well\nAction: Final Answer\nAction Input: curses foiled again",
    ]
    fake_llm = FakeListLLM(responses=responses)
    tools = [
        Tool("Search", lambda x: x, "Useful for searching"),
        Tool("Lookup", lambda x: x, "Useful for looking up things in a table"),
    ]
    agent = initialize_agent(
        tools, fake_llm, agent="zero-shot-react-description", verbose=True, **kwargs
    )
    return agent


def test_agent_bad_action() -> None:
    """Test react chain when bad action given."""
    agent = _get_agent()
    output = agent.run("when was langchain made")
    assert output == "curses foiled again"


def test_agent_stopped_early() -> None:
    """Test react chain when bad action given."""
    agent = _get_agent(max_iterations=0)
    output = agent.run("when was langchain made")
    assert output == "Agent stopped due to max iterations."


<<<<<<< HEAD
def test_agent_with_callbacks() -> None:
    """Test react chain with callbacks."""
    handler = FakeCallbackHandler()
    manager = CallbackManager([handler])
=======
def test_agent_with_callbacks_global() -> None:
    """Test react chain with callbacks by setting verbose globally."""
    import langchain

    langchain.verbose = True
    handler = FakeCallbackHandler()
    manager = CallbackManager(handlers=[handler])
>>>>>>> 1f248c47
    tool = "Search"
    responses = [
        f"FooBarBaz\nAction: {tool}\nAction Input: misalignment",
        "Oh well\nAction: Final Answer\nAction Input: curses foiled again",
    ]
    fake_llm = FakeListLLM(responses=responses, callback_manager=manager, verbose=True)
    tools = [
        Tool("Search", lambda x: x, "Useful for searching"),
    ]
    agent = initialize_agent(
        tools,
        fake_llm,
        agent="zero-shot-react-description",
        verbose=True,
        callback_manager=manager,
    )
<<<<<<< HEAD
    agent.agent.llm_chain.verbose = True
=======
>>>>>>> 1f248c47

    output = agent.run("when was langchain made")
    assert output == "curses foiled again"

    # 1 top level chain run, 2 LLMChain runs, 2 LLM runs, 1 tool run
    assert handler.starts == 6
    # 1 extra agent end
    assert handler.ends == 7
    assert handler.errors == 0
<<<<<<< HEAD
=======
    # during LLMChain
    assert handler.text == 2


def test_agent_with_callbacks_local() -> None:
    """Test react chain with callbacks by setting verbose locally."""
    import langchain

    langchain.verbose = False
    handler = FakeCallbackHandler()
    manager = CallbackManager(handlers=[handler])
    tool = "Search"
    responses = [
        f"FooBarBaz\nAction: {tool}\nAction Input: misalignment",
        "Oh well\nAction: Final Answer\nAction Input: curses foiled again",
    ]
    fake_llm = FakeListLLM(responses=responses, callback_manager=manager, verbose=True)
    tools = [
        Tool("Search", lambda x: x, "Useful for searching"),
    ]
    agent = initialize_agent(
        tools,
        fake_llm,
        agent="zero-shot-react-description",
        verbose=True,
        callback_manager=manager,
    )

    agent.agent.llm_chain.verbose = True

    output = agent.run("when was langchain made")
    assert output == "curses foiled again"

    # 1 top level chain run, 2 LLMChain runs, 2 LLM runs, 1 tool run
    assert handler.starts == 6
    # 1 extra agent end
    assert handler.ends == 7
    assert handler.errors == 0
    # during LLMChain
    assert handler.text == 2
>>>>>>> 1f248c47


def test_agent_with_callbacks_not_verbose() -> None:
    """Test react chain with callbacks but not verbose."""
<<<<<<< HEAD
    handler = FakeCallbackHandler()
    manager = CallbackManager([handler])
=======
    import langchain

    langchain.verbose = False
    handler = FakeCallbackHandler()
    manager = CallbackManager(handlers=[handler])
>>>>>>> 1f248c47
    tool = "Search"
    responses = [
        f"FooBarBaz\nAction: {tool}\nAction Input: misalignment",
        "Oh well\nAction: Final Answer\nAction Input: curses foiled again",
    ]
    fake_llm = FakeListLLM(responses=responses, callback_manager=manager)
    tools = [
        Tool("Search", lambda x: x, "Useful for searching"),
    ]
    agent = initialize_agent(
        tools,
        fake_llm,
        agent="zero-shot-react-description",
        callback_manager=manager,
    )

    output = agent.run("when was langchain made")
    assert output == "curses foiled again"

    # 1 top level chain run, 2 LLMChain runs, 2 LLM runs, 1 tool run
    assert handler.starts == 0
    assert handler.ends == 0
    assert handler.errors == 0<|MERGE_RESOLUTION|>--- conflicted
+++ resolved
@@ -65,12 +65,6 @@
     assert output == "Agent stopped due to max iterations."
 
 
-<<<<<<< HEAD
-def test_agent_with_callbacks() -> None:
-    """Test react chain with callbacks."""
-    handler = FakeCallbackHandler()
-    manager = CallbackManager([handler])
-=======
 def test_agent_with_callbacks_global() -> None:
     """Test react chain with callbacks by setting verbose globally."""
     import langchain
@@ -78,7 +72,6 @@
     langchain.verbose = True
     handler = FakeCallbackHandler()
     manager = CallbackManager(handlers=[handler])
->>>>>>> 1f248c47
     tool = "Search"
     responses = [
         f"FooBarBaz\nAction: {tool}\nAction Input: misalignment",
@@ -95,10 +88,6 @@
         verbose=True,
         callback_manager=manager,
     )
-<<<<<<< HEAD
-    agent.agent.llm_chain.verbose = True
-=======
->>>>>>> 1f248c47
 
     output = agent.run("when was langchain made")
     assert output == "curses foiled again"
@@ -108,8 +97,6 @@
     # 1 extra agent end
     assert handler.ends == 7
     assert handler.errors == 0
-<<<<<<< HEAD
-=======
     # during LLMChain
     assert handler.text == 2
 
@@ -150,21 +137,15 @@
     assert handler.errors == 0
     # during LLMChain
     assert handler.text == 2
->>>>>>> 1f248c47
 
 
 def test_agent_with_callbacks_not_verbose() -> None:
     """Test react chain with callbacks but not verbose."""
-<<<<<<< HEAD
-    handler = FakeCallbackHandler()
-    manager = CallbackManager([handler])
-=======
     import langchain
 
     langchain.verbose = False
     handler = FakeCallbackHandler()
     manager = CallbackManager(handlers=[handler])
->>>>>>> 1f248c47
     tool = "Search"
     responses = [
         f"FooBarBaz\nAction: {tool}\nAction Input: misalignment",
