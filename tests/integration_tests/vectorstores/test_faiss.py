--- conflicted
+++ resolved
@@ -194,7 +194,6 @@
         texts, FakeEmbeddings(), relevance_score_fn=lambda _: 2.0
     )
     with pytest.warns(Warning, match="scores must be between"):
-<<<<<<< HEAD
         docsearch.similarity_search_with_relevance_scores("foo", k=1)
 
 
@@ -206,7 +205,4 @@
             texts, FakeEmbeddings(), distance_strategy="fake"
         )
 
-        faiss_instance.similarity_search_with_relevance_scores("foo", k=2)
-=======
-        docsearch.similarity_search_with_relevance_scores("foo", k=1)
->>>>>>> 9ca4c544
+        faiss_instance.similarity_search_with_relevance_scores("foo", k=2)