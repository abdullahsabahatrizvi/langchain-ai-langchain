--- conflicted
+++ resolved
@@ -246,11 +246,7 @@
    "name": "python",
    "nbconvert_exporter": "python",
    "pygments_lexer": "ipython3",
-<<<<<<< HEAD
    "version": "3.10.13"
-=======
-   "version": "3.10.12"
->>>>>>> 9e569d85
   }
  },
  "nbformat": 4,
