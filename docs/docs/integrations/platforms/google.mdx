# Google

All functionality related to [Google Cloud Platform](https://cloud.google.com/) and other `Google` products.

## LLMs

### Google Generative AI

Access GoogleAI `Gemini` models such as `gemini-pro` and `gemini-pro-vision` through the `GoogleGenerativeAI` class.

Install python package.

```bash
pip install langchain-google-genai
```

See a [usage example](/docs/integrations/llms/google_ai).

```python
from langchain_google_genai import GoogleGenerativeAI
```

### Vertex AI

Access to `Gemini` and `PaLM` LLMs (like `text-bison` and `code-bison`) via `Vertex AI` on Google Cloud.

We need to install `langchain-google-vertexai` python package.

```bash
pip install langchain-google-vertexai
```

See a [usage example](/docs/integrations/llms/google_vertex_ai_palm).

```python
from langchain_google_vertexai import VertexAI
```

### Model Garden

Access PaLM and hundreds of OSS models via `Vertex AI Model Garden` on Google Cloud.

We need to install `langchain-google-vertexai` python package.

```bash
pip install langchain-google-vertexai
```

See a [usage example](/docs/integrations/llms/google_vertex_ai_palm#vertex-model-garden).

```python
from langchain_google_vertexai import VertexAIModelGarden
```

## Chat models

### Google Generative AI

Access GoogleAI `Gemini` models such as `gemini-pro` and `gemini-pro-vision` through the `ChatGoogleGenerativeAI` class.

```bash
pip install -U langchain-google-genai
```

Configure your API key.

```bash
export GOOGLE_API_KEY=your-api-key
```

```python
from langchain_google_genai import ChatGoogleGenerativeAI

llm = ChatGoogleGenerativeAI(model="gemini-pro")
llm.invoke("Sing a ballad of LangChain.")
```

Gemini vision model supports image inputs when providing a single chat message.

```python
from langchain_core.messages import HumanMessage
from langchain_google_genai import ChatGoogleGenerativeAI

llm = ChatGoogleGenerativeAI(model="gemini-pro-vision")

message = HumanMessage(
    content=[
        {
            "type": "text",
            "text": "What's in this image?",
        },  # You can optionally provide text parts
        {"type": "image_url", "image_url": "https://picsum.photos/seed/picsum/200/300"},
    ]
)
llm.invoke([message])
```

The value of image_url can be any of the following:

- A public image URL
- A gcs file (e.g., "gcs://path/to/file.png")
- A local file path
- A base64 encoded image (e.g., data:image/png;base64,abcd124)
- A PIL image

### Vertex AI

Access PaLM chat models like `chat-bison` and `codechat-bison` via Google Cloud.

We need to install `langchain-google-vertexai` python package.

```bash
pip install langchain-google-vertexai
```

See a [usage example](/docs/integrations/chat/google_vertex_ai_palm).

```python
from langchain_google_vertexai import ChatVertexAI
```

<<<<<<< HEAD
## LLMs

### Google Generative AI
=======
## Document Loaders

### AlloyDB for PostgreSQL

> [Google Cloud AlloyDB](https://cloud.google.com/alloydb) is a fully managed relational database service that offers high performance, seamless integration, and impressive scalability on Google Cloud. AlloyDB is 100% compatible with PostgreSQL.

Install the python package:

```bash
pip install langchain-google-alloydb-pg
```

See [usage example](/docs/integrations/document_loaders/google_alloydb).

```python
from langchain_google_alloydb_pg import AlloyDBEngine, AlloyDBLoader
```

### BigQuery

> [Google Cloud BigQuery](https://cloud.google.com/bigquery) is a serverless and cost-effective enterprise data warehouse that works across clouds and scales with your data in Google Cloud.
>>>>>>> de2d9447

Access GoogleAI `Gemini` models such as `gemini-pro` and `gemini-pro-vision` through the `GoogleGenerativeAI` class.

Install python package.

```bash
pip install langchain-google-genai
```

See a [usage example](/docs/integrations/llms/google_ai).

```python
from langchain_google_genai import GoogleGenerativeAI
```

<<<<<<< HEAD
### Vertex AI

Access to `Gemini` and `PaLM` LLMs (like `text-bison` and `code-bison`) via `Vertex AI` on Google Cloud.
=======
### Bigtable

> [Google Cloud Bigtable](https://cloud.google.com/bigtable/docs) is Google's fully managed NoSQL Big Data database service in Google Cloud.
Install the python package:

```bash
pip install langchain-google-bigtable
```

See [Googel Cloud usage example](/docs/integrations/document_loaders/google_bigtable).
>>>>>>> de2d9447

```python
from langchain_google_bigtable import BigtableLoader
```

### Cloud SQL for MySQL

> [Google Cloud SQL for MySQL](https://cloud.google.com/sql) is a fully-managed database service that helps you set up, maintain, manage, and administer your MySQL relational databases on Google Cloud.
Install the python package:

```bash
pip install langchain-google-cloud-sql-mysql
```

See [usage example](/docs/integrations/document_loaders/google_cloud_sql_mysql).

```python
from langchain_google_cloud_sql_mysql import MySQLEngine, MySQLDocumentLoader
```

<<<<<<< HEAD
### Model Garden

Access PaLM and hundreds of OSS models via `Vertex AI Model Garden` on Google Cloud.
=======
### Cloud SQL for SQL Server
>>>>>>> de2d9447

> [Google Cloud SQL for SQL Server](https://cloud.google.com/sql) is a fully-managed database service that helps you set up, maintain, manage, and administer your SQL Server databases on Google Cloud.
Install the python package:

```bash
pip install langchain-google-cloud-sql-mssql
```

See [usage example](/docs/integrations/document_loaders/google_cloud_sql_mssql).

```python
from langchain_google_cloud_sql_mssql import MSSQLEngine, MSSQLLoader
```

<<<<<<< HEAD
## Vector Stores

### Vertex AI Vector Search

> [Vertex AI Vector Search](https://cloud.google.com/vertex-ai/docs/matching-engine/overview) from Google Cloud,
> formerly known as `Vertex AI Matching Engine`, provides the industry's leading high-scale
> low latency vector database. These vector databases are commonly
> referred to as vector similarity-matching or an approximate nearest neighbor (ANN) service.
=======
### Cloud SQL for PostgreSQL

> [Google Cloud SQL for PostgreSQL](https://cloud.google.com/sql) is a fully-managed database service that helps you set up, maintain, manage, and administer your PostgreSQL relational databases on Google Cloud.
Install the python package:

```bash
pip install langchain-google-cloud-sql-pg
```

See [usage example](/docs/integrations/document_loaders/google_cloud_sql_pg).

```python
from langchain_google_cloud_sql_pg import PostgreSQLEngine, PostgreSQLLoader
```

### Cloud Storage

>[Cloud Storage](https://en.wikipedia.org/wiki/Google_Cloud_Storage) is a managed service for storing unstructured data in Google Cloud.

We need to install `google-cloud-storage` python package.

```bash
pip install google-cloud-storage
```

There are two loaders for the `Google Cloud Storage`: the `Directory` and the `File` loaders.

See a [usage example](/docs/integrations/document_loaders/google_cloud_storage_directory).

```python
from langchain_community.document_loaders import GCSDirectoryLoader
```
See a [usage example](/docs/integrations/document_loaders/google_cloud_storage_file).

```python
from langchain_community.document_loaders import GCSFileLoader
```

### El Carro for Oracle Workloads

> Google [El Carro Oracle Operator](https://github.com/GoogleCloudPlatform/elcarro-oracle-operator)
offers a way to run Oracle databases in Kubernetes as a portable, open source,
community driven, no vendor lock-in container orchestration system.

```bash
pip install langchain-google-el-carro
```

See [usage example](/docs/integrations/document_loaders/google_el_carro).

```python
from langchain_google_el_carro import ElCarroLoader
```

### Google Drive

>[Google Drive](https://en.wikipedia.org/wiki/Google_Drive) is a file storage and synchronization service developed by Google.

Currently, only `Google Docs` are supported.

We need to install several python packages.

```bash
pip install google-api-python-client google-auth-httplib2 google-auth-oauthlib
```

See a [usage example and authorization instructions](/docs/integrations/document_loaders/google_drive).

```python
from langchain_community.document_loaders import GoogleDriveLoader
```

### Firestore (Native Mode)

> [Google Cloud Firestore](https://cloud.google.com/firestore/docs/) is a NoSQL document database built for automatic scaling, high performance, and ease of application development.
Install the python package:

```bash
pip install langchain-google-firestore
```

See [usage example](/docs/integrations/document_loaders/google_firestore).

```python
from langchain_google_firestore import FirestoreLoader
```

### Firestore (Datastore Mode)

> [Google Cloud Firestore in Datastore mode](https://cloud.google.com/datastore/docs) is a NoSQL document database built for automatic scaling, high performance, and ease of application development.
> Firestore is the newest version of Datastore and introduces several improvements over Datastore.
Install the python package:

```bash
pip install langchain-google-datastore
```

See [usage example](/docs/integrations/document_loaders/google_datastore).

```python
from langchain_google_datastore import DatastoreLoader
```

### Memorystore for Redis

> [Google Cloud Memorystore for Redis](https://cloud.google.com/memorystore/docs/redis) is a fully managed Redis service for Google Cloud. Applications running on Google Cloud can achieve extreme performance by leveraging the highly scalable, available, secure Redis service without the burden of managing complex Redis deployments.
Install the python package:

```bash
pip install langchain-google-memorystore-redis
```

See [usage example](/docs/integrations/document_loaders/google_memorystore_redis).

```python
from langchain_google_memorystore_redis import MemorystoreLoader
```

### Spanner

> [Google Cloud Spanner](https://cloud.google.com/spanner/docs) is a fully managed, mission-critical, relational database service on Google Cloud that offers transactional consistency at global scale, automatic, synchronous replication for high availability, and support for two SQL dialects: GoogleSQL (ANSI 2011 with extensions) and PostgreSQL.
Install the python package:

```bash
pip install langchain-google-spanner
```

See [usage example](/docs/integrations/document_loaders/google_spanner).

```python
from langchain_google_spanner import SpannerLoader
```

### Speech-to-Text

> [Google Cloud Speech-to-Text](https://cloud.google.com/speech-to-text) is an audio transcription API powered by Google's speech recognition models in Google Cloud.

This document loader transcribes audio files and outputs the text results as Documents.

First, we need to install the python package.

```bash
pip install google-cloud-speech
```

See a [usage example and authorization instructions](/docs/integrations/document_loaders/google_speech_to_text).

```python
from langchain_community.document_loaders import GoogleSpeechToTextLoader
```

## Document Transformers

### Document AI

>[Google Cloud Document AI](https://cloud.google.com/document-ai/docs/overview) is a Google Cloud
> service that transforms unstructured data from documents into structured data, making it easier
> to understand, analyze, and consume.

We need to set up a [`GCS` bucket and create your own OCR processor](https://cloud.google.com/document-ai/docs/create-processor)
The `GCS_OUTPUT_PATH` should be a path to a folder on GCS (starting with `gs://`)
and a processor name should look like `projects/PROJECT_NUMBER/locations/LOCATION/processors/PROCESSOR_ID`.
We can get it either programmatically or copy from the `Prediction endpoint` section of the `Processor details`
tab in the Google Cloud Console.

```bash
pip install google-cloud-documentai
pip install google-cloud-documentai-toolbox
```

See a [usage example](/docs/integrations/document_transformers/google_docai).

```python
from langchain_community.document_loaders.blob_loaders import Blob
from langchain_community.document_loaders.parsers import DocAIParser
```

### Google Translate

> [Google Translate](https://translate.google.com/) is a multilingual neural machine
> translation service developed by Google to translate text, documents and websites
> from one language into another.

The `GoogleTranslateTransformer` allows you to translate text and HTML with the [Google Cloud Translation API](https://cloud.google.com/translate).

To use it, you should have the `google-cloud-translate` python package installed, and a Google Cloud project with the [Translation API enabled](https://cloud.google.com/translate/docs/setup). This transformer uses the [Advanced edition (v3)](https://cloud.google.com/translate/docs/intro-to-v3).

First, we need to install the python package.

```bash
pip install google-cloud-translate
```

See a [usage example and authorization instructions](/docs/integrations/document_transformers/google_translate).

```python
from langchain_community.document_transformers import GoogleTranslateTransformer
```

## Vector Stores

### AlloyDB for PostgreSQL

> [Google Cloud AlloyDB](https://cloud.google.com/alloydb) is a fully managed relational database service that offers high performance, seamless integration, and impressive scalability on Google Cloud. AlloyDB is 100% compatible with PostgreSQL.
>>>>>>> de2d9447

Install the python package:

```bash
pip install langchain-google-alloydb-pg
```

See [usage example](/docs/integrations/vectorstores/google_alloydb).

```python
from langchain_google_alloydb_pg import AlloyDBEngine, AlloyDBVectorStore
```

<<<<<<< HEAD
### BigQuery

> [BigQuery](https://cloud.google.com/bigquery),
> BigQuery is a serverless and cost-effective enterprise data warehouse in Google Cloud.
>
> [BigQuery Vector Search](https://cloud.google.com/bigquery/docs/vector-search-intro)
=======
### BigQuery Vector Search

> [Google Cloud BigQuery](https://cloud.google.com/bigquery),
> BigQuery is a serverless and cost-effective enterprise data warehouse in Google Cloud.
>
> [Google Cloud BigQuery Vector Search](https://cloud.google.com/bigquery/docs/vector-search-intro)
>>>>>>> de2d9447
> BigQuery vector search lets you use GoogleSQL to do semantic search, using vector indexes for fast but approximate results, or using brute force for exact results.

> It can calculate Euclidean or Cosine distance. With LangChain, we default to use Euclidean distance.

We need to install several python packages.

```bash
pip install google-cloud-bigquery
```

See a [usage example](/docs/integrations/vectorstores/google_bigquery_vector_search).

```python
from langchain.vectorstores import BigQueryVectorSearch
```

### Memorystore for Redis

> [Google Cloud Memorystore for Redis](https://cloud.google.com/memorystore/docs/redis) is a fully managed Redis service for Google Cloud. Applications running on Google Cloud can achieve extreme performance by leveraging the highly scalable, available, secure Redis service without the burden of managing complex Redis deployments.
Install the python package:

```bash
pip install langchain-google-memorystore-redis
```

See [usage example](/docs/integrations/vectorstores/google_memorystore_redis).

```python
from langchain_google_memorystore_redis import RedisVectorStore
```

### Spanner

> [Google Cloud Spanner](https://cloud.google.com/spanner/docs) is a fully managed, mission-critical, relational database service on Google Cloud that offers transactional consistency at global scale, automatic, synchronous replication for high availability, and support for two SQL dialects: GoogleSQL (ANSI 2011 with extensions) and PostgreSQL.
Install the python package:

```bash
pip install langchain-google-spanner
```

See [usage example](/docs/integrations/vectorstores/google_spanner).

```python
from langchain_google_spanner import SpannerVectorStore
```

### Cloud SQL for PostgreSQL

> [Google Cloud SQL for PostgreSQL](https://cloud.google.com/sql) is a fully-managed database service that helps you set up, maintain, manage, and administer your PostgreSQL relational databases on Google Cloud.
Install the python package:

```bash
pip install langchain-google-cloud-sql-pg
```

See [usage example](/docs/integrations/vectorstores/google_sql_pg).

```python
from langchain_google_cloud_sql_pg import PostgreSQLEngine, PostgresVectorStore
```

### Vertex AI Vector Search

> [Google Cloud Vertex AI Vector Search](https://cloud.google.com/vertex-ai/docs/matching-engine/overview) from Google Cloud,
> formerly known as `Vertex AI Matching Engine`, provides the industry's leading high-scale
> low latency vector database. These vector databases are commonly
> referred to as vector similarity-matching or an approximate nearest neighbor (ANN) service.

We need to install several python packages.

```bash
pip install tensorflow langchain-google-vertexai tensorflow-hub tensorflow-text
```

See a [usage example](/docs/integrations/vectorstores/google_vertex_ai_vector_search).

```python
from langchain_community.vectorstores import MatchingEngine
```

### ScaNN

>[Google ScaNN](https://github.com/google-research/google-research/tree/master/scann)
> (Scalable Nearest Neighbors) is a python package.
>
>`ScaNN` is a method for efficient vector similarity search at scale.

>`ScaNN` includes search space pruning and quantization for Maximum Inner
> Product Search and also supports other distance functions such as
> Euclidean distance. The implementation is optimized for x86 processors
> with AVX2 support. See its [Google Research github](https://github.com/google-research/google-research/tree/master/scann)
> for more details.

We need to install `scann` python package.

```bash
pip install scann
```

See a [usage example](/docs/integrations/vectorstores/scann).

```python
from langchain_community.vectorstores import ScaNN
```

## Retrievers

### Google Drive

We need to install several python packages.

```bash
pip install google-api-python-client google-auth-httplib2 google-auth-oauthlib
```

See a [usage example and authorization instructions](/docs/integrations/retrievers/google_drive).

```python
from langchain_googledrive.retrievers import GoogleDriveRetriever
```

### Vertex AI Search

> [Vertex AI Search](https://cloud.google.com/generative-ai-app-builder/docs/introduction)
> from Google Cloud allows developers to quickly build generative AI powered search engines for customers and employees.

We need to install the `google-cloud-discoveryengine` python package.

```bash
pip install google-cloud-discoveryengine
```

See a [usage example](/docs/integrations/retrievers/google_vertex_ai_search).

```python
from langchain.retrievers import GoogleVertexAISearchRetriever
```

### Document AI Warehouse

> [Document AI Warehouse](https://cloud.google.com/document-ai-warehouse)
> from Google Cloud allows enterprises to search, store, govern, and manage documents and their AI-extracted
> data and metadata in a single platform.

```python
from langchain.retrievers import GoogleDocumentAIWarehouseRetriever
docai_wh_retriever = GoogleDocumentAIWarehouseRetriever(
    project_number=...
)
query = ...
documents = docai_wh_retriever.get_relevant_documents(
    query, user_ldap=...
)
```

## Document Loaders

### BigQuery

> [BigQuery](https://cloud.google.com/bigquery) is a serverless and cost-effective enterprise data warehouse that works across clouds and scales with your data in Google Cloud.

We need to install `google-cloud-bigquery` python package.

```bash
pip install google-cloud-bigquery
```

See a [usage example](/docs/integrations/document_loaders/google_bigquery).

```python
from langchain_community.document_loaders import BigQueryLoader
```

### Cloud Storage

>[Cloud Storage](https://en.wikipedia.org/wiki/Google_Cloud_Storage) is a managed service for storing unstructured data in Google Cloud.

We need to install `google-cloud-storage` python package.

```bash
pip install google-cloud-storage
```

There are two loaders for the `Google Cloud Storage`: the `Directory` and the `File` loaders.

See a [usage example](/docs/integrations/document_loaders/google_cloud_storage_directory).

```python
from langchain_community.document_loaders import GCSDirectoryLoader
```
See a [usage example](/docs/integrations/document_loaders/google_cloud_storage_file).

```python
from langchain_community.document_loaders import GCSFileLoader
```

### Google Drive

>[Google Drive](https://en.wikipedia.org/wiki/Google_Drive) is a file storage and synchronization service developed by Google.

Currently, only `Google Docs` are supported.

We need to install several python packages.

```bash
pip install google-api-python-client google-auth-httplib2 google-auth-oauthlib
```

See a [usage example and authorization instructions](/docs/integrations/document_loaders/google_drive).

```python
from langchain_community.document_loaders import GoogleDriveLoader
```

### Speech-to-Text

> [Speech-to-Text](https://cloud.google.com/speech-to-text) is an audio transcription API powered by Google's speech recognition models in Google Cloud.

This document loader transcribes audio files and outputs the text results as Documents.

First, we need to install the python package.

```bash
pip install google-cloud-speech
```

See a [usage example and authorization instructions](/docs/integrations/document_loaders/google_speech_to_text).

```python
from langchain_community.document_loaders import GoogleSpeechToTextLoader
```

## Document Transformers

### Document AI

>[Document AI](https://cloud.google.com/document-ai/docs/overview) is a Google Cloud
> service that transforms unstructured data from documents into structured data, making it easier
> to understand, analyze, and consume.

We need to set up a [`GCS` bucket and create your own OCR processor](https://cloud.google.com/document-ai/docs/create-processor)
The `GCS_OUTPUT_PATH` should be a path to a folder on GCS (starting with `gs://`)
and a processor name should look like `projects/PROJECT_NUMBER/locations/LOCATION/processors/PROCESSOR_ID`.
We can get it either programmatically or copy from the `Prediction endpoint` section of the `Processor details`
tab in the Google Cloud Console.

```bash
pip install google-cloud-documentai
pip install google-cloud-documentai-toolbox
```

See a [usage example](/docs/integrations/document_transformers/docai).

```python
from langchain_community.document_loaders.blob_loaders import Blob
from langchain_community.document_loaders.parsers import DocAIParser
```

### Google Translate

> [Google Translate](https://translate.google.com/) is a multilingual neural machine
> translation service developed by Google to translate text, documents and websites
> from one language into another.

The `GoogleTranslateTransformer` allows you to translate text and HTML with the [Google Cloud Translation API](https://cloud.google.com/translate).

To use it, you should have the `google-cloud-translate` python package installed, and a Google Cloud project with the [Translation API enabled](https://cloud.google.com/translate/docs/setup). This transformer uses the [Advanced edition (v3)](https://cloud.google.com/translate/docs/intro-to-v3).

First, we need to install the python package.

```bash
pip install google-cloud-translate
```

See a [usage example and authorization instructions](/docs/integrations/document_transformers/google_translate).

```python
from langchain_community.document_transformers import GoogleTranslateTransformer
```

## Tools

### Text-to-Speech

<<<<<<< HEAD
>[Text-to-Speech](https://cloud.google.com/text-to-speech) is a Google Cloud service that enables developers to
=======
>[Google Cloud Text-to-Speech](https://cloud.google.com/text-to-speech) is a Google Cloud service that enables developers to
>>>>>>> de2d9447
> synthesize natural-sounding speech with 100+ voices, available in multiple languages and variants.
> It applies DeepMind’s groundbreaking research in WaveNet and Google’s powerful neural networks
> to deliver the highest fidelity possible.

We need to install a python package.

```bash
pip install google-cloud-text-to-speech
```

See a [usage example and authorization instructions](/docs/integrations/tools/google_cloud_texttospeech).

```python
from langchain.tools import GoogleCloudTextToSpeechTool
```

### Google Drive

We need to install several python packages.

```bash
pip install google-api-python-client google-auth-httplib2 google-auth-oauthlib
```

See a [usage example and authorization instructions](/docs/integrations/tools/google_drive).

```python
from langchain_community.utilities.google_drive import GoogleDriveAPIWrapper
from langchain_community.tools.google_drive.tool import GoogleDriveSearchTool
```

### Google Finance

We need to install a python package.

```bash
pip install google-search-results
```

See a [usage example and authorization instructions](/docs/integrations/tools/google_finance).

```python
from langchain_community.tools.google_finance import GoogleFinanceQueryRun
from langchain_community.utilities.google_finance import GoogleFinanceAPIWrapper
```

### Google Jobs

We need to install a python package.

```bash
pip install google-search-results
```

See a [usage example and authorization instructions](/docs/integrations/tools/google_jobs).

```python
from langchain_community.tools.google_jobs import GoogleJobsQueryRun
from langchain_community.utilities.google_finance import GoogleFinanceAPIWrapper
```

### Google Lens

See a [usage example and authorization instructions](/docs/integrations/tools/google_lens).

```python
from langchain_community.tools.google_lens import GoogleLensQueryRun
from langchain_community.utilities.google_lens import GoogleLensAPIWrapper
```

### Google Places

We need to install a python package.

```bash
pip install googlemaps
```

See a [usage example and authorization instructions](/docs/integrations/tools/google_places).

```python
from langchain.tools import GooglePlacesTool
```

### Google Scholar

We need to install a python package.

```bash
pip install google-search-results
```

See a [usage example and authorization instructions](/docs/integrations/tools/google_scholar).

```python
from langchain_community.tools.google_scholar import GoogleScholarQueryRun
from langchain_community.utilities.google_scholar import GoogleScholarAPIWrapper
```

### Google Search

- Set up a Custom Search Engine, following [these instructions](https://stackoverflow.com/questions/37083058/programmatically-searching-google-in-python-using-custom-search)
- Get an API Key and Custom Search Engine ID from the previous step, and set them as environment variables
`GOOGLE_API_KEY` and `GOOGLE_CSE_ID` respectively.

```python
from langchain_community.utilities import GoogleSearchAPIWrapper
```

For a more detailed walkthrough of this wrapper, see [this notebook](/docs/integrations/tools/google_search).

We can easily load this wrapper as a Tool (to use with an Agent). We can do this with:

```python
from langchain.agents import load_tools
tools = load_tools(["google-search"])
```

### Google Trends

We need to install a python package.

```bash
pip install google-search-results
```

See a [usage example and authorization instructions](/docs/integrations/tools/google_trends).

```python
from langchain_community.tools.google_trends import GoogleTrendsQueryRun
from langchain_community.utilities.google_trends import GoogleTrendsAPIWrapper
```

## Toolkits

### GMail

> [Google Gmail](https://en.wikipedia.org/wiki/Gmail) is a free email service provided by Google.
This toolkit works with emails through the `Gmail API`.

We need to install several python packages.

```bash
pip install google-api-python-client google-auth-oauthlib google-auth-httplib2
```

See a [usage example and authorization instructions](/docs/integrations/toolkits/gmail).

```python
from langchain_community.agent_toolkits import GmailToolkit
```

## Memory

### AlloyDB for PostgreSQL

> [AlloyDB for PostgreSQL](https://cloud.google.com/alloydb) is a fully managed relational database service that offers high performance, seamless integration, and impressive scalability on Google Cloud. AlloyDB is 100% compatible with PostgreSQL.

Install the python package:

```bash
pip install langchain-google-alloydb-pg
```

See [usage example](/docs/integrations/memory/google_alloydb).

```python
from langchain_google_alloydb_pg import AlloyDBEngine, AlloyDBChatMessageHistory
```

### Cloud SQL for PostgreSQL

> [Cloud SQL for PostgreSQL](https://cloud.google.com/sql) is a fully-managed database service that helps you set up, maintain, manage, and administer your PostgreSQL relational databases on Google Cloud.
Install the python package:

```bash
pip install langchain-google-cloud-sql-pg
```

See [usage example](/docs/integrations/memory/google_cloud_sql_pg).


```python
from langchain_google_cloud_sql_pg import PostgreSQLEngine, PostgreSQLChatMessageHistory
```

### Cloud SQL for MySQL

> [Cloud SQL for MySQL](https://cloud.google.com/sql) is a fully-managed database service that helps you set up, maintain, manage, and administer your MySQL relational databases on Google Cloud.
Install the python package:

```bash
pip install langchain-google-cloud-sql-mysql
```

See [usage example](/docs/integrations/memory/google_cloud_sql_mysql).

```python
from langchain_google_cloud_sql_mysql import MySQLEngine, MySQLChatMessageHistory
```

<<<<<<< HEAD
## Toolkits
=======
### Cloud SQL for SQL Server

> [Cloud SQL for SQL Server](https://cloud.google.com/sql) is a fully-managed database service that helps you set up, maintain, manage, and administer your SQL Server databases on Google Cloud.
Install the python package:

```bash
pip install langchain-google-cloud-sql-mssql
```

See [usage example](/docs/integrations/memory/google_cloud_sql_mssql).

```python
from langchain_google_cloud_sql_mssql import MSSQLEngine, MSSQLChatMessageHistory
```

## El Carro for Oracle Workloads

> Google [El Carro Oracle Operator](https://github.com/GoogleCloudPlatform/elcarro-oracle-operator)
offers a way to run Oracle databases in Kubernetes as a portable, open source,
community driven, no vendor lock-in container orchestration system.

```bash
pip install langchain-google-el-carro
```

See [usage example](/docs/integrations/memory/google_el_carro).

```python
from langchain_google_el_carro import ElCarroChatMessageHistory
```

### Spanner

> [Google Cloud Spanner](https://cloud.google.com/spanner/docs) is a fully managed, mission-critical, relational database service on Google Cloud that offers transactional consistency at global scale, automatic, synchronous replication for high availability, and support for two SQL dialects: GoogleSQL (ANSI 2011 with extensions) and PostgreSQL.
Install the python package:

```bash
pip install langchain-google-spanner
```

See [usage example](/docs/integrations/memory/google_spanner).

```python
from langchain_google_spanner import SpannerChatMessageHistory
```

### Memorystore for Redis

> [Google Cloud Memorystore for Redis](https://cloud.google.com/memorystore/docs/redis) is a fully managed Redis service for Google Cloud. Applications running on Google Cloud can achieve extreme performance by leveraging the highly scalable, available, secure Redis service without the burden of managing complex Redis deployments.
Install the python package:

```bash
pip install langchain-google-memorystore-redis
```

See [usage example](/docs/integrations/document_loaders/google_memorystore_redis).

```python
from langchain_google_memorystore_redis import MemorystoreChatMessageHistory
```

### Bigtable
>>>>>>> de2d9447

> [Google Cloud Bigtable](https://cloud.google.com/bigtable/docs) is Google's fully managed NoSQL Big Data database service in Google Cloud.
Install the python package:

```bash
pip install langchain-google-bigtable
```

See [usage example](/docs/integrations/memory/google_bigtable).

```python
from langchain_google_bigtable import BigtableChatMessageHistory
```

### Firestore (Native Mode)

> [Google Cloud Firestore](https://cloud.google.com/firestore/docs/) is a NoSQL document database built for automatic scaling, high performance, and ease of application development.
Install the python package:

```bash
pip install langchain-google-firestore
```

See [usage example](/docs/integrations/memory/google_firestore).

```python
from langchain_google_firestore import FirestoreChatMessageHistory
```

### Firestore (Datastore Mode)

> [Google Cloud Firestore in Datastore mode](https://cloud.google.com/datastore/docs) is a NoSQL document database built for automatic scaling, high performance, and ease of application development.
> Firestore is the newest version of Datastore and introduces several improvements over Datastore.
Install the python package:

```bash
pip install langchain-google-datastore
```

See [usage example](/docs/integrations/memory/google_datastore).

<<<<<<< HEAD
### Firestore

> [`Firestore`](https://cloud.google.com/firestore) is a NoSQL document database built for automatic scaling, high performance, and ease of application development in Google Cloud.
=======
```python
from langchain_google_datastore import DatastoreChatMessageHistory
```

## El Carro Oracle Operator
>>>>>>> de2d9447

> Google [El Carro Oracle Operator](https://github.com/GoogleCloudPlatform/elcarro-oracle-operator)
offers a way to run Oracle databases in Kubernetes as a portable, open source,
community driven, no vendor lock-in container orchestration system.

```bash
pip install langchain-google-el-carro
```

See [usage example](/docs/integrations/memory/google_el_carro).

```python
from langchain_google_el_carro import ElCarroChatMessageHistory
```

## Chat Loaders

### GMail

> [Gmail](https://en.wikipedia.org/wiki/Gmail) is a free email service provided by Google.
This loader works with emails through the `Gmail API`.

We need to install several python packages.

```bash
pip install google-api-python-client google-auth-oauthlib google-auth-httplib2
```

See a [usage example and authorization instructions](/docs/integrations/chat_loaders/gmail).

```python
from langchain_community.chat_loaders.gmail import GMailLoader
```

## 3rd Party Integrations

### SearchApi

>[SearchApi](https://www.searchapi.io/) provides a 3rd-party API to access Google search results, YouTube search & transcripts, and other Google-related engines.

See [usage examples and authorization instructions](/docs/integrations/tools/searchapi).

```python
from langchain_community.utilities import SearchApiAPIWrapper
```

### SerpApi

>[SerpApi](https://serpapi.com/) provides a 3rd-party API to access Google search results.

See a [usage example and authorization instructions](/docs/integrations/tools/serpapi).

```python
from langchain_community.utilities import SerpAPIWrapper
```

### Serper.dev

See a [usage example and authorization instructions](/docs/integrations/tools/google_serper).

```python
from langchain_community.utilities import GoogleSerperAPIWrapper
```

### YouTube

>[YouTube Search](https://github.com/joetats/youtube_search) package searches `YouTube` videos avoiding using their heavily rate-limited API.
>
>It uses the form on the YouTube homepage and scrapes the resulting page.

We need to install a python package.

```bash
pip install youtube_search
```

See a [usage example](/docs/integrations/tools/youtube).

```python
from langchain.tools import YouTubeSearchTool
```

### YouTube audio

>[YouTube](https://www.youtube.com/) is an online video sharing and social media platform created by `Google`.

Use `YoutubeAudioLoader` to fetch / download the audio files.

Then, use `OpenAIWhisperParser` to transcribe them to text.

We need to install several python packages.

```bash
pip install yt_dlp pydub librosa
```

See a [usage example and authorization instructions](/docs/integrations/document_loaders/youtube_audio).

```python
from langchain_community.document_loaders.blob_loaders.youtube_audio import YoutubeAudioLoader
from langchain_community.document_loaders.parsers import OpenAIWhisperParser, OpenAIWhisperParserLocal
```

### YouTube transcripts

>[YouTube](https://www.youtube.com/) is an online video sharing and social media platform created by `Google`.

We need to install `youtube-transcript-api` python package.

```bash
pip install youtube-transcript-api
```

See a [usage example](/docs/integrations/document_loaders/youtube_transcript).

```python
from langchain_community.document_loaders import YoutubeLoader
```<|MERGE_RESOLUTION|>--- conflicted
+++ resolved
@@ -119,11 +119,6 @@
 from langchain_google_vertexai import ChatVertexAI
 ```
 
-<<<<<<< HEAD
-## LLMs
-
-### Google Generative AI
-=======
 ## Document Loaders
 
 ### AlloyDB for PostgreSQL
@@ -145,7 +140,6 @@
 ### BigQuery
 
 > [Google Cloud BigQuery](https://cloud.google.com/bigquery) is a serverless and cost-effective enterprise data warehouse that works across clouds and scales with your data in Google Cloud.
->>>>>>> de2d9447
 
 Access GoogleAI `Gemini` models such as `gemini-pro` and `gemini-pro-vision` through the `GoogleGenerativeAI` class.
 
@@ -161,11 +155,6 @@
 from langchain_google_genai import GoogleGenerativeAI
 ```
 
-<<<<<<< HEAD
-### Vertex AI
-
-Access to `Gemini` and `PaLM` LLMs (like `text-bison` and `code-bison`) via `Vertex AI` on Google Cloud.
-=======
 ### Bigtable
 
 > [Google Cloud Bigtable](https://cloud.google.com/bigtable/docs) is Google's fully managed NoSQL Big Data database service in Google Cloud.
@@ -176,7 +165,6 @@
 ```
 
 See [Googel Cloud usage example](/docs/integrations/document_loaders/google_bigtable).
->>>>>>> de2d9447
 
 ```python
 from langchain_google_bigtable import BigtableLoader
@@ -197,13 +185,7 @@
 from langchain_google_cloud_sql_mysql import MySQLEngine, MySQLDocumentLoader
 ```
 
-<<<<<<< HEAD
-### Model Garden
-
-Access PaLM and hundreds of OSS models via `Vertex AI Model Garden` on Google Cloud.
-=======
 ### Cloud SQL for SQL Server
->>>>>>> de2d9447
 
 > [Google Cloud SQL for SQL Server](https://cloud.google.com/sql) is a fully-managed database service that helps you set up, maintain, manage, and administer your SQL Server databases on Google Cloud.
 Install the python package:
@@ -218,16 +200,6 @@
 from langchain_google_cloud_sql_mssql import MSSQLEngine, MSSQLLoader
 ```
 
-<<<<<<< HEAD
-## Vector Stores
-
-### Vertex AI Vector Search
-
-> [Vertex AI Vector Search](https://cloud.google.com/vertex-ai/docs/matching-engine/overview) from Google Cloud,
-> formerly known as `Vertex AI Matching Engine`, provides the industry's leading high-scale
-> low latency vector database. These vector databases are commonly
-> referred to as vector similarity-matching or an approximate nearest neighbor (ANN) service.
-=======
 ### Cloud SQL for PostgreSQL
 
 > [Google Cloud SQL for PostgreSQL](https://cloud.google.com/sql) is a fully-managed database service that helps you set up, maintain, manage, and administer your PostgreSQL relational databases on Google Cloud.
@@ -432,7 +404,6 @@
 ### AlloyDB for PostgreSQL
 
 > [Google Cloud AlloyDB](https://cloud.google.com/alloydb) is a fully managed relational database service that offers high performance, seamless integration, and impressive scalability on Google Cloud. AlloyDB is 100% compatible with PostgreSQL.
->>>>>>> de2d9447
 
 Install the python package:
 
@@ -446,21 +417,12 @@
 from langchain_google_alloydb_pg import AlloyDBEngine, AlloyDBVectorStore
 ```
 
-<<<<<<< HEAD
-### BigQuery
-
-> [BigQuery](https://cloud.google.com/bigquery),
-> BigQuery is a serverless and cost-effective enterprise data warehouse in Google Cloud.
->
-> [BigQuery Vector Search](https://cloud.google.com/bigquery/docs/vector-search-intro)
-=======
 ### BigQuery Vector Search
 
 > [Google Cloud BigQuery](https://cloud.google.com/bigquery),
 > BigQuery is a serverless and cost-effective enterprise data warehouse in Google Cloud.
 >
 > [Google Cloud BigQuery Vector Search](https://cloud.google.com/bigquery/docs/vector-search-intro)
->>>>>>> de2d9447
 > BigQuery vector search lets you use GoogleSQL to do semantic search, using vector indexes for fast but approximate results, or using brute force for exact results.
 
 > It can calculate Euclidean or Cosine distance. With LangChain, we default to use Euclidean distance.
@@ -745,11 +707,7 @@
 
 ### Text-to-Speech
 
-<<<<<<< HEAD
->[Text-to-Speech](https://cloud.google.com/text-to-speech) is a Google Cloud service that enables developers to
-=======
 >[Google Cloud Text-to-Speech](https://cloud.google.com/text-to-speech) is a Google Cloud service that enables developers to
->>>>>>> de2d9447
 > synthesize natural-sounding speech with 100+ voices, available in multiple languages and variants.
 > It applies DeepMind’s groundbreaking research in WaveNet and Google’s powerful neural networks
 > to deliver the highest fidelity possible.
@@ -951,9 +909,6 @@
 from langchain_google_cloud_sql_mysql import MySQLEngine, MySQLChatMessageHistory
 ```
 
-<<<<<<< HEAD
-## Toolkits
-=======
 ### Cloud SQL for SQL Server
 
 > [Cloud SQL for SQL Server](https://cloud.google.com/sql) is a fully-managed database service that helps you set up, maintain, manage, and administer your SQL Server databases on Google Cloud.
@@ -1016,7 +971,6 @@
 ```
 
 ### Bigtable
->>>>>>> de2d9447
 
 > [Google Cloud Bigtable](https://cloud.google.com/bigtable/docs) is Google's fully managed NoSQL Big Data database service in Google Cloud.
 Install the python package:
@@ -1058,17 +1012,11 @@
 
 See [usage example](/docs/integrations/memory/google_datastore).
 
-<<<<<<< HEAD
-### Firestore
-
-> [`Firestore`](https://cloud.google.com/firestore) is a NoSQL document database built for automatic scaling, high performance, and ease of application development in Google Cloud.
-=======
 ```python
 from langchain_google_datastore import DatastoreChatMessageHistory
 ```
 
 ## El Carro Oracle Operator
->>>>>>> de2d9447
 
 > Google [El Carro Oracle Operator](https://github.com/GoogleCloudPlatform/elcarro-oracle-operator)
 offers a way to run Oracle databases in Kubernetes as a portable, open source,
