{
<<<<<<< HEAD
  "cells": [
    {
      "cell_type": "markdown",
      "metadata": {
        "id": "NKbPFu-GWFDV"
      },
      "source": [
        "# Google El Carro for Oracle Workloads\n",
        "\n",
        "> Google [El Carro Oracle Operator](https://github.com/GoogleCloudPlatform/elcarro-oracle-operator)\n",
        "offers a way to run Oracle databases in Kubernetes as a portable, open source,\n",
        "community driven, no vendor lock-in container orchestration system. El Carro\n",
        "provides a powerful declarative API for comprehensive and consistent\n",
        "configuration and deployment as well as for real-time operations and\n",
        "monitoring.\n",
        "Extend your Oracle database's capabilities to build AI-powered experiences\n",
        "by leveraging the El Carro Langchain integration.\n",
        "\n",
        "This guide goes over how to use El Carro Langchain integration to\n",
        "[save, load and delete langchain documents](/docs/how_to#document-loaders)\n",
        "with `ElCarroLoader` and `ElCarroDocumentSaver`. This integration works for any Oracle database, regardless of where it is running.\n",
        "\n",
        "Learn more about the package on [GitHub](https://github.com/googleapis/langchain-google-el-carro-python/).\n",
        "\n",
        "[![Open In Colab](https://colab.research.google.com/assets/colab-badge.svg)](https://colab.research.google.com/github/googleapis/langchain-google-el-carro-python/blob/main/docs/document_loader.ipynb)"
      ]
    },
    {
      "cell_type": "markdown",
      "metadata": {
        "id": "ZqONzXRcWMJg"
      },
      "source": [
        "## Before You Begin\n",
        "\n",
        "Please complete\n",
        "the [Getting Started](https://github.com/googleapis/langchain-google-el-carro-python/tree/main/README.md#getting-started)\n",
        "section of\n",
        "the README to set up your El Carro Oracle database."
      ]
    },
    {
      "cell_type": "markdown",
      "metadata": {
        "id": "imbbHxKfWPso"
      },
      "source": [
        "### 🦜🔗 Library Installation\n",
        "\n",
        "The integration lives in its own `langchain-google-el-carro` package, so\n",
        "we need to install it."
      ]
    },
    {
      "cell_type": "code",
      "execution_count": null,
      "metadata": {
        "id": "Su5BMP2zWRwM"
      },
      "outputs": [],
      "source": [
        "%pip install --upgrade --quiet langchain-google-el-carro"
      ]
    },
    {
      "cell_type": "markdown",
      "metadata": {
        "id": "azV0k45WWSVI"
      },
      "source": [
        "## Basic Usage\n",
        "\n",
        "### Set Up Oracle Database Connection\n",
        "Fill out the following variable with your Oracle database connections details."
      ]
    },
    {
      "cell_type": "code",
      "execution_count": null,
      "metadata": {
        "collapsed": false
      },
      "outputs": [],
      "source": [
        "# @title Set Your Values Here { display-mode: \"form\" }\n",
        "HOST = \"127.0.0.1\"  # @param {type: \"string\"}\n",
        "PORT = 3307  # @param {type: \"integer\"}\n",
        "DATABASE = \"my-database\"  # @param {type: \"string\"}\n",
        "TABLE_NAME = \"message_store\"  # @param {type: \"string\"}\n",
        "USER = \"my-user\"  # @param {type: \"string\"}\n",
        "PASSWORD = input(\"Please provide a password to be used for the database user: \")"
      ]
    },
    {
      "cell_type": "markdown",
      "metadata": {
        "collapsed": false
      },
      "source": [
        "\n",
        "If you are using El Carro, you can find the hostname and port values in the\n",
        "status of the El Carro Kubernetes instance.\n",
        "Use the user password you created for your PDB.\n",
        "\n",
        "Example Ouput:\n"
      ]
    },
    {
      "cell_type": "markdown",
      "metadata": {
        "collapsed": false
      },
      "source": [
        "```\n",
        "kubectl get -w instances.oracle.db.anthosapis.com -n db\n",
        "NAME   DB ENGINE   VERSION   EDITION      ENDPOINT      URL                DB NAMES   BACKUP ID   READYSTATUS   READYREASON        DBREADYSTATUS   DBREADYREASON\n",
        "\n",
        "mydb   Oracle      18c       Express      mydb-svc.db   34.71.69.25:6021   ['pdbname']            TRUE          CreateComplete     True            CreateComplete\n",
        "```"
      ]
    },
    {
      "cell_type": "markdown",
      "metadata": {
        "collapsed": false
      },
      "source": [
        "### ElCarroEngine Connection Pool\n",
        "\n",
        "`ElCarroEngine` configures a connection pool to your Oracle database, enabling successful connections from your application and following industry best practices."
      ]
    },
    {
      "cell_type": "code",
      "execution_count": null,
      "metadata": {
        "id": "xG1mYFkEWbkp"
      },
      "outputs": [],
      "source": [
        "from langchain_google_el_carro import ElCarroEngine\n",
        "\n",
        "elcarro_engine = ElCarroEngine.from_instance(\n",
        "    db_host=HOST,\n",
        "    db_port=PORT,\n",
        "    db_name=DATABASE,\n",
        "    db_user=USER,\n",
        "    db_password=PASSWORD,\n",
        ")"
      ]
    },
    {
      "cell_type": "markdown",
      "metadata": {
        "id": "ICW3k_qUWgyv"
      },
      "source": [
        "### Initialize a table\n",
        "\n",
        "Initialize a table of default schema\n",
        "via `elcarro_engine.init_document_table(<table_name>)`. Table Columns:\n",
        "\n",
        "- page_content (type: text)\n",
        "- langchain_metadata (type: JSON)"
      ]
    },
    {
      "cell_type": "code",
      "execution_count": null,
      "metadata": {
        "id": "JmlGLukoWdfS"
      },
      "outputs": [],
      "source": [
        "elcarro_engine.drop_document_table(TABLE_NAME)\n",
        "elcarro_engine.init_document_table(\n",
        "    table_name=TABLE_NAME,\n",
        ")"
      ]
    },
    {
      "cell_type": "markdown",
      "metadata": {
        "id": "kaI3avj5Wn5O"
      },
      "source": [
        "### Save documents\n",
        "\n",
        "Save langchain documents with `ElCarroDocumentSaver.add_documents(<documents>)`.\n",
        "To initialize `ElCarroDocumentSaver` class you need to provide 2 things:\n",
        "\n",
        "1. `elcarro_engine` - An instance of a `ElCarroEngine` engine.\n",
        "2. `table_name` - The name of the table within the Oracle database to store\n",
        "   langchain documents."
      ]
    },
    {
      "cell_type": "code",
      "execution_count": null,
      "metadata": {
        "id": "skaXpthSWpeg"
      },
      "outputs": [],
      "source": [
        "from langchain_core.documents import Document\n",
        "from langchain_google_el_carro import ElCarroDocumentSaver\n",
        "\n",
        "doc = Document(\n",
        "    page_content=\"Banana\",\n",
        "    metadata={\"type\": \"fruit\", \"weight\": 100, \"organic\": 1},\n",
        ")\n",
        "\n",
        "saver = ElCarroDocumentSaver(\n",
        "    elcarro_engine=elcarro_engine,\n",
        "    table_name=TABLE_NAME,\n",
        ")\n",
        "saver.add_documents([doc])"
      ]
    },
    {
      "cell_type": "markdown",
      "metadata": {
        "id": "owTYQdNyWs9s"
      },
      "source": [
        "### Load documents\n",
        "\n",
        "Load langchain documents with `ElCarroLoader.load()`\n",
        "or `ElCarroLoader.lazy_load()`.\n",
        "`lazy_load` returns a generator that only queries database during the iteration.\n",
        "To initialize `ElCarroLoader` class you need to provide:\n",
        "\n",
        "1. `elcarro_engine` - An instance of a `ElCarroEngine` engine.\n",
        "2. `table_name` - The name of the table within the Oracle database to store\n",
        "   langchain documents.\n"
      ]
    },
    {
      "cell_type": "code",
      "execution_count": null,
      "metadata": {
        "id": "CM6p11amWvYp"
      },
      "outputs": [],
      "source": [
        "from langchain_google_el_carro import ElCarroLoader\n",
        "\n",
        "loader = ElCarroLoader(elcarro_engine=elcarro_engine, table_name=TABLE_NAME)\n",
        "docs = loader.lazy_load()\n",
        "for doc in docs:\n",
        "    print(\"Loaded documents:\", doc)"
      ]
    },
    {
      "cell_type": "markdown",
      "metadata": {
        "id": "OTIDGiZ8WyS3"
      },
      "source": [
        "### Load documents via query\n",
        "\n",
        "Other than loading documents from a table, we can also choose to load documents\n",
        "from a view generated from a SQL query. For example:"
      ]
    },
    {
      "cell_type": "code",
      "execution_count": null,
      "metadata": {
        "id": "p3OB9AwgWzrq"
      },
      "outputs": [],
      "source": [
        "from langchain_google_el_carro import ElCarroLoader\n",
        "\n",
        "loader = ElCarroLoader(\n",
        "    elcarro_engine=elcarro_engine,\n",
        "    query=f\"SELECT * FROM {TABLE_NAME} WHERE json_value(langchain_metadata, '$.organic') = '1'\",\n",
        ")\n",
        "onedoc = loader.load()\n",
        "print(onedoc)"
      ]
    },
    {
      "cell_type": "markdown",
      "metadata": {
        "id": "E6Fl7YNvW3Ep"
      },
      "source": [
        "The view generated from SQL query can have different schema than default table.\n",
        "In such cases, the behavior of ElCarroLoader is the same as loading from table\n",
        "with non-default schema. Please refer to\n",
        "section [Load documents with customized document page content & metadata](#load-documents-with-customized-document-page-content--metadata)."
      ]
    },
    {
      "cell_type": "markdown",
      "metadata": {
        "id": "QgsP78MhW4wc"
      },
      "source": [
        "### Delete documents\n",
        "\n",
        "Delete a list of langchain documents from an Oracle table\n",
        "with `ElCarroDocumentSaver.delete(<documents>)`.\n",
        "\n",
        "For a table with a default schema (page_content, langchain_metadata), the\n",
        "deletion criteria is:\n",
        "\n",
        "A `row` should be deleted if there exists a `document` in the list, such that\n",
        "\n",
        "- `document.page_content` equals `row[page_content]`\n",
        "- `document.metadata` equals `row[langchain_metadata]`"
      ]
    },
    {
      "cell_type": "code",
      "execution_count": null,
      "metadata": {
        "id": "QSYRHGHXW6IN"
      },
      "outputs": [],
      "source": [
        "docs = loader.load()\n",
        "print(\"Documents before delete:\", docs)\n",
        "saver.delete(onedoc)\n",
        "print(\"Documents after delete:\", loader.load())"
      ]
    },
    {
      "cell_type": "markdown",
      "metadata": {
        "id": "RerPkBRAW8yR"
      },
      "source": [
        "## Advanced Usage\n",
        "\n",
        "### Load documents with customized document page content & metadata\n",
        "\n",
        "First we prepare an example table with non-default schema, and populate it with\n",
        "some arbitrary data."
      ]
    },
    {
      "cell_type": "code",
      "execution_count": null,
      "metadata": {
        "id": "u0Fd46aqW-8k"
      },
      "outputs": [],
      "source": [
        "import sqlalchemy\n",
        "\n",
        "create_table_query = f\"\"\"CREATE TABLE {TABLE_NAME} (\n",
        "    fruit_id NUMBER GENERATED BY DEFAULT AS IDENTITY (START WITH 1),\n",
        "    fruit_name VARCHAR2(100) NOT NULL,\n",
        "    variety VARCHAR2(50),\n",
        "    quantity_in_stock NUMBER(10) NOT NULL,\n",
        "    price_per_unit NUMBER(6,2) NOT NULL,\n",
        "    organic NUMBER(3) NOT NULL\n",
        ")\"\"\"\n",
        "elcarro_engine.drop_document_table(TABLE_NAME)\n",
        "\n",
        "with elcarro_engine.connect() as conn:\n",
        "    conn.execute(sqlalchemy.text(create_table_query))\n",
        "    conn.commit()\n",
        "    conn.execute(\n",
        "        sqlalchemy.text(\n",
        "            f\"\"\"\n",
        "            INSERT INTO {TABLE_NAME} (fruit_name, variety, quantity_in_stock, price_per_unit, organic)\n",
        "            VALUES ('Apple', 'Granny Smith', 150, 0.99, 1)\n",
        "            \"\"\"\n",
        "        )\n",
        "    )\n",
        "    conn.execute(\n",
        "        sqlalchemy.text(\n",
        "            f\"\"\"\n",
        "            INSERT INTO {TABLE_NAME} (fruit_name, variety, quantity_in_stock, price_per_unit, organic)\n",
        "            VALUES ('Banana', 'Cavendish', 200, 0.59, 0)\n",
        "            \"\"\"\n",
        "        )\n",
        "    )\n",
        "    conn.execute(\n",
        "        sqlalchemy.text(\n",
        "            f\"\"\"\n",
        "            INSERT INTO {TABLE_NAME} (fruit_name, variety, quantity_in_stock, price_per_unit, organic)\n",
        "            VALUES ('Orange', 'Navel', 80, 1.29, 1)\n",
        "            \"\"\"\n",
        "        )\n",
        "    )\n",
        "    conn.commit()"
      ]
    },
    {
      "cell_type": "markdown",
      "metadata": {
        "id": "hGPYiTu7XBh3"
      },
      "source": [
        "If we still load langchain documents with default parameters of `ElCarroLoader`\n",
        "from this example table, the `page_content` of loaded documents will be the\n",
        "first column of the table, and `metadata` will be consisting of key-value pairs\n",
        "of all the other columns."
      ]
    },
    {
      "cell_type": "code",
      "execution_count": null,
      "metadata": {
        "id": "eQbRapM_XC1S"
      },
      "outputs": [],
      "source": [
        "loader = ElCarroLoader(\n",
        "    elcarro_engine=elcarro_engine,\n",
        "    table_name=TABLE_NAME,\n",
        ")\n",
        "loaded_docs = loader.load()\n",
        "print(f\"Loaded Documents: [{loaded_docs}]\")"
      ]
    },
    {
      "cell_type": "markdown",
      "metadata": {
        "id": "tOH6i2jWXFqz"
      },
      "source": [
        "We can specify the content and metadata we want to load by setting\n",
        "the `content_columns` and `metadata_columns` when initializing\n",
        "the `ElCarroLoader`.\n",
        "\n",
        "1. `content_columns`: The columns to write into the `page_content` of the\n",
        "   document.\n",
        "2. `metadata_columns`: The columns to write into the `metadata` of the document.\n",
        "\n",
        "For example here, the values of columns in `content_columns` will be joined\n",
        "together into a space-separated string, as `page_content` of loaded documents,\n",
        "and `metadata` of loaded documents will only contain key-value pairs of columns\n",
        "specified in `metadata_columns`."
      ]
    },
    {
      "cell_type": "code",
      "execution_count": null,
      "metadata": {
        "id": "9gCFWqgGXHD3"
      },
      "outputs": [],
      "source": [
        "loader = ElCarroLoader(\n",
        "    elcarro_engine=elcarro_engine,\n",
        "    table_name=TABLE_NAME,\n",
        "    content_columns=[\n",
        "        \"variety\",\n",
        "        \"quantity_in_stock\",\n",
        "        \"price_per_unit\",\n",
        "        \"organic\",\n",
        "    ],\n",
        "    metadata_columns=[\"fruit_id\", \"fruit_name\"],\n",
        ")\n",
        "loaded_docs = loader.load()\n",
        "print(f\"Loaded Documents: [{loaded_docs}]\")"
      ]
    },
    {
      "cell_type": "markdown",
      "metadata": {
        "id": "4KlSfvPJXKgM"
      },
      "source": [
        "### Save document with customized page content & metadata\n",
        "\n",
        "In order to save langchain document into table with customized metadata fields\n",
        "we need first create such a table via `ElCarroEngine.init_document_table()`, and\n",
        "specify the list of `metadata_columns` we want it to have. In this example, the\n",
        "created table will have table columns:\n",
        "\n",
        "- content (type: text): for storing fruit description.\n",
        "- type (type VARCHAR2(200)): for storing fruit type.\n",
        "- weight (type INT): for storing fruit weight.\n",
        "- extra_json_metadata (type: JSON): for storing other metadata information of the\n",
        "  fruit.\n",
        "\n",
        "We can use the following parameters\n",
        "with `elcarro_engine.init_document_table()` to create the table:\n",
        "\n",
        "1. `table_name`: The name of the table within the Oracle database to store\n",
        "   langchain documents.\n",
        "2. `metadata_columns`: A list of `sqlalchemy.Column` indicating the list of\n",
        "   metadata columns we need.\n",
        "3. `content_column`: column name to store `page_content` of langchain\n",
        "   document. Default: `\"page_content\", \"VARCHAR2(4000)\"`\n",
        "4. `metadata_json_column`: column name to store extra\n",
        "   JSON `metadata` of langchain document.\n",
        "   Default: `\"langchain_metadata\", \"VARCHAR2(4000)\"`.\n"
      ]
    },
    {
      "cell_type": "code",
      "execution_count": null,
      "metadata": {
        "id": "1Wqs05gpXMW9"
      },
      "outputs": [],
      "source": [
        "elcarro_engine.drop_document_table(TABLE_NAME)\n",
        "elcarro_engine.init_document_table(\n",
        "    table_name=TABLE_NAME,\n",
        "    metadata_columns=[\n",
        "        sqlalchemy.Column(\"type\", sqlalchemy.dialects.oracle.VARCHAR2(200)),\n",
        "        sqlalchemy.Column(\"weight\", sqlalchemy.INT),\n",
        "    ],\n",
        "    content_column=\"content\",\n",
        "    metadata_json_column=\"extra_json_metadata\",\n",
        ")"
      ]
    },
    {
      "cell_type": "markdown",
      "metadata": {
        "id": "bVEWHYU-XPFt"
      },
      "source": [
        "Save documents with `ElCarroDocumentSaver.add_documents(<documents>)`. As you\n",
        "can see in this example,\n",
        "\n",
        "- `document.page_content` will be saved into `content` column.\n",
        "- `document.metadata.type` will be saved into `type` column.\n",
        "- `document.metadata.weight` will be saved into `weight` column.\n",
        "- `document.metadata.organic` will be saved into `extra_json_metadata` column in\n",
        "  JSON format.\n"
      ]
    },
    {
      "cell_type": "code",
      "execution_count": null,
      "metadata": {
        "id": "Iy4wRZLPXQn5"
      },
      "outputs": [],
      "source": [
        "doc = Document(\n",
        "    page_content=\"Banana\",\n",
        "    metadata={\"type\": \"fruit\", \"weight\": 100, \"organic\": 1},\n",
        ")\n",
        "\n",
        "print(f\"Original Document: [{doc}]\")\n",
        "\n",
        "saver = ElCarroDocumentSaver(\n",
        "    elcarro_engine=elcarro_engine,\n",
        "    table_name=TABLE_NAME,\n",
        "    content_column=\"content\",\n",
        "    metadata_json_column=\"extra_json_metadata\",\n",
        ")\n",
        "saver.add_documents([doc])\n",
        "\n",
        "loader = ElCarroLoader(\n",
        "    elcarro_engine=elcarro_engine,\n",
        "    table_name=TABLE_NAME,\n",
        "    content_columns=[\"content\"],\n",
        "    metadata_columns=[\n",
        "        \"type\",\n",
        "        \"weight\",\n",
        "    ],\n",
        "    metadata_json_column=\"extra_json_metadata\",\n",
        ")\n",
        "\n",
        "loaded_docs = loader.load()\n",
        "print(f\"Loaded Document: [{loaded_docs[0]}]\")"
      ]
    },
    {
      "cell_type": "markdown",
      "metadata": {
        "id": "x0vkL7PKXUmU"
      },
      "source": [
        "### Delete documents with customized page content & metadata\n",
        "\n",
        "We can also delete documents from table with customized metadata columns\n",
        "via `ElCarroDocumentSaver.delete(<documents>)`. The deletion criteria is:\n",
        "\n",
        "A `row` should be deleted if there exists a `document` in the list, such that\n",
        "\n",
        "- `document.page_content` equals `row[page_content]`\n",
        "- For every metadata field `k` in `document.metadata`\n",
        "    - `document.metadata[k]` equals `row[k]` or `document.metadata[k]`\n",
        "      equals `row[langchain_metadata][k]`\n",
        "- There is no extra metadata field present in `row` but not\n",
        "  in `document.metadata`."
      ]
    },
    {
      "cell_type": "code",
      "execution_count": null,
      "metadata": {
        "id": "OcJPeCuKXWSa"
      },
      "outputs": [],
      "source": [
        "loader = ElCarroLoader(elcarro_engine=elcarro_engine, table_name=TABLE_NAME)\n",
        "saver.delete(loader.load())\n",
        "print(f\"Documents left: {len(loader.load())}\")"
      ]
    },
    {
      "cell_type": "markdown",
      "metadata": {
        "id": "S4SxUoY-XsPN"
      },
      "source": [
        "## More examples\n",
        "\n",
        "Please look\n",
        "at [demo_doc_loader_basic.py](https://github.com/googleapis/langchain-google-el-carro-python/tree/main/samples/demo_doc_loader_basic.py)\n",
        "and [demo_doc_loader_advanced.py](https://github.com/googleapis/langchain-google-el-carro-python/tree/main/samples/demo_doc_loader_advanced.py)\n",
        "for\n",
        "complete code examples.\n"
      ]
    }
  ],
  "metadata": {
    "colab": {
      "provenance": []
    },
    "kernelspec": {
      "display_name": "Python 3",
      "name": "python3"
    },
    "language_info": {
      "name": "python"
    }
  },
  "nbformat": 4,
  "nbformat_minor": 0
=======
 "cells": [
  {
   "cell_type": "markdown",
   "metadata": {
    "id": "NKbPFu-GWFDV"
   },
   "source": [
    "# Google El Carro for Oracle Workloads\n",
    "\n",
    "> Google [El Carro Oracle Operator](https://github.com/GoogleCloudPlatform/elcarro-oracle-operator)\n",
    "offers a way to run Oracle databases in Kubernetes as a portable, open source,\n",
    "community driven, no vendor lock-in container orchestration system. El Carro\n",
    "provides a powerful declarative API for comprehensive and consistent\n",
    "configuration and deployment as well as for real-time operations and\n",
    "monitoring.\n",
    "Extend your Oracle database's capabilities to build AI-powered experiences\n",
    "by leveraging the El Carro Langchain integration.\n",
    "\n",
    "This guide goes over how to use El Carro Langchain integration to\n",
    "[save, load and delete langchain documents](/docs/how_to#document-loaders)\n",
    "with `ElCarroLoader` and `ElCarroDocumentSaver`. This integration works for any Oracle database, regardless of where it is running.\n",
    "\n",
    "Learn more about the package on [GitHub](https://github.com/googleapis/langchain-google-el-carro-python/).\n",
    "\n",
    "[![Open In Colab](https://colab.research.google.com/assets/colab-badge.svg)](https://colab.research.google.com/github/googleapis/langchain-google-el-carro-python/blob/main/docs/document_loader.ipynb)"
   ]
  },
  {
   "cell_type": "markdown",
   "metadata": {
    "id": "ZqONzXRcWMJg"
   },
   "source": [
    "## Before You Begin\n",
    "\n",
    "Please complete\n",
    "the [Getting Started](https://github.com/googleapis/langchain-google-el-carro-python/tree/main/README.md#getting-started)\n",
    "section of\n",
    "the README to set up your El Carro Oracle database."
   ]
  },
  {
   "cell_type": "markdown",
   "metadata": {
    "id": "imbbHxKfWPso"
   },
   "source": [
    "### 🦜🔗 Library Installation\n",
    "\n",
    "The integration lives in its own `langchain-google-el-carro` package, so\n",
    "we need to install it."
   ]
  },
  {
   "cell_type": "code",
   "execution_count": null,
   "metadata": {
    "id": "Su5BMP2zWRwM"
   },
   "outputs": [],
   "source": [
    "%pip install --upgrade --quiet langchain-google-el-carro"
   ]
  },
  {
   "cell_type": "markdown",
   "metadata": {
    "id": "azV0k45WWSVI"
   },
   "source": [
    "## Basic Usage\n",
    "\n",
    "### Set Up Oracle Database Connection\n",
    "Fill out the following variable with your Oracle database connections details."
   ]
  },
  {
   "cell_type": "code",
   "execution_count": null,
   "metadata": {
    "collapsed": false
   },
   "outputs": [],
   "source": [
    "# @title Set Your Values Here { display-mode: \"form\" }\n",
    "HOST = \"127.0.0.1\"  # @param {type: \"string\"}\n",
    "PORT = 3307  # @param {type: \"integer\"}\n",
    "DATABASE = \"my-database\"  # @param {type: \"string\"}\n",
    "TABLE_NAME = \"message_store\"  # @param {type: \"string\"}\n",
    "USER = \"my-user\"  # @param {type: \"string\"}\n",
    "PASSWORD = input(\"Please provide a password to be used for the database user: \")"
   ]
  },
  {
   "cell_type": "markdown",
   "metadata": {
    "collapsed": false
   },
   "source": [
    "\n",
    "If you are using El Carro, you can find the hostname and port values in the\n",
    "status of the El Carro Kubernetes instance.\n",
    "Use the user password you created for your PDB.\n",
    "\n",
    "Example Ouput:\n"
   ]
  },
  {
   "cell_type": "markdown",
   "metadata": {
    "collapsed": false
   },
   "source": [
    "```\n",
    "kubectl get -w instances.oracle.db.anthosapis.com -n db\n",
    "NAME   DB ENGINE   VERSION   EDITION      ENDPOINT      URL                DB NAMES   BACKUP ID   READYSTATUS   READYREASON        DBREADYSTATUS   DBREADYREASON\n",
    "\n",
    "mydb   Oracle      18c       Express      mydb-svc.db   34.71.69.25:6021   ['pdbname']            TRUE          CreateComplete     True            CreateComplete\n",
    "```"
   ]
  },
  {
   "cell_type": "markdown",
   "metadata": {
    "collapsed": false
   },
   "source": [
    "### ElCarroEngine Connection Pool\n",
    "\n",
    "`ElCarroEngine` configures a connection pool to your Oracle database, enabling successful connections from your application and following industry best practices."
   ]
  },
  {
   "cell_type": "code",
   "execution_count": null,
   "metadata": {
    "id": "xG1mYFkEWbkp"
   },
   "outputs": [],
   "source": [
    "from langchain_google_el_carro import ElCarroEngine\n",
    "\n",
    "elcarro_engine = ElCarroEngine.from_instance(\n",
    "    db_host=HOST,\n",
    "    db_port=PORT,\n",
    "    db_name=DATABASE,\n",
    "    db_user=USER,\n",
    "    db_password=PASSWORD,\n",
    ")"
   ]
  },
  {
   "cell_type": "markdown",
   "metadata": {
    "id": "ICW3k_qUWgyv"
   },
   "source": [
    "### Initialize a table\n",
    "\n",
    "Initialize a table of default schema\n",
    "via `elcarro_engine.init_document_table(<table_name>)`. Table Columns:\n",
    "\n",
    "- page_content (type: text)\n",
    "- langchain_metadata (type: JSON)"
   ]
  },
  {
   "cell_type": "code",
   "execution_count": null,
   "metadata": {
    "id": "JmlGLukoWdfS"
   },
   "outputs": [],
   "source": [
    "elcarro_engine.drop_document_table(TABLE_NAME)\n",
    "elcarro_engine.init_document_table(\n",
    "    table_name=TABLE_NAME,\n",
    ")"
   ]
  },
  {
   "cell_type": "markdown",
   "metadata": {
    "id": "kaI3avj5Wn5O"
   },
   "source": [
    "### Save documents\n",
    "\n",
    "Save langchain documents with `ElCarroDocumentSaver.add_documents(<documents>)`.\n",
    "To initialize `ElCarroDocumentSaver` class you need to provide 2 things:\n",
    "\n",
    "1. `elcarro_engine` - An instance of a `ElCarroEngine` engine.\n",
    "2. `table_name` - The name of the table within the Oracle database to store\n",
    "   langchain documents."
   ]
  },
  {
   "cell_type": "code",
   "execution_count": null,
   "metadata": {
    "id": "skaXpthSWpeg"
   },
   "outputs": [],
   "source": [
    "from langchain_core.documents import Document\n",
    "from langchain_google_el_carro import ElCarroDocumentSaver\n",
    "\n",
    "doc = Document(\n",
    "    page_content=\"Banana\",\n",
    "    metadata={\"type\": \"fruit\", \"weight\": 100, \"organic\": 1},\n",
    ")\n",
    "\n",
    "saver = ElCarroDocumentSaver(\n",
    "    elcarro_engine=elcarro_engine,\n",
    "    table_name=TABLE_NAME,\n",
    ")\n",
    "saver.add_documents([doc])"
   ]
  },
  {
   "cell_type": "markdown",
   "metadata": {
    "id": "owTYQdNyWs9s"
   },
   "source": [
    "### Load documents\n",
    "\n",
    "Load langchain documents with `ElCarroLoader.load()`\n",
    "or `ElCarroLoader.lazy_load()`.\n",
    "`lazy_load` returns a generator that only queries database during the iteration.\n",
    "To initialize `ElCarroLoader` class you need to provide:\n",
    "\n",
    "1. `elcarro_engine` - An instance of a `ElCarroEngine` engine.\n",
    "2. `table_name` - The name of the table within the Oracle database to store\n",
    "   langchain documents.\n"
   ]
  },
  {
   "cell_type": "code",
   "execution_count": null,
   "metadata": {
    "id": "CM6p11amWvYp"
   },
   "outputs": [],
   "source": [
    "from langchain_google_el_carro import ElCarroLoader\n",
    "\n",
    "loader = ElCarroLoader(elcarro_engine=elcarro_engine, table_name=TABLE_NAME)\n",
    "docs = loader.lazy_load()\n",
    "for doc in docs:\n",
    "    print(\"Loaded documents:\", doc)"
   ]
  },
  {
   "cell_type": "markdown",
   "metadata": {
    "id": "OTIDGiZ8WyS3"
   },
   "source": [
    "### Load documents via query\n",
    "\n",
    "Other than loading documents from a table, we can also choose to load documents\n",
    "from a view generated from a SQL query. For example:"
   ]
  },
  {
   "cell_type": "code",
   "execution_count": null,
   "metadata": {
    "id": "p3OB9AwgWzrq"
   },
   "outputs": [],
   "source": [
    "from langchain_google_el_carro import ElCarroLoader\n",
    "\n",
    "loader = ElCarroLoader(\n",
    "    elcarro_engine=elcarro_engine,\n",
    "    query=f\"SELECT * FROM {TABLE_NAME} WHERE json_value(langchain_metadata, '$.organic') = '1'\",\n",
    ")\n",
    "onedoc = loader.load()\n",
    "print(onedoc)"
   ]
  },
  {
   "cell_type": "markdown",
   "metadata": {
    "id": "E6Fl7YNvW3Ep"
   },
   "source": [
    "The view generated from SQL query can have different schema than default table.\n",
    "In such cases, the behavior of ElCarroLoader is the same as loading from table\n",
    "with non-default schema. Please refer to\n",
    "section [Load documents with customized document page content & metadata](#load-documents-with-customized-document-page-content--metadata)."
   ]
  },
  {
   "cell_type": "markdown",
   "metadata": {
    "id": "QgsP78MhW4wc"
   },
   "source": [
    "### Delete documents\n",
    "\n",
    "Delete a list of langchain documents from an Oracle table\n",
    "with `ElCarroDocumentSaver.delete(<documents>)`.\n",
    "\n",
    "For a table with a default schema (page_content, langchain_metadata), the\n",
    "deletion criteria is:\n",
    "\n",
    "A `row` should be deleted if there exists a `document` in the list, such that\n",
    "\n",
    "- `document.page_content` equals `row[page_content]`\n",
    "- `document.metadata` equals `row[langchain_metadata]`"
   ]
  },
  {
   "cell_type": "code",
   "execution_count": null,
   "metadata": {
    "id": "QSYRHGHXW6IN"
   },
   "outputs": [],
   "source": [
    "docs = loader.load()\n",
    "print(\"Documents before delete:\", docs)\n",
    "saver.delete(onedoc)\n",
    "print(\"Documents after delete:\", loader.load())"
   ]
  },
  {
   "cell_type": "markdown",
   "metadata": {
    "id": "RerPkBRAW8yR"
   },
   "source": [
    "## Advanced Usage\n",
    "\n",
    "### Load documents with customized document page content & metadata\n",
    "\n",
    "First we prepare an example table with non-default schema, and populate it with\n",
    "some arbitrary data."
   ]
  },
  {
   "cell_type": "code",
   "execution_count": null,
   "metadata": {
    "id": "u0Fd46aqW-8k"
   },
   "outputs": [],
   "source": [
    "import sqlalchemy\n",
    "\n",
    "create_table_query = f\"\"\"CREATE TABLE {TABLE_NAME} (\n",
    "    fruit_id NUMBER GENERATED BY DEFAULT AS IDENTITY (START WITH 1),\n",
    "    fruit_name VARCHAR2(100) NOT NULL,\n",
    "    variety VARCHAR2(50),\n",
    "    quantity_in_stock NUMBER(10) NOT NULL,\n",
    "    price_per_unit NUMBER(6,2) NOT NULL,\n",
    "    organic NUMBER(3) NOT NULL\n",
    ")\"\"\"\n",
    "elcarro_engine.drop_document_table(TABLE_NAME)\n",
    "\n",
    "with elcarro_engine.connect() as conn:\n",
    "    conn.execute(sqlalchemy.text(create_table_query))\n",
    "    conn.commit()\n",
    "    conn.execute(\n",
    "        sqlalchemy.text(\n",
    "            f\"\"\"\n",
    "            INSERT INTO {TABLE_NAME} (fruit_name, variety, quantity_in_stock, price_per_unit, organic)\n",
    "            VALUES ('Apple', 'Granny Smith', 150, 0.99, 1)\n",
    "            \"\"\"\n",
    "        )\n",
    "    )\n",
    "    conn.execute(\n",
    "        sqlalchemy.text(\n",
    "            f\"\"\"\n",
    "            INSERT INTO {TABLE_NAME} (fruit_name, variety, quantity_in_stock, price_per_unit, organic)\n",
    "            VALUES ('Banana', 'Cavendish', 200, 0.59, 0)\n",
    "            \"\"\"\n",
    "        )\n",
    "    )\n",
    "    conn.execute(\n",
    "        sqlalchemy.text(\n",
    "            f\"\"\"\n",
    "            INSERT INTO {TABLE_NAME} (fruit_name, variety, quantity_in_stock, price_per_unit, organic)\n",
    "            VALUES ('Orange', 'Navel', 80, 1.29, 1)\n",
    "            \"\"\"\n",
    "        )\n",
    "    )\n",
    "    conn.commit()"
   ]
  },
  {
   "cell_type": "markdown",
   "metadata": {
    "id": "hGPYiTu7XBh3"
   },
   "source": [
    "If we still load langchain documents with default parameters of `ElCarroLoader`\n",
    "from this example table, the `page_content` of loaded documents will be the\n",
    "first column of the table, and `metadata` will be consisting of key-value pairs\n",
    "of all the other columns."
   ]
  },
  {
   "cell_type": "code",
   "execution_count": null,
   "metadata": {
    "id": "eQbRapM_XC1S"
   },
   "outputs": [],
   "source": [
    "loader = ElCarroLoader(\n",
    "    elcarro_engine=elcarro_engine,\n",
    "    table_name=TABLE_NAME,\n",
    ")\n",
    "loaded_docs = loader.load()\n",
    "print(f\"Loaded Documents: [{loaded_docs}]\")"
   ]
  },
  {
   "cell_type": "markdown",
   "metadata": {
    "id": "tOH6i2jWXFqz"
   },
   "source": [
    "We can specify the content and metadata we want to load by setting\n",
    "the `content_columns` and `metadata_columns` when initializing\n",
    "the `ElCarroLoader`.\n",
    "\n",
    "1. `content_columns`: The columns to write into the `page_content` of the\n",
    "   document.\n",
    "2. `metadata_columns`: The columns to write into the `metadata` of the document.\n",
    "\n",
    "For example here, the values of columns in `content_columns` will be joined\n",
    "together into a space-separated string, as `page_content` of loaded documents,\n",
    "and `metadata` of loaded documents will only contain key-value pairs of columns\n",
    "specified in `metadata_columns`."
   ]
  },
  {
   "cell_type": "code",
   "execution_count": null,
   "metadata": {
    "id": "9gCFWqgGXHD3"
   },
   "outputs": [],
   "source": [
    "loader = ElCarroLoader(\n",
    "    elcarro_engine=elcarro_engine,\n",
    "    table_name=TABLE_NAME,\n",
    "    content_columns=[\n",
    "        \"variety\",\n",
    "        \"quantity_in_stock\",\n",
    "        \"price_per_unit\",\n",
    "        \"organic\",\n",
    "    ],\n",
    "    metadata_columns=[\"fruit_id\", \"fruit_name\"],\n",
    ")\n",
    "loaded_docs = loader.load()\n",
    "print(f\"Loaded Documents: [{loaded_docs}]\")"
   ]
  },
  {
   "cell_type": "markdown",
   "metadata": {
    "id": "4KlSfvPJXKgM"
   },
   "source": [
    "### Save document with customized page content & metadata\n",
    "\n",
    "In order to save langchain document into table with customized metadata fields\n",
    "we need first create such a table via `ElCarroEngine.init_document_table()`, and\n",
    "specify the list of `metadata_columns` we want it to have. In this example, the\n",
    "created table will have table columns:\n",
    "\n",
    "- content (type: text): for storing fruit description.\n",
    "- type (type VARCHAR2(200)): for storing fruit type.\n",
    "- weight (type INT): for storing fruit weight.\n",
    "- extra_json_metadata (type: JSON): for storing other metadata information of the\n",
    "  fruit.\n",
    "\n",
    "We can use the following parameters\n",
    "with `elcarro_engine.init_document_table()` to create the table:\n",
    "\n",
    "1. `table_name`: The name of the table within the Oracle database to store\n",
    "   langchain documents.\n",
    "2. `metadata_columns`: A list of `sqlalchemy.Column` indicating the list of\n",
    "   metadata columns we need.\n",
    "3. `content_column`: column name to store `page_content` of langchain\n",
    "   document. Default: `\"page_content\", \"VARCHAR2(4000)\"`\n",
    "4. `metadata_json_column`: column name to store extra\n",
    "   JSON `metadata` of langchain document.\n",
    "   Default: `\"langchain_metadata\", \"VARCHAR2(4000)\"`.\n"
   ]
  },
  {
   "cell_type": "code",
   "execution_count": null,
   "metadata": {
    "id": "1Wqs05gpXMW9"
   },
   "outputs": [],
   "source": [
    "elcarro_engine.drop_document_table(TABLE_NAME)\n",
    "elcarro_engine.init_document_table(\n",
    "    table_name=TABLE_NAME,\n",
    "    metadata_columns=[\n",
    "        sqlalchemy.Column(\"type\", sqlalchemy.dialects.oracle.VARCHAR2(200)),\n",
    "        sqlalchemy.Column(\"weight\", sqlalchemy.INT),\n",
    "    ],\n",
    "    content_column=\"content\",\n",
    "    metadata_json_column=\"extra_json_metadata\",\n",
    ")"
   ]
  },
  {
   "cell_type": "markdown",
   "metadata": {
    "id": "bVEWHYU-XPFt"
   },
   "source": [
    "Save documents with `ElCarroDocumentSaver.add_documents(<documents>)`. As you\n",
    "can see in this example,\n",
    "\n",
    "- `document.page_content` will be saved into `content` column.\n",
    "- `document.metadata.type` will be saved into `type` column.\n",
    "- `document.metadata.weight` will be saved into `weight` column.\n",
    "- `document.metadata.organic` will be saved into `extra_json_metadata` column in\n",
    "  JSON format.\n"
   ]
  },
  {
   "cell_type": "code",
   "execution_count": null,
   "metadata": {
    "id": "Iy4wRZLPXQn5"
   },
   "outputs": [],
   "source": [
    "doc = Document(\n",
    "    page_content=\"Banana\",\n",
    "    metadata={\"type\": \"fruit\", \"weight\": 100, \"organic\": 1},\n",
    ")\n",
    "\n",
    "print(f\"Original Document: [{doc}]\")\n",
    "\n",
    "saver = ElCarroDocumentSaver(\n",
    "    elcarro_engine=elcarro_engine,\n",
    "    table_name=TABLE_NAME,\n",
    "    content_column=\"content\",\n",
    "    metadata_json_column=\"extra_json_metadata\",\n",
    ")\n",
    "saver.add_documents([doc])\n",
    "\n",
    "loader = ElCarroLoader(\n",
    "    elcarro_engine=elcarro_engine,\n",
    "    table_name=TABLE_NAME,\n",
    "    content_columns=[\"content\"],\n",
    "    metadata_columns=[\n",
    "        \"type\",\n",
    "        \"weight\",\n",
    "    ],\n",
    "    metadata_json_column=\"extra_json_metadata\",\n",
    ")\n",
    "\n",
    "loaded_docs = loader.load()\n",
    "print(f\"Loaded Document: [{loaded_docs[0]}]\")"
   ]
  },
  {
   "cell_type": "markdown",
   "metadata": {
    "id": "x0vkL7PKXUmU"
   },
   "source": [
    "### Delete documents with customized page content & metadata\n",
    "\n",
    "We can also delete documents from table with customized metadata columns\n",
    "via `ElCarroDocumentSaver.delete(<documents>)`. The deletion criteria is:\n",
    "\n",
    "A `row` should be deleted if there exists a `document` in the list, such that\n",
    "\n",
    "- `document.page_content` equals `row[page_content]`\n",
    "- For every metadata field `k` in `document.metadata`\n",
    "    - `document.metadata[k]` equals `row[k]` or `document.metadata[k]`\n",
    "      equals `row[langchain_metadata][k]`\n",
    "- There is no extra metadata field present in `row` but not\n",
    "  in `document.metadata`."
   ]
  },
  {
   "cell_type": "code",
   "execution_count": null,
   "metadata": {
    "id": "OcJPeCuKXWSa"
   },
   "outputs": [],
   "source": [
    "loader = ElCarroLoader(elcarro_engine=elcarro_engine, table_name=TABLE_NAME)\n",
    "saver.delete(loader.load())\n",
    "print(f\"Documents left: {len(loader.load())}\")"
   ]
  },
  {
   "cell_type": "markdown",
   "metadata": {
    "id": "S4SxUoY-XsPN"
   },
   "source": [
    "## More examples\n",
    "\n",
    "Please look\n",
    "at [demo_doc_loader_basic.py](https://github.com/googleapis/langchain-google-el-carro-python/tree/main/samples/demo_doc_loader_basic.py)\n",
    "and [demo_doc_loader_advanced.py](https://github.com/googleapis/langchain-google-el-carro-python/tree/main/samples/demo_doc_loader_advanced.py)\n",
    "for\n",
    "complete code examples.\n"
   ]
  }
 ],
 "metadata": {
  "colab": {
   "provenance": []
  },
  "kernelspec": {
   "display_name": "Python 3",
   "name": "python3"
  },
  "language_info": {
   "name": "python"
  }
 },
 "nbformat": 4,
 "nbformat_minor": 0
>>>>>>> 29aa9d67
}<|MERGE_RESOLUTION|>--- conflicted
+++ resolved
@@ -1,641 +1,4 @@
 {
-<<<<<<< HEAD
-  "cells": [
-    {
-      "cell_type": "markdown",
-      "metadata": {
-        "id": "NKbPFu-GWFDV"
-      },
-      "source": [
-        "# Google El Carro for Oracle Workloads\n",
-        "\n",
-        "> Google [El Carro Oracle Operator](https://github.com/GoogleCloudPlatform/elcarro-oracle-operator)\n",
-        "offers a way to run Oracle databases in Kubernetes as a portable, open source,\n",
-        "community driven, no vendor lock-in container orchestration system. El Carro\n",
-        "provides a powerful declarative API for comprehensive and consistent\n",
-        "configuration and deployment as well as for real-time operations and\n",
-        "monitoring.\n",
-        "Extend your Oracle database's capabilities to build AI-powered experiences\n",
-        "by leveraging the El Carro Langchain integration.\n",
-        "\n",
-        "This guide goes over how to use El Carro Langchain integration to\n",
-        "[save, load and delete langchain documents](/docs/how_to#document-loaders)\n",
-        "with `ElCarroLoader` and `ElCarroDocumentSaver`. This integration works for any Oracle database, regardless of where it is running.\n",
-        "\n",
-        "Learn more about the package on [GitHub](https://github.com/googleapis/langchain-google-el-carro-python/).\n",
-        "\n",
-        "[![Open In Colab](https://colab.research.google.com/assets/colab-badge.svg)](https://colab.research.google.com/github/googleapis/langchain-google-el-carro-python/blob/main/docs/document_loader.ipynb)"
-      ]
-    },
-    {
-      "cell_type": "markdown",
-      "metadata": {
-        "id": "ZqONzXRcWMJg"
-      },
-      "source": [
-        "## Before You Begin\n",
-        "\n",
-        "Please complete\n",
-        "the [Getting Started](https://github.com/googleapis/langchain-google-el-carro-python/tree/main/README.md#getting-started)\n",
-        "section of\n",
-        "the README to set up your El Carro Oracle database."
-      ]
-    },
-    {
-      "cell_type": "markdown",
-      "metadata": {
-        "id": "imbbHxKfWPso"
-      },
-      "source": [
-        "### 🦜🔗 Library Installation\n",
-        "\n",
-        "The integration lives in its own `langchain-google-el-carro` package, so\n",
-        "we need to install it."
-      ]
-    },
-    {
-      "cell_type": "code",
-      "execution_count": null,
-      "metadata": {
-        "id": "Su5BMP2zWRwM"
-      },
-      "outputs": [],
-      "source": [
-        "%pip install --upgrade --quiet langchain-google-el-carro"
-      ]
-    },
-    {
-      "cell_type": "markdown",
-      "metadata": {
-        "id": "azV0k45WWSVI"
-      },
-      "source": [
-        "## Basic Usage\n",
-        "\n",
-        "### Set Up Oracle Database Connection\n",
-        "Fill out the following variable with your Oracle database connections details."
-      ]
-    },
-    {
-      "cell_type": "code",
-      "execution_count": null,
-      "metadata": {
-        "collapsed": false
-      },
-      "outputs": [],
-      "source": [
-        "# @title Set Your Values Here { display-mode: \"form\" }\n",
-        "HOST = \"127.0.0.1\"  # @param {type: \"string\"}\n",
-        "PORT = 3307  # @param {type: \"integer\"}\n",
-        "DATABASE = \"my-database\"  # @param {type: \"string\"}\n",
-        "TABLE_NAME = \"message_store\"  # @param {type: \"string\"}\n",
-        "USER = \"my-user\"  # @param {type: \"string\"}\n",
-        "PASSWORD = input(\"Please provide a password to be used for the database user: \")"
-      ]
-    },
-    {
-      "cell_type": "markdown",
-      "metadata": {
-        "collapsed": false
-      },
-      "source": [
-        "\n",
-        "If you are using El Carro, you can find the hostname and port values in the\n",
-        "status of the El Carro Kubernetes instance.\n",
-        "Use the user password you created for your PDB.\n",
-        "\n",
-        "Example Ouput:\n"
-      ]
-    },
-    {
-      "cell_type": "markdown",
-      "metadata": {
-        "collapsed": false
-      },
-      "source": [
-        "```\n",
-        "kubectl get -w instances.oracle.db.anthosapis.com -n db\n",
-        "NAME   DB ENGINE   VERSION   EDITION      ENDPOINT      URL                DB NAMES   BACKUP ID   READYSTATUS   READYREASON        DBREADYSTATUS   DBREADYREASON\n",
-        "\n",
-        "mydb   Oracle      18c       Express      mydb-svc.db   34.71.69.25:6021   ['pdbname']            TRUE          CreateComplete     True            CreateComplete\n",
-        "```"
-      ]
-    },
-    {
-      "cell_type": "markdown",
-      "metadata": {
-        "collapsed": false
-      },
-      "source": [
-        "### ElCarroEngine Connection Pool\n",
-        "\n",
-        "`ElCarroEngine` configures a connection pool to your Oracle database, enabling successful connections from your application and following industry best practices."
-      ]
-    },
-    {
-      "cell_type": "code",
-      "execution_count": null,
-      "metadata": {
-        "id": "xG1mYFkEWbkp"
-      },
-      "outputs": [],
-      "source": [
-        "from langchain_google_el_carro import ElCarroEngine\n",
-        "\n",
-        "elcarro_engine = ElCarroEngine.from_instance(\n",
-        "    db_host=HOST,\n",
-        "    db_port=PORT,\n",
-        "    db_name=DATABASE,\n",
-        "    db_user=USER,\n",
-        "    db_password=PASSWORD,\n",
-        ")"
-      ]
-    },
-    {
-      "cell_type": "markdown",
-      "metadata": {
-        "id": "ICW3k_qUWgyv"
-      },
-      "source": [
-        "### Initialize a table\n",
-        "\n",
-        "Initialize a table of default schema\n",
-        "via `elcarro_engine.init_document_table(<table_name>)`. Table Columns:\n",
-        "\n",
-        "- page_content (type: text)\n",
-        "- langchain_metadata (type: JSON)"
-      ]
-    },
-    {
-      "cell_type": "code",
-      "execution_count": null,
-      "metadata": {
-        "id": "JmlGLukoWdfS"
-      },
-      "outputs": [],
-      "source": [
-        "elcarro_engine.drop_document_table(TABLE_NAME)\n",
-        "elcarro_engine.init_document_table(\n",
-        "    table_name=TABLE_NAME,\n",
-        ")"
-      ]
-    },
-    {
-      "cell_type": "markdown",
-      "metadata": {
-        "id": "kaI3avj5Wn5O"
-      },
-      "source": [
-        "### Save documents\n",
-        "\n",
-        "Save langchain documents with `ElCarroDocumentSaver.add_documents(<documents>)`.\n",
-        "To initialize `ElCarroDocumentSaver` class you need to provide 2 things:\n",
-        "\n",
-        "1. `elcarro_engine` - An instance of a `ElCarroEngine` engine.\n",
-        "2. `table_name` - The name of the table within the Oracle database to store\n",
-        "   langchain documents."
-      ]
-    },
-    {
-      "cell_type": "code",
-      "execution_count": null,
-      "metadata": {
-        "id": "skaXpthSWpeg"
-      },
-      "outputs": [],
-      "source": [
-        "from langchain_core.documents import Document\n",
-        "from langchain_google_el_carro import ElCarroDocumentSaver\n",
-        "\n",
-        "doc = Document(\n",
-        "    page_content=\"Banana\",\n",
-        "    metadata={\"type\": \"fruit\", \"weight\": 100, \"organic\": 1},\n",
-        ")\n",
-        "\n",
-        "saver = ElCarroDocumentSaver(\n",
-        "    elcarro_engine=elcarro_engine,\n",
-        "    table_name=TABLE_NAME,\n",
-        ")\n",
-        "saver.add_documents([doc])"
-      ]
-    },
-    {
-      "cell_type": "markdown",
-      "metadata": {
-        "id": "owTYQdNyWs9s"
-      },
-      "source": [
-        "### Load documents\n",
-        "\n",
-        "Load langchain documents with `ElCarroLoader.load()`\n",
-        "or `ElCarroLoader.lazy_load()`.\n",
-        "`lazy_load` returns a generator that only queries database during the iteration.\n",
-        "To initialize `ElCarroLoader` class you need to provide:\n",
-        "\n",
-        "1. `elcarro_engine` - An instance of a `ElCarroEngine` engine.\n",
-        "2. `table_name` - The name of the table within the Oracle database to store\n",
-        "   langchain documents.\n"
-      ]
-    },
-    {
-      "cell_type": "code",
-      "execution_count": null,
-      "metadata": {
-        "id": "CM6p11amWvYp"
-      },
-      "outputs": [],
-      "source": [
-        "from langchain_google_el_carro import ElCarroLoader\n",
-        "\n",
-        "loader = ElCarroLoader(elcarro_engine=elcarro_engine, table_name=TABLE_NAME)\n",
-        "docs = loader.lazy_load()\n",
-        "for doc in docs:\n",
-        "    print(\"Loaded documents:\", doc)"
-      ]
-    },
-    {
-      "cell_type": "markdown",
-      "metadata": {
-        "id": "OTIDGiZ8WyS3"
-      },
-      "source": [
-        "### Load documents via query\n",
-        "\n",
-        "Other than loading documents from a table, we can also choose to load documents\n",
-        "from a view generated from a SQL query. For example:"
-      ]
-    },
-    {
-      "cell_type": "code",
-      "execution_count": null,
-      "metadata": {
-        "id": "p3OB9AwgWzrq"
-      },
-      "outputs": [],
-      "source": [
-        "from langchain_google_el_carro import ElCarroLoader\n",
-        "\n",
-        "loader = ElCarroLoader(\n",
-        "    elcarro_engine=elcarro_engine,\n",
-        "    query=f\"SELECT * FROM {TABLE_NAME} WHERE json_value(langchain_metadata, '$.organic') = '1'\",\n",
-        ")\n",
-        "onedoc = loader.load()\n",
-        "print(onedoc)"
-      ]
-    },
-    {
-      "cell_type": "markdown",
-      "metadata": {
-        "id": "E6Fl7YNvW3Ep"
-      },
-      "source": [
-        "The view generated from SQL query can have different schema than default table.\n",
-        "In such cases, the behavior of ElCarroLoader is the same as loading from table\n",
-        "with non-default schema. Please refer to\n",
-        "section [Load documents with customized document page content & metadata](#load-documents-with-customized-document-page-content--metadata)."
-      ]
-    },
-    {
-      "cell_type": "markdown",
-      "metadata": {
-        "id": "QgsP78MhW4wc"
-      },
-      "source": [
-        "### Delete documents\n",
-        "\n",
-        "Delete a list of langchain documents from an Oracle table\n",
-        "with `ElCarroDocumentSaver.delete(<documents>)`.\n",
-        "\n",
-        "For a table with a default schema (page_content, langchain_metadata), the\n",
-        "deletion criteria is:\n",
-        "\n",
-        "A `row` should be deleted if there exists a `document` in the list, such that\n",
-        "\n",
-        "- `document.page_content` equals `row[page_content]`\n",
-        "- `document.metadata` equals `row[langchain_metadata]`"
-      ]
-    },
-    {
-      "cell_type": "code",
-      "execution_count": null,
-      "metadata": {
-        "id": "QSYRHGHXW6IN"
-      },
-      "outputs": [],
-      "source": [
-        "docs = loader.load()\n",
-        "print(\"Documents before delete:\", docs)\n",
-        "saver.delete(onedoc)\n",
-        "print(\"Documents after delete:\", loader.load())"
-      ]
-    },
-    {
-      "cell_type": "markdown",
-      "metadata": {
-        "id": "RerPkBRAW8yR"
-      },
-      "source": [
-        "## Advanced Usage\n",
-        "\n",
-        "### Load documents with customized document page content & metadata\n",
-        "\n",
-        "First we prepare an example table with non-default schema, and populate it with\n",
-        "some arbitrary data."
-      ]
-    },
-    {
-      "cell_type": "code",
-      "execution_count": null,
-      "metadata": {
-        "id": "u0Fd46aqW-8k"
-      },
-      "outputs": [],
-      "source": [
-        "import sqlalchemy\n",
-        "\n",
-        "create_table_query = f\"\"\"CREATE TABLE {TABLE_NAME} (\n",
-        "    fruit_id NUMBER GENERATED BY DEFAULT AS IDENTITY (START WITH 1),\n",
-        "    fruit_name VARCHAR2(100) NOT NULL,\n",
-        "    variety VARCHAR2(50),\n",
-        "    quantity_in_stock NUMBER(10) NOT NULL,\n",
-        "    price_per_unit NUMBER(6,2) NOT NULL,\n",
-        "    organic NUMBER(3) NOT NULL\n",
-        ")\"\"\"\n",
-        "elcarro_engine.drop_document_table(TABLE_NAME)\n",
-        "\n",
-        "with elcarro_engine.connect() as conn:\n",
-        "    conn.execute(sqlalchemy.text(create_table_query))\n",
-        "    conn.commit()\n",
-        "    conn.execute(\n",
-        "        sqlalchemy.text(\n",
-        "            f\"\"\"\n",
-        "            INSERT INTO {TABLE_NAME} (fruit_name, variety, quantity_in_stock, price_per_unit, organic)\n",
-        "            VALUES ('Apple', 'Granny Smith', 150, 0.99, 1)\n",
-        "            \"\"\"\n",
-        "        )\n",
-        "    )\n",
-        "    conn.execute(\n",
-        "        sqlalchemy.text(\n",
-        "            f\"\"\"\n",
-        "            INSERT INTO {TABLE_NAME} (fruit_name, variety, quantity_in_stock, price_per_unit, organic)\n",
-        "            VALUES ('Banana', 'Cavendish', 200, 0.59, 0)\n",
-        "            \"\"\"\n",
-        "        )\n",
-        "    )\n",
-        "    conn.execute(\n",
-        "        sqlalchemy.text(\n",
-        "            f\"\"\"\n",
-        "            INSERT INTO {TABLE_NAME} (fruit_name, variety, quantity_in_stock, price_per_unit, organic)\n",
-        "            VALUES ('Orange', 'Navel', 80, 1.29, 1)\n",
-        "            \"\"\"\n",
-        "        )\n",
-        "    )\n",
-        "    conn.commit()"
-      ]
-    },
-    {
-      "cell_type": "markdown",
-      "metadata": {
-        "id": "hGPYiTu7XBh3"
-      },
-      "source": [
-        "If we still load langchain documents with default parameters of `ElCarroLoader`\n",
-        "from this example table, the `page_content` of loaded documents will be the\n",
-        "first column of the table, and `metadata` will be consisting of key-value pairs\n",
-        "of all the other columns."
-      ]
-    },
-    {
-      "cell_type": "code",
-      "execution_count": null,
-      "metadata": {
-        "id": "eQbRapM_XC1S"
-      },
-      "outputs": [],
-      "source": [
-        "loader = ElCarroLoader(\n",
-        "    elcarro_engine=elcarro_engine,\n",
-        "    table_name=TABLE_NAME,\n",
-        ")\n",
-        "loaded_docs = loader.load()\n",
-        "print(f\"Loaded Documents: [{loaded_docs}]\")"
-      ]
-    },
-    {
-      "cell_type": "markdown",
-      "metadata": {
-        "id": "tOH6i2jWXFqz"
-      },
-      "source": [
-        "We can specify the content and metadata we want to load by setting\n",
-        "the `content_columns` and `metadata_columns` when initializing\n",
-        "the `ElCarroLoader`.\n",
-        "\n",
-        "1. `content_columns`: The columns to write into the `page_content` of the\n",
-        "   document.\n",
-        "2. `metadata_columns`: The columns to write into the `metadata` of the document.\n",
-        "\n",
-        "For example here, the values of columns in `content_columns` will be joined\n",
-        "together into a space-separated string, as `page_content` of loaded documents,\n",
-        "and `metadata` of loaded documents will only contain key-value pairs of columns\n",
-        "specified in `metadata_columns`."
-      ]
-    },
-    {
-      "cell_type": "code",
-      "execution_count": null,
-      "metadata": {
-        "id": "9gCFWqgGXHD3"
-      },
-      "outputs": [],
-      "source": [
-        "loader = ElCarroLoader(\n",
-        "    elcarro_engine=elcarro_engine,\n",
-        "    table_name=TABLE_NAME,\n",
-        "    content_columns=[\n",
-        "        \"variety\",\n",
-        "        \"quantity_in_stock\",\n",
-        "        \"price_per_unit\",\n",
-        "        \"organic\",\n",
-        "    ],\n",
-        "    metadata_columns=[\"fruit_id\", \"fruit_name\"],\n",
-        ")\n",
-        "loaded_docs = loader.load()\n",
-        "print(f\"Loaded Documents: [{loaded_docs}]\")"
-      ]
-    },
-    {
-      "cell_type": "markdown",
-      "metadata": {
-        "id": "4KlSfvPJXKgM"
-      },
-      "source": [
-        "### Save document with customized page content & metadata\n",
-        "\n",
-        "In order to save langchain document into table with customized metadata fields\n",
-        "we need first create such a table via `ElCarroEngine.init_document_table()`, and\n",
-        "specify the list of `metadata_columns` we want it to have. In this example, the\n",
-        "created table will have table columns:\n",
-        "\n",
-        "- content (type: text): for storing fruit description.\n",
-        "- type (type VARCHAR2(200)): for storing fruit type.\n",
-        "- weight (type INT): for storing fruit weight.\n",
-        "- extra_json_metadata (type: JSON): for storing other metadata information of the\n",
-        "  fruit.\n",
-        "\n",
-        "We can use the following parameters\n",
-        "with `elcarro_engine.init_document_table()` to create the table:\n",
-        "\n",
-        "1. `table_name`: The name of the table within the Oracle database to store\n",
-        "   langchain documents.\n",
-        "2. `metadata_columns`: A list of `sqlalchemy.Column` indicating the list of\n",
-        "   metadata columns we need.\n",
-        "3. `content_column`: column name to store `page_content` of langchain\n",
-        "   document. Default: `\"page_content\", \"VARCHAR2(4000)\"`\n",
-        "4. `metadata_json_column`: column name to store extra\n",
-        "   JSON `metadata` of langchain document.\n",
-        "   Default: `\"langchain_metadata\", \"VARCHAR2(4000)\"`.\n"
-      ]
-    },
-    {
-      "cell_type": "code",
-      "execution_count": null,
-      "metadata": {
-        "id": "1Wqs05gpXMW9"
-      },
-      "outputs": [],
-      "source": [
-        "elcarro_engine.drop_document_table(TABLE_NAME)\n",
-        "elcarro_engine.init_document_table(\n",
-        "    table_name=TABLE_NAME,\n",
-        "    metadata_columns=[\n",
-        "        sqlalchemy.Column(\"type\", sqlalchemy.dialects.oracle.VARCHAR2(200)),\n",
-        "        sqlalchemy.Column(\"weight\", sqlalchemy.INT),\n",
-        "    ],\n",
-        "    content_column=\"content\",\n",
-        "    metadata_json_column=\"extra_json_metadata\",\n",
-        ")"
-      ]
-    },
-    {
-      "cell_type": "markdown",
-      "metadata": {
-        "id": "bVEWHYU-XPFt"
-      },
-      "source": [
-        "Save documents with `ElCarroDocumentSaver.add_documents(<documents>)`. As you\n",
-        "can see in this example,\n",
-        "\n",
-        "- `document.page_content` will be saved into `content` column.\n",
-        "- `document.metadata.type` will be saved into `type` column.\n",
-        "- `document.metadata.weight` will be saved into `weight` column.\n",
-        "- `document.metadata.organic` will be saved into `extra_json_metadata` column in\n",
-        "  JSON format.\n"
-      ]
-    },
-    {
-      "cell_type": "code",
-      "execution_count": null,
-      "metadata": {
-        "id": "Iy4wRZLPXQn5"
-      },
-      "outputs": [],
-      "source": [
-        "doc = Document(\n",
-        "    page_content=\"Banana\",\n",
-        "    metadata={\"type\": \"fruit\", \"weight\": 100, \"organic\": 1},\n",
-        ")\n",
-        "\n",
-        "print(f\"Original Document: [{doc}]\")\n",
-        "\n",
-        "saver = ElCarroDocumentSaver(\n",
-        "    elcarro_engine=elcarro_engine,\n",
-        "    table_name=TABLE_NAME,\n",
-        "    content_column=\"content\",\n",
-        "    metadata_json_column=\"extra_json_metadata\",\n",
-        ")\n",
-        "saver.add_documents([doc])\n",
-        "\n",
-        "loader = ElCarroLoader(\n",
-        "    elcarro_engine=elcarro_engine,\n",
-        "    table_name=TABLE_NAME,\n",
-        "    content_columns=[\"content\"],\n",
-        "    metadata_columns=[\n",
-        "        \"type\",\n",
-        "        \"weight\",\n",
-        "    ],\n",
-        "    metadata_json_column=\"extra_json_metadata\",\n",
-        ")\n",
-        "\n",
-        "loaded_docs = loader.load()\n",
-        "print(f\"Loaded Document: [{loaded_docs[0]}]\")"
-      ]
-    },
-    {
-      "cell_type": "markdown",
-      "metadata": {
-        "id": "x0vkL7PKXUmU"
-      },
-      "source": [
-        "### Delete documents with customized page content & metadata\n",
-        "\n",
-        "We can also delete documents from table with customized metadata columns\n",
-        "via `ElCarroDocumentSaver.delete(<documents>)`. The deletion criteria is:\n",
-        "\n",
-        "A `row` should be deleted if there exists a `document` in the list, such that\n",
-        "\n",
-        "- `document.page_content` equals `row[page_content]`\n",
-        "- For every metadata field `k` in `document.metadata`\n",
-        "    - `document.metadata[k]` equals `row[k]` or `document.metadata[k]`\n",
-        "      equals `row[langchain_metadata][k]`\n",
-        "- There is no extra metadata field present in `row` but not\n",
-        "  in `document.metadata`."
-      ]
-    },
-    {
-      "cell_type": "code",
-      "execution_count": null,
-      "metadata": {
-        "id": "OcJPeCuKXWSa"
-      },
-      "outputs": [],
-      "source": [
-        "loader = ElCarroLoader(elcarro_engine=elcarro_engine, table_name=TABLE_NAME)\n",
-        "saver.delete(loader.load())\n",
-        "print(f\"Documents left: {len(loader.load())}\")"
-      ]
-    },
-    {
-      "cell_type": "markdown",
-      "metadata": {
-        "id": "S4SxUoY-XsPN"
-      },
-      "source": [
-        "## More examples\n",
-        "\n",
-        "Please look\n",
-        "at [demo_doc_loader_basic.py](https://github.com/googleapis/langchain-google-el-carro-python/tree/main/samples/demo_doc_loader_basic.py)\n",
-        "and [demo_doc_loader_advanced.py](https://github.com/googleapis/langchain-google-el-carro-python/tree/main/samples/demo_doc_loader_advanced.py)\n",
-        "for\n",
-        "complete code examples.\n"
-      ]
-    }
-  ],
-  "metadata": {
-    "colab": {
-      "provenance": []
-    },
-    "kernelspec": {
-      "display_name": "Python 3",
-      "name": "python3"
-    },
-    "language_info": {
-      "name": "python"
-    }
-  },
-  "nbformat": 4,
-  "nbformat_minor": 0
-=======
  "cells": [
   {
    "cell_type": "markdown",
@@ -1271,5 +634,4 @@
  },
  "nbformat": 4,
  "nbformat_minor": 0
->>>>>>> 29aa9d67
 }