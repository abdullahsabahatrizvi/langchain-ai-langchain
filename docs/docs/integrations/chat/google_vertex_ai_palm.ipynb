{
 "cells": [
  {
   "cell_type": "raw",
   "id": "afaf8039",
   "metadata": {},
   "source": [
    "---\n",
    "sidebar_label: Google Cloud Vertex AI\n",
    "---"
   ]
  },
  {
   "cell_type": "markdown",
   "id": "e49f1e0d",
   "metadata": {},
   "source": [
    "# ChatVertexAI\n",
    "\n",
    "This page provides a quick overview for getting started with VertexAI [chat models](/docs/concepts/#chat-models). For detailed documentation of all ChatVertexAI features and configurations head to the [API reference](https://api.python.langchain.com/en/latest/chat_models/langchain_google_vertexai.chat_models.ChatVertexAI.html).\n",
    "\n",
    "ChatVertexAI exposes all foundational models available in Google Cloud, like `gemini-1.5-pro`, `gemini-1.5-flash`, etc. For a full and updated list of available models visit [VertexAI documentation](https://cloud.google.com/vertex-ai/docs/generative-ai/model-reference/overview).\n",
    "\n",
    ":::info Google Cloud VertexAI vs Google PaLM\n",
    "\n",
    "The Google Cloud VertexAI integration is separate from the [Google PaLM integration](/docs/integrations/chat/google_generative_ai/). Google has chosen to offer an enterprise version of PaLM through GCP, and this supports the models made available through there. \n",
    "\n",
    ":::\n",
    "\n",
    "## Overview\n",
    "### Integration details\n",
    "\n",
    "| Class | Package | Local | Serializable | [JS support](https://js.langchain.com/v0.2/docs/integrations/chat/google_vertex_ai) | Package downloads | Package latest |\n",
    "| :--- | :--- | :---: | :---: |  :---: | :---: | :---: |\n",
    "| [ChatVertexAI](https://api.python.langchain.com/en/latest/chat_models/langchain_google_vertexai.chat_models.ChatVertexAI.html) | [langchain-google-vertexai](https://api.python.langchain.com/en/latest/google_vertexai_api_reference.html) | ❌ | beta | ✅ | ![PyPI - Downloads](https://img.shields.io/pypi/dm/langchain-google-vertexai?style=flat-square&label=%20) | ![PyPI - Version](https://img.shields.io/pypi/v/langchain-google-vertexai?style=flat-square&label=%20) |\n",
    "\n",
    "### Model features\n",
    "| [Tool calling](/docs/how_to/tool_calling) | [Structured output](/docs/how_to/structured_output/) | JSON mode | [Image input](/docs/how_to/multimodal_inputs/) | Audio input | Video input | [Token-level streaming](/docs/how_to/chat_streaming/) | Native async | [Token usage](/docs/how_to/chat_token_usage_tracking/) | [Logprobs](/docs/how_to/logprobs/) |\n",
    "| :---: | :---: | :---: | :---: |  :---: | :---: | :---: | :---: | :---: | :---: |\n",
    "| ✅ | ✅ | ❌ | ✅ | ✅ | ✅ | ✅ | ✅ | ✅ | ❌ | \n",
    "\n",
    "## Setup\n",
    "\n",
    "To access VertexAI models you'll need to create a Google Cloud Platform account, set up credentials, and install the `langchain-google-vertexai` integration package.\n",
    "\n",
    "### Credentials\n",
    "\n",
    "To use the integration you must:\n",
    "- Have credentials configured for your environment (gcloud, workload identity, etc...)\n",
    "- Store the path to a service account JSON file as the GOOGLE_APPLICATION_CREDENTIALS environment variable\n",
    "\n",
    "This codebase uses the `google.auth` library which first looks for the application credentials variable mentioned above, and then looks for system-level auth.\n",
    "\n",
    "For more information, see: \n",
    "- https://cloud.google.com/docs/authentication/application-default-credentials#GAC\n",
    "- https://googleapis.dev/python/google-auth/latest/reference/google.auth.html#module-google.auth\n",
    "\n",
    "If you want to get automated tracing of your model calls you can also set your [LangSmith](https://docs.smith.langchain.com/) API key by uncommenting below:"
   ]
  },
  {
   "cell_type": "code",
   "execution_count": 1,
   "id": "a15d341e-3e26-4ca3-830b-5aab30ed66de",
   "metadata": {},
   "outputs": [],
   "source": [
    "# os.environ[\"LANGSMITH_API_KEY\"] = getpass.getpass(\"Enter your LangSmith API key: \")\n",
    "# os.environ[\"LANGSMITH_TRACING\"] = \"true\""
   ]
  },
  {
   "cell_type": "markdown",
   "id": "0730d6a1-c893-4840-9817-5e5251676d5d",
   "metadata": {},
   "source": [
    "### Installation\n",
    "\n",
    "The LangChain VertexAI integration lives in the `langchain-google-vertexai` package:"
   ]
  },
  {
   "cell_type": "code",
   "execution_count": 2,
   "id": "652d6238-1f87-422a-b135-f5abbb8652fc",
   "metadata": {},
   "outputs": [
    {
     "name": "stdout",
     "output_type": "stream",
     "text": [
      "Note: you may need to restart the kernel to use updated packages.\n"
     ]
    }
   ],
   "source": [
    "%pip install -qU langchain-google-vertexai"
   ]
  },
  {
   "cell_type": "markdown",
   "id": "a38cde65-254d-4219-a441-068766c0d4b5",
   "metadata": {},
   "source": [
    "## Instantiation\n",
    "\n",
    "Now we can instantiate our model object and generate chat completions:"
   ]
  },
  {
   "cell_type": "code",
   "execution_count": 3,
   "id": "cb09c344-1836-4e0c-acf8-11d13ac1dbae",
   "metadata": {},
   "outputs": [],
   "source": [
    "from langchain_google_vertexai import ChatVertexAI\n",
    "\n",
    "llm = ChatVertexAI(\n",
    "    model=\"gemini-1.5-flash-001\",\n",
    "    temperature=0,\n",
    "    max_tokens=None,\n",
    "    max_retries=6,\n",
    "    stop=None,\n",
    "    # other params...\n",
    ")"
   ]
  },
  {
   "cell_type": "markdown",
   "id": "2b4f3e15",
   "metadata": {},
   "source": [
    "## Invocation"
   ]
  },
  {
   "cell_type": "code",
   "execution_count": 4,
   "id": "62e0dbc3",
   "metadata": {
    "tags": []
   },
   "outputs": [
    {
     "data": {
      "text/plain": [
       "AIMessage(content=\"J'adore programmer. \\n\", response_metadata={'is_blocked': False, 'safety_ratings': [{'category': 'HARM_CATEGORY_HATE_SPEECH', 'probability_label': 'NEGLIGIBLE', 'blocked': False}, {'category': 'HARM_CATEGORY_DANGEROUS_CONTENT', 'probability_label': 'NEGLIGIBLE', 'blocked': False}, {'category': 'HARM_CATEGORY_HARASSMENT', 'probability_label': 'NEGLIGIBLE', 'blocked': False}, {'category': 'HARM_CATEGORY_SEXUALLY_EXPLICIT', 'probability_label': 'NEGLIGIBLE', 'blocked': False}], 'usage_metadata': {'prompt_token_count': 20, 'candidates_token_count': 7, 'total_token_count': 27}}, id='run-7032733c-d05c-4f0c-a17a-6c575fdd1ae0-0', usage_metadata={'input_tokens': 20, 'output_tokens': 7, 'total_tokens': 27})"
      ]
     },
     "execution_count": 4,
     "metadata": {},
     "output_type": "execute_result"
    }
   ],
   "source": [
    "messages = [\n",
    "    (\n",
    "        \"system\",\n",
    "        \"You are a helpful assistant that translates English to French. Translate the user sentence.\",\n",
    "    ),\n",
    "    (\"human\", \"I love programming.\"),\n",
    "]\n",
    "ai_msg = llm.invoke(messages)\n",
    "ai_msg"
   ]
  },
  {
   "cell_type": "code",
   "execution_count": 5,
   "id": "d86145b3-bfef-46e8-b227-4dda5c9c2705",
   "metadata": {},
   "outputs": [
    {
     "name": "stdout",
     "output_type": "stream",
     "text": [
      "J'adore programmer. \n",
      "\n"
     ]
    }
   ],
   "source": [
<<<<<<< HEAD
    "ai_msg.tool_calls"
   ]
  },
  {
   "cell_type": "markdown",
   "metadata": {},
   "source": [
    "For a complete guide on tool calling [head here](/docs/how_to/function_calling)."
=======
    "print(ai_msg.content)"
>>>>>>> 29aa9d67
   ]
  },
  {
   "cell_type": "markdown",
   "id": "18e2bfc0-7e78-4528-a73f-499ac150dca8",
   "metadata": {},
   "source": [
<<<<<<< HEAD
    "## Structured outputs\n",
    "\n",
    "Many applications require structured model outputs. Tool calling makes it much easier to do this reliably. The [with_structured_outputs](https://api.python.langchain.com/en/latest/chat_models/langchain_google_vertexai.chat_models.ChatVertexAI.html) constructor provides a simple interface built on top of tool calling for getting structured outputs out of a model. For a complete guide on structured outputs [head here](/docs/how_to/structured_output).\n",
=======
    "## Chaining\n",
>>>>>>> 29aa9d67
    "\n",
    "We can [chain](/docs/how_to/sequence/) our model with a prompt template like so:"
   ]
  },
  {
   "cell_type": "code",
   "execution_count": 6,
   "id": "e197d1d7-a070-4c96-9f8a-a0e86d046e0b",
   "metadata": {},
   "outputs": [
    {
     "data": {
      "text/plain": [
       "AIMessage(content='Ich liebe Programmieren. \\n', response_metadata={'is_blocked': False, 'safety_ratings': [{'category': 'HARM_CATEGORY_HATE_SPEECH', 'probability_label': 'NEGLIGIBLE', 'blocked': False}, {'category': 'HARM_CATEGORY_DANGEROUS_CONTENT', 'probability_label': 'NEGLIGIBLE', 'blocked': False}, {'category': 'HARM_CATEGORY_HARASSMENT', 'probability_label': 'NEGLIGIBLE', 'blocked': False}, {'category': 'HARM_CATEGORY_SEXUALLY_EXPLICIT', 'probability_label': 'NEGLIGIBLE', 'blocked': False}], 'usage_metadata': {'prompt_token_count': 15, 'candidates_token_count': 8, 'total_token_count': 23}}, id='run-c71955fd-8dc1-422b-88a7-853accf4811b-0', usage_metadata={'input_tokens': 15, 'output_tokens': 8, 'total_tokens': 23})"
      ]
     },
     "execution_count": 6,
     "metadata": {},
     "output_type": "execute_result"
    }
   ],
   "source": [
<<<<<<< HEAD
    "class Person(BaseModel):\n",
    "    \"\"\"Save information about a person.\"\"\"\n",
    "\n",
    "    name: str = Field(..., description=\"The person's name.\")\n",
    "    age: int = Field(..., description=\"The person's age.\")\n",
    "\n",
    "\n",
    "structured_llm = llm.with_structured_output(Person)\n",
    "structured_llm.invoke(\"Stefan is already 13 years old\")"
   ]
  },
  {
   "cell_type": "markdown",
   "metadata": {},
   "source": [
    "### [Legacy] Using `create_structured_runnable()`\n",
    "\n",
    "structured_llm = llm.with_structured_output(Person)\n",
    "structured_llm.invoke(\"Stefan is already 13 years old\")"
   ]
  },
  {
   "cell_type": "markdown",
   "metadata": {},
   "source": [
    "### [Legacy] Using `create_structured_runnable()`\n",
    "\n",
    "The legacy wasy to get structured outputs is using the `create_structured_runnable` constructor:"
   ]
  },
  {
   "cell_type": "code",
   "execution_count": null,
   "metadata": {},
   "outputs": [],
   "source": [
    "from langchain_google_vertexai import create_structured_runnable\n",
    "\n",
    "chain = create_structured_runnable(Person, llm)\n",
    "chain.invoke(\"My name is Erick and I'm 27 years old\")"
   ]
  },
  {
   "cell_type": "markdown",
   "metadata": {},
   "source": [
    "## Asynchronous calls\n",
    "\n",
    "We can make asynchronous calls via the Runnables [Async Interface](/docs/concepts#interface)."
   ]
  },
  {
   "cell_type": "code",
   "execution_count": null,
   "metadata": {},
   "outputs": [],
   "source": [
    "# for running these examples in the notebook:\n",
    "import asyncio\n",
    "\n",
    "import nest_asyncio\n",
=======
    "from langchain_core.prompts import ChatPromptTemplate\n",
>>>>>>> 29aa9d67
    "\n",
    "prompt = ChatPromptTemplate.from_messages(\n",
    "    [\n",
    "        (\n",
    "            \"system\",\n",
    "            \"You are a helpful assistant that translates {input_language} to {output_language}.\",\n",
    "        ),\n",
    "        (\"human\", \"{input}\"),\n",
    "    ]\n",
    ")\n",
    "\n",
    "chain = prompt | llm\n",
    "chain.invoke(\n",
    "    {\n",
    "        \"input_language\": \"English\",\n",
    "        \"output_language\": \"German\",\n",
    "        \"input\": \"I love programming.\",\n",
    "    }\n",
    ")"
   ]
  },
  {
   "cell_type": "markdown",
   "id": "3a5bb5ca-c3ae-4a58-be67-2cd18574b9a3",
   "metadata": {},
   "source": [
    "## API reference\n",
    "\n",
    "For detailed documentation of all ChatVertexAI features and configurations, like how to send multimodal inputs and configure safety settings, head to the API reference: https://api.python.langchain.com/en/latest/chat_models/langchain_google_vertexai.chat_models.ChatVertexAI.html"
   ]
  }
 ],
 "metadata": {
  "environment": {
   "kernel": "python3",
   "name": "common-cpu.m108",
   "type": "gcloud",
   "uri": "gcr.io/deeplearning-platform-release/base-cpu:m108"
  },
  "kernelspec": {
   "display_name": "poetry-venv-2",
   "language": "python",
   "name": "poetry-venv-2"
  },
  "language_info": {
   "codemirror_mode": {
    "name": "ipython",
    "version": 3
   },
   "file_extension": ".py",
   "mimetype": "text/x-python",
   "name": "python",
   "nbconvert_exporter": "python",
   "pygments_lexer": "ipython3",
   "version": "3.9.1"
  }
 },
 "nbformat": 4,
 "nbformat_minor": 5
}<|MERGE_RESOLUTION|>--- conflicted
+++ resolved
@@ -1,356 +1,275 @@
 {
- "cells": [
-  {
-   "cell_type": "raw",
-   "id": "afaf8039",
-   "metadata": {},
-   "source": [
-    "---\n",
-    "sidebar_label: Google Cloud Vertex AI\n",
-    "---"
-   ]
-  },
-  {
-   "cell_type": "markdown",
-   "id": "e49f1e0d",
-   "metadata": {},
-   "source": [
-    "# ChatVertexAI\n",
-    "\n",
-    "This page provides a quick overview for getting started with VertexAI [chat models](/docs/concepts/#chat-models). For detailed documentation of all ChatVertexAI features and configurations head to the [API reference](https://api.python.langchain.com/en/latest/chat_models/langchain_google_vertexai.chat_models.ChatVertexAI.html).\n",
-    "\n",
-    "ChatVertexAI exposes all foundational models available in Google Cloud, like `gemini-1.5-pro`, `gemini-1.5-flash`, etc. For a full and updated list of available models visit [VertexAI documentation](https://cloud.google.com/vertex-ai/docs/generative-ai/model-reference/overview).\n",
-    "\n",
-    ":::info Google Cloud VertexAI vs Google PaLM\n",
-    "\n",
-    "The Google Cloud VertexAI integration is separate from the [Google PaLM integration](/docs/integrations/chat/google_generative_ai/). Google has chosen to offer an enterprise version of PaLM through GCP, and this supports the models made available through there. \n",
-    "\n",
-    ":::\n",
-    "\n",
-    "## Overview\n",
-    "### Integration details\n",
-    "\n",
-    "| Class | Package | Local | Serializable | [JS support](https://js.langchain.com/v0.2/docs/integrations/chat/google_vertex_ai) | Package downloads | Package latest |\n",
-    "| :--- | :--- | :---: | :---: |  :---: | :---: | :---: |\n",
-    "| [ChatVertexAI](https://api.python.langchain.com/en/latest/chat_models/langchain_google_vertexai.chat_models.ChatVertexAI.html) | [langchain-google-vertexai](https://api.python.langchain.com/en/latest/google_vertexai_api_reference.html) | ❌ | beta | ✅ | ![PyPI - Downloads](https://img.shields.io/pypi/dm/langchain-google-vertexai?style=flat-square&label=%20) | ![PyPI - Version](https://img.shields.io/pypi/v/langchain-google-vertexai?style=flat-square&label=%20) |\n",
-    "\n",
-    "### Model features\n",
-    "| [Tool calling](/docs/how_to/tool_calling) | [Structured output](/docs/how_to/structured_output/) | JSON mode | [Image input](/docs/how_to/multimodal_inputs/) | Audio input | Video input | [Token-level streaming](/docs/how_to/chat_streaming/) | Native async | [Token usage](/docs/how_to/chat_token_usage_tracking/) | [Logprobs](/docs/how_to/logprobs/) |\n",
-    "| :---: | :---: | :---: | :---: |  :---: | :---: | :---: | :---: | :---: | :---: |\n",
-    "| ✅ | ✅ | ❌ | ✅ | ✅ | ✅ | ✅ | ✅ | ✅ | ❌ | \n",
-    "\n",
-    "## Setup\n",
-    "\n",
-    "To access VertexAI models you'll need to create a Google Cloud Platform account, set up credentials, and install the `langchain-google-vertexai` integration package.\n",
-    "\n",
-    "### Credentials\n",
-    "\n",
-    "To use the integration you must:\n",
-    "- Have credentials configured for your environment (gcloud, workload identity, etc...)\n",
-    "- Store the path to a service account JSON file as the GOOGLE_APPLICATION_CREDENTIALS environment variable\n",
-    "\n",
-    "This codebase uses the `google.auth` library which first looks for the application credentials variable mentioned above, and then looks for system-level auth.\n",
-    "\n",
-    "For more information, see: \n",
-    "- https://cloud.google.com/docs/authentication/application-default-credentials#GAC\n",
-    "- https://googleapis.dev/python/google-auth/latest/reference/google.auth.html#module-google.auth\n",
-    "\n",
-    "If you want to get automated tracing of your model calls you can also set your [LangSmith](https://docs.smith.langchain.com/) API key by uncommenting below:"
-   ]
-  },
-  {
-   "cell_type": "code",
-   "execution_count": 1,
-   "id": "a15d341e-3e26-4ca3-830b-5aab30ed66de",
-   "metadata": {},
-   "outputs": [],
-   "source": [
-    "# os.environ[\"LANGSMITH_API_KEY\"] = getpass.getpass(\"Enter your LangSmith API key: \")\n",
-    "# os.environ[\"LANGSMITH_TRACING\"] = \"true\""
-   ]
-  },
-  {
-   "cell_type": "markdown",
-   "id": "0730d6a1-c893-4840-9817-5e5251676d5d",
-   "metadata": {},
-   "source": [
-    "### Installation\n",
-    "\n",
-    "The LangChain VertexAI integration lives in the `langchain-google-vertexai` package:"
-   ]
-  },
-  {
-   "cell_type": "code",
-   "execution_count": 2,
-   "id": "652d6238-1f87-422a-b135-f5abbb8652fc",
-   "metadata": {},
-   "outputs": [
-    {
-     "name": "stdout",
-     "output_type": "stream",
-     "text": [
-      "Note: you may need to restart the kernel to use updated packages.\n"
-     ]
-    }
-   ],
-   "source": [
-    "%pip install -qU langchain-google-vertexai"
-   ]
-  },
-  {
-   "cell_type": "markdown",
-   "id": "a38cde65-254d-4219-a441-068766c0d4b5",
-   "metadata": {},
-   "source": [
-    "## Instantiation\n",
-    "\n",
-    "Now we can instantiate our model object and generate chat completions:"
-   ]
-  },
-  {
-   "cell_type": "code",
-   "execution_count": 3,
-   "id": "cb09c344-1836-4e0c-acf8-11d13ac1dbae",
-   "metadata": {},
-   "outputs": [],
-   "source": [
-    "from langchain_google_vertexai import ChatVertexAI\n",
-    "\n",
-    "llm = ChatVertexAI(\n",
-    "    model=\"gemini-1.5-flash-001\",\n",
-    "    temperature=0,\n",
-    "    max_tokens=None,\n",
-    "    max_retries=6,\n",
-    "    stop=None,\n",
-    "    # other params...\n",
-    ")"
-   ]
-  },
-  {
-   "cell_type": "markdown",
-   "id": "2b4f3e15",
-   "metadata": {},
-   "source": [
-    "## Invocation"
-   ]
-  },
-  {
-   "cell_type": "code",
-   "execution_count": 4,
-   "id": "62e0dbc3",
-   "metadata": {
-    "tags": []
-   },
-   "outputs": [
-    {
-     "data": {
-      "text/plain": [
-       "AIMessage(content=\"J'adore programmer. \\n\", response_metadata={'is_blocked': False, 'safety_ratings': [{'category': 'HARM_CATEGORY_HATE_SPEECH', 'probability_label': 'NEGLIGIBLE', 'blocked': False}, {'category': 'HARM_CATEGORY_DANGEROUS_CONTENT', 'probability_label': 'NEGLIGIBLE', 'blocked': False}, {'category': 'HARM_CATEGORY_HARASSMENT', 'probability_label': 'NEGLIGIBLE', 'blocked': False}, {'category': 'HARM_CATEGORY_SEXUALLY_EXPLICIT', 'probability_label': 'NEGLIGIBLE', 'blocked': False}], 'usage_metadata': {'prompt_token_count': 20, 'candidates_token_count': 7, 'total_token_count': 27}}, id='run-7032733c-d05c-4f0c-a17a-6c575fdd1ae0-0', usage_metadata={'input_tokens': 20, 'output_tokens': 7, 'total_tokens': 27})"
-      ]
-     },
-     "execution_count": 4,
-     "metadata": {},
-     "output_type": "execute_result"
-    }
-   ],
-   "source": [
-    "messages = [\n",
-    "    (\n",
-    "        \"system\",\n",
-    "        \"You are a helpful assistant that translates English to French. Translate the user sentence.\",\n",
-    "    ),\n",
-    "    (\"human\", \"I love programming.\"),\n",
-    "]\n",
-    "ai_msg = llm.invoke(messages)\n",
-    "ai_msg"
-   ]
-  },
-  {
-   "cell_type": "code",
-   "execution_count": 5,
-   "id": "d86145b3-bfef-46e8-b227-4dda5c9c2705",
-   "metadata": {},
-   "outputs": [
-    {
-     "name": "stdout",
-     "output_type": "stream",
-     "text": [
-      "J'adore programmer. \n",
-      "\n"
-     ]
-    }
-   ],
-   "source": [
-<<<<<<< HEAD
-    "ai_msg.tool_calls"
-   ]
-  },
-  {
-   "cell_type": "markdown",
-   "metadata": {},
-   "source": [
-    "For a complete guide on tool calling [head here](/docs/how_to/function_calling)."
-=======
-    "print(ai_msg.content)"
->>>>>>> 29aa9d67
-   ]
-  },
-  {
-   "cell_type": "markdown",
-   "id": "18e2bfc0-7e78-4528-a73f-499ac150dca8",
-   "metadata": {},
-   "source": [
-<<<<<<< HEAD
-    "## Structured outputs\n",
-    "\n",
-    "Many applications require structured model outputs. Tool calling makes it much easier to do this reliably. The [with_structured_outputs](https://api.python.langchain.com/en/latest/chat_models/langchain_google_vertexai.chat_models.ChatVertexAI.html) constructor provides a simple interface built on top of tool calling for getting structured outputs out of a model. For a complete guide on structured outputs [head here](/docs/how_to/structured_output).\n",
-=======
-    "## Chaining\n",
->>>>>>> 29aa9d67
-    "\n",
-    "We can [chain](/docs/how_to/sequence/) our model with a prompt template like so:"
-   ]
-  },
-  {
-   "cell_type": "code",
-   "execution_count": 6,
-   "id": "e197d1d7-a070-4c96-9f8a-a0e86d046e0b",
-   "metadata": {},
-   "outputs": [
-    {
-     "data": {
-      "text/plain": [
-       "AIMessage(content='Ich liebe Programmieren. \\n', response_metadata={'is_blocked': False, 'safety_ratings': [{'category': 'HARM_CATEGORY_HATE_SPEECH', 'probability_label': 'NEGLIGIBLE', 'blocked': False}, {'category': 'HARM_CATEGORY_DANGEROUS_CONTENT', 'probability_label': 'NEGLIGIBLE', 'blocked': False}, {'category': 'HARM_CATEGORY_HARASSMENT', 'probability_label': 'NEGLIGIBLE', 'blocked': False}, {'category': 'HARM_CATEGORY_SEXUALLY_EXPLICIT', 'probability_label': 'NEGLIGIBLE', 'blocked': False}], 'usage_metadata': {'prompt_token_count': 15, 'candidates_token_count': 8, 'total_token_count': 23}}, id='run-c71955fd-8dc1-422b-88a7-853accf4811b-0', usage_metadata={'input_tokens': 15, 'output_tokens': 8, 'total_tokens': 23})"
-      ]
-     },
-     "execution_count": 6,
-     "metadata": {},
-     "output_type": "execute_result"
-    }
-   ],
-   "source": [
-<<<<<<< HEAD
-    "class Person(BaseModel):\n",
-    "    \"\"\"Save information about a person.\"\"\"\n",
-    "\n",
-    "    name: str = Field(..., description=\"The person's name.\")\n",
-    "    age: int = Field(..., description=\"The person's age.\")\n",
-    "\n",
-    "\n",
-    "structured_llm = llm.with_structured_output(Person)\n",
-    "structured_llm.invoke(\"Stefan is already 13 years old\")"
-   ]
-  },
-  {
-   "cell_type": "markdown",
-   "metadata": {},
-   "source": [
-    "### [Legacy] Using `create_structured_runnable()`\n",
-    "\n",
-    "structured_llm = llm.with_structured_output(Person)\n",
-    "structured_llm.invoke(\"Stefan is already 13 years old\")"
-   ]
-  },
-  {
-   "cell_type": "markdown",
-   "metadata": {},
-   "source": [
-    "### [Legacy] Using `create_structured_runnable()`\n",
-    "\n",
-    "The legacy wasy to get structured outputs is using the `create_structured_runnable` constructor:"
-   ]
-  },
-  {
-   "cell_type": "code",
-   "execution_count": null,
-   "metadata": {},
-   "outputs": [],
-   "source": [
-    "from langchain_google_vertexai import create_structured_runnable\n",
-    "\n",
-    "chain = create_structured_runnable(Person, llm)\n",
-    "chain.invoke(\"My name is Erick and I'm 27 years old\")"
-   ]
-  },
-  {
-   "cell_type": "markdown",
-   "metadata": {},
-   "source": [
-    "## Asynchronous calls\n",
-    "\n",
-    "We can make asynchronous calls via the Runnables [Async Interface](/docs/concepts#interface)."
-   ]
-  },
-  {
-   "cell_type": "code",
-   "execution_count": null,
-   "metadata": {},
-   "outputs": [],
-   "source": [
-    "# for running these examples in the notebook:\n",
-    "import asyncio\n",
-    "\n",
-    "import nest_asyncio\n",
-=======
-    "from langchain_core.prompts import ChatPromptTemplate\n",
->>>>>>> 29aa9d67
-    "\n",
-    "prompt = ChatPromptTemplate.from_messages(\n",
-    "    [\n",
-    "        (\n",
-    "            \"system\",\n",
-    "            \"You are a helpful assistant that translates {input_language} to {output_language}.\",\n",
-    "        ),\n",
-    "        (\"human\", \"{input}\"),\n",
-    "    ]\n",
-    ")\n",
-    "\n",
-    "chain = prompt | llm\n",
-    "chain.invoke(\n",
-    "    {\n",
-    "        \"input_language\": \"English\",\n",
-    "        \"output_language\": \"German\",\n",
-    "        \"input\": \"I love programming.\",\n",
-    "    }\n",
-    ")"
-   ]
-  },
-  {
-   "cell_type": "markdown",
-   "id": "3a5bb5ca-c3ae-4a58-be67-2cd18574b9a3",
-   "metadata": {},
-   "source": [
-    "## API reference\n",
-    "\n",
-    "For detailed documentation of all ChatVertexAI features and configurations, like how to send multimodal inputs and configure safety settings, head to the API reference: https://api.python.langchain.com/en/latest/chat_models/langchain_google_vertexai.chat_models.ChatVertexAI.html"
-   ]
-  }
- ],
- "metadata": {
-  "environment": {
-   "kernel": "python3",
-   "name": "common-cpu.m108",
-   "type": "gcloud",
-   "uri": "gcr.io/deeplearning-platform-release/base-cpu:m108"
-  },
-  "kernelspec": {
-   "display_name": "poetry-venv-2",
-   "language": "python",
-   "name": "poetry-venv-2"
-  },
-  "language_info": {
-   "codemirror_mode": {
-    "name": "ipython",
-    "version": 3
-   },
-   "file_extension": ".py",
-   "mimetype": "text/x-python",
-   "name": "python",
-   "nbconvert_exporter": "python",
-   "pygments_lexer": "ipython3",
-   "version": "3.9.1"
-  }
- },
- "nbformat": 4,
- "nbformat_minor": 5
+    "cells": [
+        {
+            "cell_type": "raw",
+            "id": "afaf8039",
+            "metadata": {},
+            "source": [
+                "---\n",
+                "sidebar_label: Google Cloud Vertex AI\n",
+                "---"
+            ]
+        },
+        {
+            "cell_type": "markdown",
+            "id": "e49f1e0d",
+            "metadata": {},
+            "source": [
+                "# ChatVertexAI\n",
+                "\n",
+                "This page provides a quick overview for getting started with VertexAI [chat models](/docs/concepts/#chat-models). For detailed documentation of all ChatVertexAI features and configurations head to the [API reference](https://api.python.langchain.com/en/latest/chat_models/langchain_google_vertexai.chat_models.ChatVertexAI.html).\n",
+                "\n",
+                "ChatVertexAI exposes all foundational models available in Google Cloud, like `gemini-1.5-pro`, `gemini-1.5-flash`, etc. For a full and updated list of available models visit [VertexAI documentation](https://cloud.google.com/vertex-ai/docs/generative-ai/model-reference/overview).\n",
+                "\n",
+                ":::info Google Cloud VertexAI vs Google PaLM\n",
+                "\n",
+                "The Google Cloud VertexAI integration is separate from the [Google PaLM integration](/docs/integrations/chat/google_generative_ai/). Google has chosen to offer an enterprise version of PaLM through GCP, and this supports the models made available through there. \n",
+                "\n",
+                ":::\n",
+                "\n",
+                "## Overview\n",
+                "### Integration details\n",
+                "\n",
+                "| Class | Package | Local | Serializable | [JS support](https://js.langchain.com/v0.2/docs/integrations/chat/google_vertex_ai) | Package downloads | Package latest |\n",
+                "| :--- | :--- | :---: | :---: |  :---: | :---: | :---: |\n",
+                "| [ChatVertexAI](https://api.python.langchain.com/en/latest/chat_models/langchain_google_vertexai.chat_models.ChatVertexAI.html) | [langchain-google-vertexai](https://api.python.langchain.com/en/latest/google_vertexai_api_reference.html) | ❌ | beta | ✅ | ![PyPI - Downloads](https://img.shields.io/pypi/dm/langchain-google-vertexai?style=flat-square&label=%20) | ![PyPI - Version](https://img.shields.io/pypi/v/langchain-google-vertexai?style=flat-square&label=%20) |\n",
+                "\n",
+                "### Model features\n",
+                "| [Tool calling](/docs/how_to/tool_calling) | [Structured output](/docs/how_to/structured_output/) | JSON mode | [Image input](/docs/how_to/multimodal_inputs/) | Audio input | Video input | [Token-level streaming](/docs/how_to/chat_streaming/) | Native async | [Token usage](/docs/how_to/chat_token_usage_tracking/) | [Logprobs](/docs/how_to/logprobs/) |\n",
+                "| :---: | :---: | :---: | :---: |  :---: | :---: | :---: | :---: | :---: | :---: |\n",
+                "| ✅ | ✅ | ❌ | ✅ | ✅ | ✅ | ✅ | ✅ | ✅ | ❌ | \n",
+                "\n",
+                "## Setup\n",
+                "\n",
+                "To access VertexAI models you'll need to create a Google Cloud Platform account, set up credentials, and install the `langchain-google-vertexai` integration package.\n",
+                "\n",
+                "### Credentials\n",
+                "\n",
+                "To use the integration you must:\n",
+                "- Have credentials configured for your environment (gcloud, workload identity, etc...)\n",
+                "- Store the path to a service account JSON file as the GOOGLE_APPLICATION_CREDENTIALS environment variable\n",
+                "\n",
+                "This codebase uses the `google.auth` library which first looks for the application credentials variable mentioned above, and then looks for system-level auth.\n",
+                "\n",
+                "For more information, see: \n",
+                "- https://cloud.google.com/docs/authentication/application-default-credentials#GAC\n",
+                "- https://googleapis.dev/python/google-auth/latest/reference/google.auth.html#module-google.auth\n",
+                "\n",
+                "If you want to get automated tracing of your model calls you can also set your [LangSmith](https://docs.smith.langchain.com/) API key by uncommenting below:"
+            ]
+        },
+        {
+            "cell_type": "code",
+            "execution_count": 1,
+            "id": "a15d341e-3e26-4ca3-830b-5aab30ed66de",
+            "metadata": {},
+            "outputs": [],
+            "source": [
+                "# os.environ[\"LANGSMITH_API_KEY\"] = getpass.getpass(\"Enter your LangSmith API key: \")\n",
+                "# os.environ[\"LANGSMITH_TRACING\"] = \"true\""
+            ]
+        },
+        {
+            "cell_type": "markdown",
+            "id": "0730d6a1-c893-4840-9817-5e5251676d5d",
+            "metadata": {},
+            "source": [
+                "### Installation\n",
+                "\n",
+                "The LangChain VertexAI integration lives in the `langchain-google-vertexai` package:"
+            ]
+        },
+        {
+            "cell_type": "code",
+            "execution_count": 2,
+            "id": "652d6238-1f87-422a-b135-f5abbb8652fc",
+            "metadata": {},
+            "outputs": [
+                {
+                    "name": "stdout",
+                    "output_type": "stream",
+                    "text": [
+                        "Note: you may need to restart the kernel to use updated packages.\n"
+                    ]
+                }
+            ],
+            "source": [
+                "%pip install -qU langchain-google-vertexai"
+            ]
+        },
+        {
+            "cell_type": "markdown",
+            "id": "a38cde65-254d-4219-a441-068766c0d4b5",
+            "metadata": {},
+            "source": [
+                "## Instantiation\n",
+                "\n",
+                "Now we can instantiate our model object and generate chat completions:"
+            ]
+        },
+        {
+            "cell_type": "code",
+            "execution_count": 3,
+            "id": "cb09c344-1836-4e0c-acf8-11d13ac1dbae",
+            "metadata": {},
+            "outputs": [],
+            "source": [
+                "from langchain_google_vertexai import ChatVertexAI\n",
+                "\n",
+                "llm = ChatVertexAI(\n",
+                "    model=\"gemini-1.5-flash-001\",\n",
+                "    temperature=0,\n",
+                "    max_tokens=None,\n",
+                "    max_retries=6,\n",
+                "    stop=None,\n",
+                "    # other params...\n",
+                ")"
+            ]
+        },
+        {
+            "cell_type": "markdown",
+            "id": "2b4f3e15",
+            "metadata": {},
+            "source": [
+                "## Invocation"
+            ]
+        },
+        {
+            "cell_type": "code",
+            "execution_count": 4,
+            "id": "62e0dbc3",
+            "metadata": {
+                "tags": []
+            },
+            "outputs": [
+                {
+                    "data": {
+                        "text/plain": [
+                            "AIMessage(content=\"J'adore programmer. \\n\", response_metadata={'is_blocked': False, 'safety_ratings': [{'category': 'HARM_CATEGORY_HATE_SPEECH', 'probability_label': 'NEGLIGIBLE', 'blocked': False}, {'category': 'HARM_CATEGORY_DANGEROUS_CONTENT', 'probability_label': 'NEGLIGIBLE', 'blocked': False}, {'category': 'HARM_CATEGORY_HARASSMENT', 'probability_label': 'NEGLIGIBLE', 'blocked': False}, {'category': 'HARM_CATEGORY_SEXUALLY_EXPLICIT', 'probability_label': 'NEGLIGIBLE', 'blocked': False}], 'usage_metadata': {'prompt_token_count': 20, 'candidates_token_count': 7, 'total_token_count': 27}}, id='run-7032733c-d05c-4f0c-a17a-6c575fdd1ae0-0', usage_metadata={'input_tokens': 20, 'output_tokens': 7, 'total_tokens': 27})"
+                        ]
+                    },
+                    "execution_count": 4,
+                    "metadata": {},
+                    "output_type": "execute_result"
+                }
+            ],
+            "source": [
+                "messages = [\n",
+                "    (\n",
+                "        \"system\",\n",
+                "        \"You are a helpful assistant that translates English to French. Translate the user sentence.\",\n",
+                "    ),\n",
+                "    (\"human\", \"I love programming.\"),\n",
+                "]\n",
+                "ai_msg = llm.invoke(messages)\n",
+                "ai_msg"
+            ]
+        },
+        {
+            "cell_type": "code",
+            "execution_count": 5,
+            "id": "d86145b3-bfef-46e8-b227-4dda5c9c2705",
+            "metadata": {},
+            "outputs": [
+                {
+                    "name": "stdout",
+                    "output_type": "stream",
+                    "text": [
+                        "J'adore programmer. \n",
+                        "\n"
+                    ]
+                }
+            ],
+            "source": [
+                "print(ai_msg.content)"
+            ]
+        },
+        {
+            "cell_type": "markdown",
+            "id": "18e2bfc0-7e78-4528-a73f-499ac150dca8",
+            "metadata": {},
+            "source": [
+                "## Chaining\n",
+                "\n",
+                "We can [chain](/docs/how_to/sequence/) our model with a prompt template like so:"
+            ]
+        },
+        {
+            "cell_type": "code",
+            "execution_count": 6,
+            "id": "e197d1d7-a070-4c96-9f8a-a0e86d046e0b",
+            "metadata": {},
+            "outputs": [
+                {
+                    "data": {
+                        "text/plain": [
+                            "AIMessage(content='Ich liebe Programmieren. \\n', response_metadata={'is_blocked': False, 'safety_ratings': [{'category': 'HARM_CATEGORY_HATE_SPEECH', 'probability_label': 'NEGLIGIBLE', 'blocked': False}, {'category': 'HARM_CATEGORY_DANGEROUS_CONTENT', 'probability_label': 'NEGLIGIBLE', 'blocked': False}, {'category': 'HARM_CATEGORY_HARASSMENT', 'probability_label': 'NEGLIGIBLE', 'blocked': False}, {'category': 'HARM_CATEGORY_SEXUALLY_EXPLICIT', 'probability_label': 'NEGLIGIBLE', 'blocked': False}], 'usage_metadata': {'prompt_token_count': 15, 'candidates_token_count': 8, 'total_token_count': 23}}, id='run-c71955fd-8dc1-422b-88a7-853accf4811b-0', usage_metadata={'input_tokens': 15, 'output_tokens': 8, 'total_tokens': 23})"
+                        ]
+                    },
+                    "execution_count": 6,
+                    "metadata": {},
+                    "output_type": "execute_result"
+                }
+            ],
+            "source": [
+                "from langchain_core.prompts import ChatPromptTemplate\n",
+                "\n",
+                "prompt = ChatPromptTemplate.from_messages(\n",
+                "    [\n",
+                "        (\n",
+                "            \"system\",\n",
+                "            \"You are a helpful assistant that translates {input_language} to {output_language}.\",\n",
+                "        ),\n",
+                "        (\"human\", \"{input}\"),\n",
+                "    ]\n",
+                ")\n",
+                "\n",
+                "chain = prompt | llm\n",
+                "chain.invoke(\n",
+                "    {\n",
+                "        \"input_language\": \"English\",\n",
+                "        \"output_language\": \"German\",\n",
+                "        \"input\": \"I love programming.\",\n",
+                "    }\n",
+                ")"
+            ]
+        },
+        {
+            "cell_type": "markdown",
+            "id": "3a5bb5ca-c3ae-4a58-be67-2cd18574b9a3",
+            "metadata": {},
+            "source": [
+                "## API reference\n",
+                "\n",
+                "For detailed documentation of all ChatVertexAI features and configurations, like how to send multimodal inputs and configure safety settings, head to the API reference: https://api.python.langchain.com/en/latest/chat_models/langchain_google_vertexai.chat_models.ChatVertexAI.html"
+            ]
+        }
+    ],
+    "metadata": {
+        "environment": {
+            "kernel": "python3",
+            "name": "common-cpu.m108",
+            "type": "gcloud",
+            "uri": "gcr.io/deeplearning-platform-release/base-cpu:m108"
+        },
+        "kernelspec": {
+            "display_name": "poetry-venv-2",
+            "language": "python",
+            "name": "poetry-venv-2"
+        },
+        "language_info": {
+            "codemirror_mode": {
+                "name": "ipython",
+                "version": 3
+            },
+            "file_extension": ".py",
+            "mimetype": "text/x-python",
+            "name": "python",
+            "nbconvert_exporter": "python",
+            "pygments_lexer": "ipython3",
+            "version": "3.9.1"
+        }
+    },
+    "nbformat": 4,
+    "nbformat_minor": 5
 }