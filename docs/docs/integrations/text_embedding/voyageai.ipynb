{
 "cells": [
  {
   "cell_type": "markdown",
   "id": "278b6c63",
   "metadata": {},
   "source": [
    "# Voyage AI\n",
    "\n",
    ">[Voyage AI](https://www.voyageai.com/) provides cutting-edge embedding/vectorizations models.\n",
    "\n",
    "Let's load the Voyage Embedding class. (Install the LangChain partner package with `pip install langchain-voyageai`)"
   ]
  },
  {
   "cell_type": "code",
   "execution_count": 1,
   "id": "0be1af71",
   "metadata": {},
   "outputs": [],
   "source": [
    "\n",
    "from langchain_voyageai import VoyageAIEmbeddings"
   ]
  },
  {
   "cell_type": "markdown",
   "id": "137cfde9-b88c-409a-9394-a9e31a6bf30d",
   "metadata": {},
   "source": [
    "Voyage AI utilizes API keys to monitor usage and manage permissions. To obtain your key, create an account on our [homepage](https://www.voyageai.com). Then, create a VoyageEmbeddings model with your API key. Please refer to the documentation for further details on the available models: https://docs.voyageai.com/embeddings/"
   ]
  },
  {
   "cell_type": "code",
   "execution_count": 2,
   "id": "2c66e5da",
   "metadata": {},
   "outputs": [],
   "source": [
<<<<<<< HEAD
    "embeddings = VoyageAIEmbeddings(voyage_api_key=\"[ Your Voyage API key ]\")"
=======
    "embeddings = VoyageEmbeddings(\n",
    "    voyage_api_key=\"[ Your Voyage API key ]\", model=\"voyage-2\"\n",
    ")"
>>>>>>> 9d59a2f6
   ]
  },
  {
   "cell_type": "markdown",
   "id": "459dffb3-9bff-41f2-8507-642de7431b2d",
   "metadata": {},
   "source": [
    "Prepare the documents and use `embed_documents` to get their embeddings."
   ]
  },
  {
   "cell_type": "code",
   "execution_count": 3,
   "id": "c85e948f-85fd-4d56-8d21-6e2f7e65cab8",
   "metadata": {},
   "outputs": [],
   "source": [
    "documents = [\n",
    "    \"Caching embeddings enables the storage or temporary caching of embeddings, eliminating the necessity to recompute them each time.\",\n",
    "    \"An LLMChain is a chain that composes basic LLM functionality. It consists of a PromptTemplate and a language model (either an LLM or chat model). It formats the prompt template using the input key values provided (and also memory key values, if available), passes the formatted string to LLM and returns the LLM output.\",\n",
    "    \"A Runnable represents a generic unit of work that can be invoked, batched, streamed, and/or transformed.\",\n",
    "]"
   ]
  },
  {
   "cell_type": "code",
   "execution_count": 4,
   "id": "5a77a12d-6ac6-4ab8-b103-80ff24487019",
   "metadata": {},
   "outputs": [],
   "source": [
    "documents_embds = embeddings.embed_documents(documents)"
   ]
  },
  {
   "cell_type": "code",
   "execution_count": 5,
   "id": "2c89167c-816c-487e-8704-90908a4190bb",
   "metadata": {},
   "outputs": [
    {
     "data": {
      "text/plain": [
       "[0.0562174916267395,\n",
       " 0.018221192061901093,\n",
       " 0.0025736060924828053,\n",
       " -0.009720131754875183,\n",
       " 0.04108370840549469]"
      ]
     },
     "execution_count": 5,
     "metadata": {},
     "output_type": "execute_result"
    }
   ],
   "source": [
    "documents_embds[0][:5]"
   ]
  },
  {
   "cell_type": "markdown",
   "id": "f8d796d1-4ced-44d3-81bf-282721edb6bb",
   "metadata": {},
   "source": [
    "Similarly, use `embed_query` to embed the query."
   ]
  },
  {
   "cell_type": "code",
   "execution_count": 6,
   "id": "bfb6142c",
   "metadata": {},
   "outputs": [],
   "source": [
    "query = \"What's an LLMChain?\""
   ]
  },
  {
   "cell_type": "code",
   "execution_count": 7,
   "id": "91bc875d-829b-4c3d-8e6f-fc2dda30a3bd",
   "metadata": {},
   "outputs": [],
   "source": [
    "query_embd = embeddings.embed_query(query)"
   ]
  },
  {
   "cell_type": "code",
   "execution_count": 8,
   "id": "a4b0d49e-0c73-44b6-aed5-5b426564e085",
   "metadata": {},
   "outputs": [
    {
     "data": {
      "text/plain": [
       "[-0.0052348352037370205,\n",
       " -0.040072452276945114,\n",
       " 0.0033957737032324076,\n",
       " 0.01763271726667881,\n",
       " -0.019235141575336456]"
      ]
     },
     "execution_count": 8,
     "metadata": {},
     "output_type": "execute_result"
    }
   ],
   "source": [
    "query_embd[:5]"
   ]
  },
  {
   "cell_type": "markdown",
   "id": "b16ddbb2-61f0-49ec-92c3-a6f236d9517f",
   "metadata": {},
   "source": [
    "## A minimalist retrieval system"
   ]
  },
  {
   "cell_type": "markdown",
   "id": "5464cb0a-6967-4f1e-ac7c-0aab80b2795a",
   "metadata": {},
   "source": [
    "The main feature of the embeddings is that the cosine similarity between two embeddings captures the semantic relatedness of the corresponding original passages. This allows us to use the embeddings to do semantic retrieval / search."
   ]
  },
  {
   "cell_type": "markdown",
   "id": "a0bd3ad2-ca68-4e75-9172-76aea28ba46e",
   "metadata": {},
   "source": [
    " We can find a few closest embeddings in the documents embeddings based on the cosine similarity, and retrieve the corresponding document using the `KNNRetriever` class from LangChain."
   ]
  },
  {
   "cell_type": "code",
   "execution_count": 9,
   "id": "0a3fc579-85a9-4bd0-a944-4e32ac62e2d4",
   "metadata": {},
   "outputs": [
    {
     "name": "stdout",
     "output_type": "stream",
     "text": [
      "An LLMChain is a chain that composes basic LLM functionality. It consists of a PromptTemplate and a language model (either an LLM or chat model). It formats the prompt template using the input key values provided (and also memory key values, if available), passes the formatted string to LLM and returns the LLM output.\n"
     ]
    }
   ],
   "source": [
    "from langchain.retrievers import KNNRetriever\n",
    "\n",
    "retriever = KNNRetriever.from_texts(documents, embeddings)\n",
    "\n",
    "# retrieve the most relevant documents\n",
    "result = retriever.get_relevant_documents(query)\n",
    "top1_retrieved_doc = result[0].page_content  # return the top1 retrieved result\n",
    "\n",
    "print(top1_retrieved_doc)"
   ]
  }
 ],
 "metadata": {
  "kernelspec": {
   "display_name": "Python 3 (ipykernel)",
   "language": "python",
   "name": "python3"
  },
  "language_info": {
   "codemirror_mode": {
    "name": "ipython",
    "version": 3
   },
   "file_extension": ".py",
   "mimetype": "text/x-python",
   "name": "python",
   "nbconvert_exporter": "python",
   "pygments_lexer": "ipython3",
   "version": "3.10.12"
  },
  "vscode": {
   "interpreter": {
    "hash": "e971737741ff4ec9aff7dc6155a1060a59a8a6d52c757dbbe66bf8ee389494b1"
   }
  }
 },
 "nbformat": 4,
 "nbformat_minor": 5
}<|MERGE_RESOLUTION|>--- conflicted
+++ resolved
@@ -38,13 +38,9 @@
    "metadata": {},
    "outputs": [],
    "source": [
-<<<<<<< HEAD
-    "embeddings = VoyageAIEmbeddings(voyage_api_key=\"[ Your Voyage API key ]\")"
-=======
     "embeddings = VoyageEmbeddings(\n",
     "    voyage_api_key=\"[ Your Voyage API key ]\", model=\"voyage-2\"\n",
     ")"
->>>>>>> 9d59a2f6
    ]
   },
   {
