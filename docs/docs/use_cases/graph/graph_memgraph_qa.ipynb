--- conflicted
+++ resolved
@@ -46,11 +46,7 @@
    "metadata": {},
    "outputs": [],
    "source": [
-<<<<<<< HEAD
-    "pip install gigachain openai neo4j gqlalchemy --user"
-=======
-    "pip install langchain langchain-openai neo4j gqlalchemy --user"
->>>>>>> 611f18c9
+    "pip install gigachain langchain-openai neo4j gqlalchemy --user"
    ]
   },
   {
