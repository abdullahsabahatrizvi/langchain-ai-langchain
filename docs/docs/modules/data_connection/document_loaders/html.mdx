# HTML

>[The HyperText Markup Language or HTML](https://en.wikipedia.org/wiki/HTML) is the standard markup language for documents designed to be displayed in a web browser.

This covers how to load `HTML` documents into a document format that we can use downstream.

```python
from langchain_community.document_loaders import UnstructuredHTMLLoader
```


```python
loader = UnstructuredHTMLLoader("example_data/fake-content.html")
```


```python
data = loader.load()
```


```python
data
```

<CodeOutputBlock lang="python">

```
    [Document(page_content='My First Heading\n\nMy first paragraph.', lookup_str='', metadata={'source': 'example_data/fake-content.html'}, lookup_index=0)]
```

</CodeOutputBlock>

## Loading HTML with BeautifulSoup4

We can also use `BeautifulSoup4` to load HTML documents using the `BSHTMLLoader`.  This will extract the text from the HTML into `page_content`, and the page title as `title` into `metadata`.


```python
from langchain_community.document_loaders import BSHTMLLoader
```


```python
loader = BSHTMLLoader("example_data/fake-content.html")
data = loader.load()
data
```

<CodeOutputBlock lang="python">

```
    [Document(page_content='\n\nTest Title\n\n\nMy First Heading\nMy first paragraph.\n\n\n', metadata={'source': 'example_data/fake-content.html', 'title': 'Test Title'})]
```

</CodeOutputBlock>

<<<<<<< HEAD
=======
## Loading HTML with SpiderLoader

[Spider](https://spider.cloud/?ref=langchain) is the [fastest](https://github.com/spider-rs/spider/blob/main/benches/BENCHMARKS.md#benchmark-results) crawler. It converts any website into pure HTML, markdown, metadata or text while enabling you to crawl with custom actions using AI.

Spider allows you to use high performance proxies to prevent detection, caches AI actions, webhooks for crawling status, scheduled crawls etc... 

## Prerequisite

You need to have a Spider api key to use this loader. You can get one on [spider.cloud](https://spider.cloud).

```python
%pip install --upgrade --quiet  langchain langchain-community spider-client
```
```python
from langchain_community.document_loaders import SpiderLoader

loader = SpiderLoader(
    api_key="YOUR_API_KEY", url="https://spider.cloud", mode="crawl"
)

data = loader.load()
```

For guides and documentation, visit [Spider](https://spider.cloud/docs/api)


>>>>>>> cd4c5428
## Loading HTML with FireCrawlLoader

[FireCrawl](https://firecrawl.dev/?ref=langchain) crawls and convert any website into markdown. It crawls all accessible subpages and give you clean markdown and metadata for each.

FireCrawl handles complex tasks such as reverse proxies, caching, rate limits, and content blocked by JavaScript.

### Prerequisite

You need to have a FireCrawl API key to use this loader. You can get one by signing up at [FireCrawl](https://firecrawl.dev/?ref=langchainpy).

```python
%pip install --upgrade --quiet  langchain langchain-community firecrawl-py

from langchain_community.document_loaders import FireCrawlLoader


loader = FireCrawlLoader(
    api_key="YOUR_API_KEY", url="https://firecrawl.dev", mode="crawl"
)

data = loader.load()
```

For more information on how to use FireCrawl, visit [FireCrawl](https://firecrawl.dev/?ref=langchainpy).


## Loading HTML with AzureAIDocumentIntelligenceLoader

[Azure AI Document Intelligence](https://aka.ms/doc-intelligence) (formerly known as `Azure Form Recognizer`) is machine-learning 
based service that extracts texts (including handwriting), tables, document structures (e.g., titles, section headings, etc.) and key-value-pairs from
digital or scanned PDFs, images, Office and HTML files. Document Intelligence supports `PDF`, `JPEG/JPG`, `PNG`, `BMP`, `TIFF`, `HEIF`, `DOCX`, `XLSX`, `PPTX` and `HTML`.

This [current implementation](https://aka.ms/di-langchain) of a loader using `Document Intelligence` can incorporate content page-wise and turn it into LangChain documents. The default output format is markdown, which can be easily chained with `MarkdownHeaderTextSplitter` for semantic document chunking. You can also use `mode="single"` or `mode="page"` to return pure texts in a single page or document split by page.

### Prerequisite

An Azure AI Document Intelligence resource in one of the 3 preview regions: **East US**, **West US2**, **West Europe** - follow [this document](https://learn.microsoft.com/azure/ai-services/document-intelligence/create-document-intelligence-resource?view=doc-intel-4.0.0) to create one if you don't have. You will be passing `<endpoint>` and `<key>` as parameters to the loader.

```python
%pip install --upgrade --quiet  langchain langchain-community azure-ai-documentintelligence

from langchain_community.document_loaders import AzureAIDocumentIntelligenceLoader

file_path = "<filepath>"
endpoint = "<endpoint>"
key = "<key>"
loader = AzureAIDocumentIntelligenceLoader(
    api_endpoint=endpoint, api_key=key, file_path=file_path, api_model="prebuilt-layout"
)

documents = loader.load()
```<|MERGE_RESOLUTION|>--- conflicted
+++ resolved
@@ -55,8 +55,6 @@
 
 </CodeOutputBlock>
 
-<<<<<<< HEAD
-=======
 ## Loading HTML with SpiderLoader
 
 [Spider](https://spider.cloud/?ref=langchain) is the [fastest](https://github.com/spider-rs/spider/blob/main/benches/BENCHMARKS.md#benchmark-results) crawler. It converts any website into pure HTML, markdown, metadata or text while enabling you to crawl with custom actions using AI.
@@ -83,7 +81,6 @@
 For guides and documentation, visit [Spider](https://spider.cloud/docs/api)
 
 
->>>>>>> cd4c5428
 ## Loading HTML with FireCrawlLoader
 
 [FireCrawl](https://firecrawl.dev/?ref=langchain) crawls and convert any website into markdown. It crawls all accessible subpages and give you clean markdown and metadata for each.
