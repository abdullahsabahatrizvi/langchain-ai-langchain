--- conflicted
+++ resolved
@@ -339,13 +339,8 @@
    "metadata": {},
    "outputs": [],
    "source": [
-<<<<<<< HEAD
-    "from langchain.prompts.pipeline import PipelinePromptTemplate\n",
-    "from langchain.prompts.prompt import PromptTemplate"
-=======
     "from langchain_core.prompts.pipeline import PipelinePromptTemplate\n",
     "from langchain_core.prompts.prompt import PromptTemplate"
->>>>>>> cd4c5428
    ]
   },
   {
