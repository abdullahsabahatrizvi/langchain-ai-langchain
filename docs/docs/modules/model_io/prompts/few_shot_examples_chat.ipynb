--- conflicted
+++ resolved
@@ -201,13 +201,8 @@
    },
    "outputs": [],
    "source": [
-<<<<<<< HEAD
-    "from langchain.prompts import SemanticSimilarityExampleSelector\n",
-    "from langchain_chroma import Chroma\n",
-=======
     "from langchain_chroma import Chroma\n",
     "from langchain_core.example_selectors import SemanticSimilarityExampleSelector\n",
->>>>>>> cd4c5428
     "from langchain_openai import OpenAIEmbeddings"
    ]
   },
