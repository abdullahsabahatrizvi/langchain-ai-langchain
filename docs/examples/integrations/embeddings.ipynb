{
 "cells": [
  {
   "cell_type": "markdown",
   "id": "7ef4d402-6662-4a26-b612-35b542066487",
   "metadata": {
    "pycharm": {
     "name": "#%% md\n"
    }
   },
   "source": [
    "#  Embeddings & VectorStores\n",
    "\n",
    "This notebook show cases how to use embeddings to create a VectorStore"
   ]
  },
  {
   "cell_type": "code",
   "execution_count": 2,
   "id": "965eecee",
   "metadata": {
    "pycharm": {
     "name": "#%%\n"
    }
   },
   "outputs": [],
   "source": [
    "from langchain.embeddings.openai import OpenAIEmbeddings\n",
    "from langchain.text_splitter import CharacterTextSplitter\n",
    "from langchain.vectorstores.elastic_vector_search import ElasticVectorSearch\n",
    "from langchain.vectorstores.faiss import FAISS\n",
    "from langchain.vectorstores.pinecone import Pinecone"
   ]
  },
  {
   "cell_type": "code",
   "execution_count": 4,
   "id": "68481687",
   "metadata": {
    "pycharm": {
     "name": "#%%\n"
    }
   },
   "outputs": [],
   "source": [
    "with open('../state_of_the_union.txt') as f:\n",
    "    state_of_the_union = f.read()\n",
    "text_splitter = CharacterTextSplitter(chunk_size=1000, chunk_overlap=0)\n",
    "texts = text_splitter.split_text(state_of_the_union)\n",
    "\n",
    "embeddings = OpenAIEmbeddings()"
   ]
  },
  {
   "cell_type": "code",
   "execution_count": 3,
   "id": "015f4ff5",
   "metadata": {
    "pycharm": {
     "name": "#%%\n"
    }
   },
   "outputs": [],
   "source": [
    "docsearch = FAISS.from_texts(texts, embeddings)\n",
    "\n",
    "query = \"What did the president say about Ketanji Brown Jackson\"\n",
    "docs = docsearch.similarity_search(query)"
   ]
  },
  {
   "cell_type": "code",
   "execution_count": 4,
   "id": "67baf32e",
   "metadata": {
    "pycharm": {
     "name": "#%%\n"
    }
   },
   "outputs": [
    {
     "name": "stdout",
     "output_type": "stream",
     "text": [
      "Tonight, I’d like to honor someone who has dedicated his life to serve this country: Justice Stephen Breyer—an Army veteran, Constitutional scholar, and retiring Justice of the United States Supreme Court. Justice Breyer, thank you for your service. \n",
      "\n",
      "One of the most serious constitutional responsibilities a President has is nominating someone to serve on the United States Supreme Court. \n",
      "\n",
      "And I did that 4 days ago, when I nominated Circuit Court of Appeals Judge Ketanji Brown Jackson. One of our nation’s top legal minds, who will continue Justice Breyer’s legacy of excellence. \n",
      "\n",
      "A former top litigator in private practice. A former federal public defender. And from a family of public school educators and police officers. A consensus builder. Since she’s been nominated, she’s received a broad range of support—from the Fraternal Order of Police to former judges appointed by Democrats and Republicans. \n",
      "\n",
      "And if we are to advance liberty and justice, we need to secure the Border and fix the immigration system. \n"
     ]
    }
   ],
   "source": [
    "print(docs[0].page_content)"
   ]
  },
  {
   "cell_type": "markdown",
   "id": "eea6e627",
   "metadata": {},
   "source": [
    "## Requires having ElasticSearch setup"
   ]
  },
  {
   "cell_type": "code",
   "execution_count": 5,
   "id": "4906b8a3",
   "metadata": {
    "pycharm": {
     "name": "#%%\n"
    }
   },
   "outputs": [],
   "source": [
    "docsearch = ElasticVectorSearch.from_texts(texts, embeddings, elasticsearch_url=\"http://localhost:9200\")\n",
    "\n",
    "query = \"What did the president say about Ketanji Brown Jackson\"\n",
    "docs = docsearch.similarity_search(query)"
   ]
  },
  {
   "cell_type": "code",
   "execution_count": 6,
   "id": "95f9eee9",
   "metadata": {
    "pycharm": {
     "name": "#%%\n"
    }
   },
   "outputs": [
    {
     "name": "stdout",
     "output_type": "stream",
     "text": [
      "Tonight, I’d like to honor someone who has dedicated his life to serve this country: Justice Stephen Breyer—an Army veteran, Constitutional scholar, and retiring Justice of the United States Supreme Court. Justice Breyer, thank you for your service. \n",
      "\n",
      "One of the most serious constitutional responsibilities a President has is nominating someone to serve on the United States Supreme Court. \n",
      "\n",
      "And I did that 4 days ago, when I nominated Circuit Court of Appeals Judge Ketanji Brown Jackson. One of our nation’s top legal minds, who will continue Justice Breyer’s legacy of excellence. \n",
      "\n",
      "A former top litigator in private practice. A former federal public defender. And from a family of public school educators and police officers. A consensus builder. Since she’s been nominated, she’s received a broad range of support—from the Fraternal Order of Police to former judges appointed by Democrats and Republicans. \n",
      "\n",
      "And if we are to advance liberty and justice, we need to secure the Border and fix the immigration system. \n"
     ]
    }
   ],
   "source": [
    "print(docs[0].page_content)"
   ]
  },
  {
   "cell_type": "markdown",
   "id": "7f9cb9e7",
   "metadata": {},
   "source": [
<<<<<<< HEAD
    "## Weaviate"
=======
    "## Pinecone"
>>>>>>> 5706960c
   ]
  },
  {
   "cell_type": "code",
<<<<<<< HEAD
   "execution_count": 1,
=======
   "execution_count": 7,
>>>>>>> 5706960c
   "id": "1037a85e",
   "metadata": {},
   "outputs": [],
   "source": [
<<<<<<< HEAD
    "import weaviate\n",
    "import os\n",
    "\n",
    "client = weaviate.Client(\n",
    "    url=os.environ[\"WEAVIATE_URL\"],\n",
    "    additional_headers={\n",
    "        'X-OpenAI-Api-Key': os.environ[\"OPENAI_API_KEY\"]\n",
    "    }\n",
    ")"
   ]
  },
  {
   "cell_type": "code",
   "execution_count": 6,
   "id": "b9043766",
   "metadata": {},
   "outputs": [],
   "source": [
    "client.schema.delete_all()\n",
    "client.schema.get()\n",
    "schema = {\n",
    "    \"classes\": [\n",
    "        {\n",
    "            \"class\": \"Paragraph\",\n",
    "            \"description\": \"A written paragraph\",\n",
    "            \"vectorizer\": \"text2vec-openai\",\n",
    "              \"moduleConfig\": {\n",
    "                \"text2vec-openai\": {\n",
    "                  \"model\": \"babbage\",\n",
    "                  \"type\": \"text\"\n",
    "                }\n",
    "              },\n",
    "            \"properties\": [\n",
    "                {\n",
    "                    \"dataType\": [\"text\"],\n",
    "                    \"description\": \"The content of the paragraph\",\n",
    "                    \"moduleConfig\": {\n",
    "                        \"text2vec-openai\": {\n",
    "                          \"skip\": False,\n",
    "                          \"vectorizePropertyName\": False\n",
    "                        }\n",
    "                      },\n",
    "                    \"name\": \"content\",\n",
    "                },\n",
    "            ],\n",
    "        },\n",
    "    ]\n",
    "}\n",
    "\n",
    "client.schema.create(schema)"
   ]
  },
  {
   "cell_type": "code",
   "execution_count": 7,
   "id": "ac20d99c",
   "metadata": {},
   "outputs": [],
   "source": [
    "with client.batch as batch:\n",
    "    for text in texts:\n",
    "        batch.add_data_object({\"content\": text}, \"Paragraph\")"
   ]
  },
  {
   "cell_type": "code",
   "execution_count": 2,
   "id": "01645d61",
   "metadata": {},
   "outputs": [],
   "source": [
    "from langchain.vectorstores.weaviate import Weaviate"
   ]
  },
  {
   "cell_type": "code",
   "execution_count": 3,
   "id": "bdd97d29",
   "metadata": {},
   "outputs": [],
   "source": [
    "vectorstore = Weaviate(client, \"Paragraph\", \"content\")"
   ]
  },
  {
   "cell_type": "code",
   "execution_count": 4,
   "id": "b70c0f98",
   "metadata": {},
   "outputs": [],
   "source": [
    "query = \"What did the president say about Ketanji Brown Jackson\"\n",
    "docs = vectorstore.similarity_search(query)"
=======
    "import pinecone \n",
    "\n",
    "# initialize pinecone\n",
    "pinecone.init(api_key=\"PINECONE_API_KEY\", environment=\"us-west1-gcp\")\n",
    "\n",
    "# Create first embedding to get correct dims\n",
    "res = embeddings.embed_query(texts[0])\n",
    "index_name = \"langchain-demo\"\n",
    "pinecone.create_index(index_name, dimension=len(res))\n",
    "index = pinecone.Index(index_name)\n",
    "\n",
    "docsearch = Pinecone.from_texts(index, texts, embeddings)\n",
    "\n",
    "query = \"What did the president say about Ketanji Brown Jackson\"\n",
    "docs = docsearch.similarity_search(query)"
>>>>>>> 5706960c
   ]
  },
  {
   "cell_type": "code",
<<<<<<< HEAD
   "execution_count": 6,
   "id": "07533e40",
=======
   "execution_count": 9,
   "id": "12d898c3-c27b-44a0-b595-9bc3ae87c6ac",
>>>>>>> 5706960c
   "metadata": {},
   "outputs": [
    {
     "name": "stdout",
     "output_type": "stream",
     "text": [
      "Tonight, I’d like to honor someone who has dedicated his life to serve this country: Justice Stephen Breyer—an Army veteran, Constitutional scholar, and retiring Justice of the United States Supreme Court. Justice Breyer, thank you for your service. \n",
      "\n",
      "One of the most serious constitutional responsibilities a President has is nominating someone to serve on the United States Supreme Court. \n",
      "\n",
      "And I did that 4 days ago, when I nominated Circuit Court of Appeals Judge Ketanji Brown Jackson. One of our nation’s top legal minds, who will continue Justice Breyer’s legacy of excellence. \n",
      "\n",
      "A former top litigator in private practice. A former federal public defender. And from a family of public school educators and police officers. A consensus builder. Since she’s been nominated, she’s received a broad range of support—from the Fraternal Order of Police to former judges appointed by Democrats and Republicans. \n",
      "\n",
      "And if we are to advance liberty and justice, we need to secure the Border and fix the immigration system. \n"
     ]
    }
   ],
   "source": [
    "print(docs[0].page_content)"
   ]
<<<<<<< HEAD
  },
  {
   "cell_type": "code",
   "execution_count": null,
   "id": "2009e2bc",
   "metadata": {},
   "outputs": [],
   "source": []
=======
>>>>>>> 5706960c
  }
 ],
 "metadata": {
  "kernelspec": {
   "display_name": "Python 3 (ipykernel)",
   "language": "python",
   "name": "python3"
  },
  "language_info": {
   "codemirror_mode": {
    "name": "ipython",
    "version": 3
   },
   "file_extension": ".py",
   "mimetype": "text/x-python",
   "name": "python",
   "nbconvert_exporter": "python",
   "pygments_lexer": "ipython3",
<<<<<<< HEAD
   "version": "3.10.8"
=======
   "version": "3.11.0"
  },
  "vscode": {
   "interpreter": {
    "hash": "526d7721b34e02e6585fae7fce96e52fde1fa88641cc4bf0a40c90f5e7f01db4"
   }
>>>>>>> 5706960c
  }
 },
 "nbformat": 4,
 "nbformat_minor": 5
}<|MERGE_RESOLUTION|>--- conflicted
+++ resolved
@@ -158,25 +158,16 @@
    "id": "7f9cb9e7",
    "metadata": {},
    "source": [
-<<<<<<< HEAD
     "## Weaviate"
-=======
-    "## Pinecone"
->>>>>>> 5706960c
-   ]
-  },
-  {
-   "cell_type": "code",
-<<<<<<< HEAD
+   ]
+  },
+  {
+   "cell_type": "code",
    "execution_count": 1,
-=======
-   "execution_count": 7,
->>>>>>> 5706960c
    "id": "1037a85e",
    "metadata": {},
    "outputs": [],
    "source": [
-<<<<<<< HEAD
     "import weaviate\n",
     "import os\n",
     "\n",
@@ -270,34 +261,12 @@
    "source": [
     "query = \"What did the president say about Ketanji Brown Jackson\"\n",
     "docs = vectorstore.similarity_search(query)"
-=======
-    "import pinecone \n",
-    "\n",
-    "# initialize pinecone\n",
-    "pinecone.init(api_key=\"PINECONE_API_KEY\", environment=\"us-west1-gcp\")\n",
-    "\n",
-    "# Create first embedding to get correct dims\n",
-    "res = embeddings.embed_query(texts[0])\n",
-    "index_name = \"langchain-demo\"\n",
-    "pinecone.create_index(index_name, dimension=len(res))\n",
-    "index = pinecone.Index(index_name)\n",
-    "\n",
-    "docsearch = Pinecone.from_texts(index, texts, embeddings)\n",
-    "\n",
-    "query = \"What did the president say about Ketanji Brown Jackson\"\n",
-    "docs = docsearch.similarity_search(query)"
->>>>>>> 5706960c
-   ]
-  },
-  {
-   "cell_type": "code",
-<<<<<<< HEAD
+   ]
+  },
+  {
+   "cell_type": "code",
    "execution_count": 6,
    "id": "07533e40",
-=======
-   "execution_count": 9,
-   "id": "12d898c3-c27b-44a0-b595-9bc3ae87c6ac",
->>>>>>> 5706960c
    "metadata": {},
    "outputs": [
     {
@@ -319,7 +288,6 @@
    "source": [
     "print(docs[0].page_content)"
    ]
-<<<<<<< HEAD
   },
   {
    "cell_type": "code",
@@ -328,8 +296,6 @@
    "metadata": {},
    "outputs": [],
    "source": []
-=======
->>>>>>> 5706960c
   }
  ],
  "metadata": {
@@ -348,16 +314,7 @@
    "name": "python",
    "nbconvert_exporter": "python",
    "pygments_lexer": "ipython3",
-<<<<<<< HEAD
    "version": "3.10.8"
-=======
-   "version": "3.11.0"
-  },
-  "vscode": {
-   "interpreter": {
-    "hash": "526d7721b34e02e6585fae7fce96e52fde1fa88641cc4bf0a40c90f5e7f01db4"
-   }
->>>>>>> 5706960c
   }
  },
  "nbformat": 4,
