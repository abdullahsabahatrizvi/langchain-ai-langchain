--- conflicted
+++ resolved
@@ -1,7 +1,7 @@
 /* eslint-disable no-return-assign, react/jsx-props-no-spreading */
-import React, { useState, useEffect } from "react";
+import useDocusaurusContext from "@docusaurus/useDocusaurusContext";
 import { createClient } from "@supabase/supabase-js";
-import useDocusaurusContext from "@docusaurus/useDocusaurusContext";
+import React, { useEffect, useState } from "react";
 import { v4 as uuidv4 } from "uuid";
 
 const useCookie = () => {
@@ -221,11 +221,7 @@
   };
 
   const newGithubIssueURL = pathname
-<<<<<<< HEAD
-    ? `https://github.com/langchain-ai/langchain/issues/new?assignees=&labels=03+-+Documentation&projects=&template=documentation.yml&title=DOC%3A+%3CIssue+related+to+${pathname}%3E`
-=======
     ? `https://github.com/langchain-ai/langchain/issues/new?assignees=&labels=03+-+Documentation&projects=&template=documentation.yml&title=DOC%3A+%3CIssue+related+to+${pathname}%3E&url=https://python.langchain.com${pathname}`
->>>>>>> 29aa9d67
     : "https://github.com/langchain-ai/langchain/issues/new?assignees=&labels=03+-+Documentation&projects=&template=documentation.yml&title=DOC%3A+%3CPlease+write+a+comprehensive+title+after+the+%27DOC%3A+%27+prefix%3E";
 
   return (
@@ -302,11 +298,7 @@
       )}
       <br />
       <h4>
-<<<<<<< HEAD
-        You can leave detailed feedback{" "}
-=======
         You can also leave detailed feedback{" "}
->>>>>>> 29aa9d67
         <a target="_blank" href={newGithubIssueURL}>
           on GitHub
         </a>
