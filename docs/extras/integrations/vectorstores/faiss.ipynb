{
 "cells": [
  {
   "cell_type": "markdown",
   "id": "683953b3",
   "metadata": {},
   "source": [
    "# FAISS\n",
    "\n",
    ">[Facebook AI Similarity Search (Faiss)](https://engineering.fb.com/2017/03/29/data-infrastructure/faiss-a-library-for-efficient-similarity-search/) is a library for efficient similarity search and clustering of dense vectors. It contains algorithms that search in sets of vectors of any size, up to ones that possibly do not fit in RAM. It also contains supporting code for evaluation and parameter tuning.\n",
    "\n",
    "[Faiss documentation](https://faiss.ai/).\n",
    "\n",
    "This notebook shows how to use functionality related to the `FAISS` vector database."
   ]
  },
  {
   "cell_type": "code",
   "execution_count": null,
   "id": "497fcd89-e832-46a7-a74a-c71199666206",
   "metadata": {
    "tags": []
   },
   "outputs": [],
   "source": [
    "!pip install faiss-gpu # For CUDA 7.5+ Supported GPU's.\n",
    "# OR\n",
    "!pip install faiss-cpu # For CPU Installation"
   ]
  },
  {
   "cell_type": "markdown",
   "id": "38237514-b3fa-44a4-9cff-30cd6bf50073",
   "metadata": {},
   "source": [
    "We want to use OpenAIEmbeddings so we have to get the OpenAI API Key. "
   ]
  },
  {
   "cell_type": "code",
   "execution_count": 2,
   "id": "47f9b495-88f1-4286-8d5d-1416103931a7",
   "metadata": {
    "tags": []
   },
   "outputs": [],
   "source": [
    "import os\n",
    "import getpass\n",
    "\n",
    "os.environ[\"OPENAI_API_KEY\"] = getpass.getpass(\"OpenAI API Key:\")\n",
    "\n",
    "# Uncomment the following line if you need to initialize FAISS with no AVX2 optimization\n",
    "# os.environ['FAISS_NO_AVX2'] = '1'"
   ]
  },
  {
   "cell_type": "code",
   "execution_count": 1,
   "id": "aac9563e",
   "metadata": {
    "tags": []
   },
   "outputs": [],
   "source": [
    "from langchain.embeddings.openai import OpenAIEmbeddings\n",
    "from langchain.text_splitter import CharacterTextSplitter\n",
    "from langchain.vectorstores import FAISS\n",
    "from langchain.document_loaders import TextLoader"
   ]
  },
  {
   "cell_type": "code",
   "execution_count": 2,
   "id": "a3c3999a",
   "metadata": {
    "tags": []
   },
   "outputs": [],
   "source": [
    "from langchain.document_loaders import TextLoader\n",
    "\n",
    "loader = TextLoader(\"../../../extras/modules/state_of_the_union.txt\")\n",
    "documents = loader.load()\n",
    "text_splitter = CharacterTextSplitter(chunk_size=1000, chunk_overlap=0)\n",
    "docs = text_splitter.split_documents(documents)\n",
    "\n",
    "embeddings = OpenAIEmbeddings()"
   ]
  },
  {
   "cell_type": "code",
   "execution_count": 3,
   "id": "5eabdb75",
   "metadata": {
    "tags": []
   },
   "outputs": [],
   "source": [
    "db = FAISS.from_documents(docs, embeddings)\n",
    "\n",
    "query = \"What did the president say about Ketanji Brown Jackson\"\n",
    "docs = db.similarity_search(query)"
   ]
  },
  {
   "cell_type": "code",
   "execution_count": 12,
   "id": "4b172de8",
   "metadata": {
    "tags": []
   },
   "outputs": [
    {
     "name": "stdout",
     "output_type": "stream",
     "text": [
      "Tonight. I call on the Senate to: Pass the Freedom to Vote Act. Pass the John Lewis Voting Rights Act. And while you’re at it, pass the Disclose Act so Americans can know who is funding our elections. \n",
      "\n",
      "Tonight, I’d like to honor someone who has dedicated his life to serve this country: Justice Stephen Breyer—an Army veteran, Constitutional scholar, and retiring Justice of the United States Supreme Court. Justice Breyer, thank you for your service. \n",
      "\n",
      "One of the most serious constitutional responsibilities a President has is nominating someone to serve on the United States Supreme Court. \n",
      "\n",
      "And I did that 4 days ago, when I nominated Circuit Court of Appeals Judge Ketanji Brown Jackson. One of our nation’s top legal minds, who will continue Justice Breyer’s legacy of excellence.\n"
     ]
    }
   ],
   "source": [
    "print(docs[0].page_content)"
   ]
  },
  {
   "cell_type": "markdown",
   "id": "f13473b5",
   "metadata": {},
   "source": [
    "## Similarity Search with score\n",
    "There are some FAISS specific methods. One of them is `similarity_search_with_score`, which allows you to return not only the documents but also the distance score of the query to them. The returned distance score is L2 distance. Therefore, a lower score is better."
   ]
  },
  {
   "cell_type": "code",
   "execution_count": 13,
   "id": "186ee1d8",
   "metadata": {},
   "outputs": [],
   "source": [
    "docs_and_scores = db.similarity_search_with_score(query)"
   ]
  },
  {
   "cell_type": "code",
   "execution_count": 14,
   "id": "284e04b5",
   "metadata": {},
   "outputs": [
    {
     "data": {
      "text/plain": [
       "(Document(page_content='Tonight. I call on the Senate to: Pass the Freedom to Vote Act. Pass the John Lewis Voting Rights Act. And while you’re at it, pass the Disclose Act so Americans can know who is funding our elections. \\n\\nTonight, I’d like to honor someone who has dedicated his life to serve this country: Justice Stephen Breyer—an Army veteran, Constitutional scholar, and retiring Justice of the United States Supreme Court. Justice Breyer, thank you for your service. \\n\\nOne of the most serious constitutional responsibilities a President has is nominating someone to serve on the United States Supreme Court. \\n\\nAnd I did that 4 days ago, when I nominated Circuit Court of Appeals Judge Ketanji Brown Jackson. One of our nation’s top legal minds, who will continue Justice Breyer’s legacy of excellence.', metadata={'source': '../../../state_of_the_union.txt'}),\n",
       " 0.36913747)"
      ]
     },
     "execution_count": 14,
     "metadata": {},
     "output_type": "execute_result"
    }
   ],
   "source": [
    "docs_and_scores[0]"
   ]
  },
  {
   "cell_type": "markdown",
   "id": "f34420cf",
   "metadata": {},
   "source": [
    "It is also possible to do a search for documents similar to a given embedding vector using `similarity_search_by_vector` which accepts an embedding vector as a parameter instead of a string."
   ]
  },
  {
   "cell_type": "code",
   "execution_count": 15,
   "id": "b558ebb7",
   "metadata": {},
   "outputs": [],
   "source": [
    "embedding_vector = embeddings.embed_query(query)\n",
    "docs_and_scores = db.similarity_search_by_vector(embedding_vector)"
   ]
  },
  {
   "cell_type": "markdown",
   "id": "31bda7fd",
   "metadata": {},
   "source": [
    "## Saving and loading\n",
    "You can also save and load a FAISS index. This is useful so you don't have to recreate it everytime you use it."
   ]
  },
  {
   "cell_type": "code",
   "execution_count": 16,
   "id": "428a6816",
   "metadata": {},
   "outputs": [],
   "source": [
    "db.save_local(\"faiss_index\")"
   ]
  },
  {
   "cell_type": "code",
   "execution_count": 17,
   "id": "56d1841c",
   "metadata": {},
   "outputs": [],
   "source": [
    "new_db = FAISS.load_local(\"faiss_index\", embeddings)"
   ]
  },
  {
   "cell_type": "code",
   "execution_count": 18,
   "id": "39055525",
   "metadata": {},
   "outputs": [],
   "source": [
    "docs = new_db.similarity_search(query)"
   ]
  },
  {
   "cell_type": "code",
   "execution_count": 19,
   "id": "98378c4e",
   "metadata": {},
   "outputs": [
    {
     "data": {
      "text/plain": [
       "Document(page_content='Tonight. I call on the Senate to: Pass the Freedom to Vote Act. Pass the John Lewis Voting Rights Act. And while you’re at it, pass the Disclose Act so Americans can know who is funding our elections. \\n\\nTonight, I’d like to honor someone who has dedicated his life to serve this country: Justice Stephen Breyer—an Army veteran, Constitutional scholar, and retiring Justice of the United States Supreme Court. Justice Breyer, thank you for your service. \\n\\nOne of the most serious constitutional responsibilities a President has is nominating someone to serve on the United States Supreme Court. \\n\\nAnd I did that 4 days ago, when I nominated Circuit Court of Appeals Judge Ketanji Brown Jackson. One of our nation’s top legal minds, who will continue Justice Breyer’s legacy of excellence.', metadata={'source': '../../../state_of_the_union.txt'})"
      ]
     },
     "execution_count": 19,
     "metadata": {},
     "output_type": "execute_result"
    }
   ],
   "source": [
    "docs[0]"
   ]
  },
  {
   "cell_type": "markdown",
   "id": "30c8f57b",
   "metadata": {},
   "source": [
    "# Serializing and De-Serializing to bytes\n",
    "\n",
    "you can pickle the FAISS Index by these functions. If you use embeddings model which is of 90 mb (sentence-transformers/all-MiniLM-L6-v2 or any other model), the resultant pickle size would be more than 90 mb. the size of the model is also included in the overall size. To overcome this, use the below functions. These functions only serializes FAISS index and size would be much lesser. this can be helpful if you wish to store the index in database like sql."
   ]
  },
  {
   "cell_type": "code",
   "execution_count": null,
   "id": "d8faead5",
   "metadata": {},
   "outputs": [],
   "source": [
    "pkl = db.serialize_to_bytes() # serializes the faiss index"
   ]
  },
  {
   "cell_type": "code",
   "execution_count": null,
   "id": "eb083247",
   "metadata": {
    "vscode": {
     "languageId": "r"
    }
   },
   "outputs": [],
   "source": [
    "embeddings = HuggingFaceEmbeddings(model_name=\"all-MiniLM-L6-v2\")"
   ]
  },
  {
   "cell_type": "code",
   "execution_count": null,
   "id": "e36e220b",
   "metadata": {},
   "outputs": [],
   "source": [
    "db = FAISS.deserialize_from_bytes(embeddings = embeddings, serialized = pkl) # Load the index"
   ]
  },
  {
   "cell_type": "markdown",
   "id": "57da60d4",
   "metadata": {},
   "source": [
    "## Merging\n",
    "You can also merge two FAISS vectorstores"
   ]
  },
  {
   "cell_type": "code",
   "execution_count": 20,
   "id": "6dfd2b78",
   "metadata": {},
   "outputs": [],
   "source": [
    "db1 = FAISS.from_texts([\"foo\"], embeddings)\n",
    "db2 = FAISS.from_texts([\"bar\"], embeddings)"
   ]
  },
  {
   "cell_type": "code",
   "execution_count": 21,
   "id": "29960da7",
   "metadata": {},
   "outputs": [
    {
     "data": {
      "text/plain": [
       "{'068c473b-d420-487a-806b-fb0ccea7f711': Document(page_content='foo', metadata={})}"
      ]
     },
     "execution_count": 21,
     "metadata": {},
     "output_type": "execute_result"
    }
   ],
   "source": [
    "db1.docstore._dict"
   ]
  },
  {
   "cell_type": "code",
   "execution_count": 22,
   "id": "83392605",
   "metadata": {},
   "outputs": [
    {
     "data": {
      "text/plain": [
       "{'807e0c63-13f6-4070-9774-5c6f0fbb9866': Document(page_content='bar', metadata={})}"
      ]
     },
     "execution_count": 22,
     "metadata": {},
     "output_type": "execute_result"
    }
   ],
   "source": [
    "db2.docstore._dict"
   ]
  },
  {
   "cell_type": "code",
   "execution_count": 23,
   "id": "a3fcc1c7",
   "metadata": {},
   "outputs": [],
   "source": [
    "db1.merge_from(db2)"
   ]
  },
  {
   "cell_type": "code",
   "execution_count": 24,
   "id": "41c51f89",
   "metadata": {},
   "outputs": [
    {
     "data": {
      "text/plain": [
       "{'068c473b-d420-487a-806b-fb0ccea7f711': Document(page_content='foo', metadata={}),\n",
       " '807e0c63-13f6-4070-9774-5c6f0fbb9866': Document(page_content='bar', metadata={})}"
      ]
     },
     "execution_count": 24,
     "metadata": {},
     "output_type": "execute_result"
    }
   ],
   "source": [
    "db1.docstore._dict"
   ]
  },
  {
   "cell_type": "markdown",
   "id": "f4294b96",
   "metadata": {},
   "source": [
    "## Similarity Search with filtering\n",
    "FAISS vectorstore can also support filtering, since the FAISS does not natively support filtering we have to do it manually. This is done by first fetching more results than `k` and then filtering them. You can filter the documents based on metadata. You can also set the `fetch_k` parameter when calling any search method to set how many documents you want to fetch before filtering. Here is a small example:"
   ]
  },
  {
   "cell_type": "code",
   "execution_count": 3,
   "id": "d5bf812c",
   "metadata": {},
   "outputs": [
    {
     "name": "stdout",
     "output_type": "stream",
     "text": [
      "Content: foo, Metadata: {'page': 1}, Score: 5.159960813797904e-15\n",
      "Content: foo, Metadata: {'page': 2}, Score: 5.159960813797904e-15\n",
      "Content: foo, Metadata: {'page': 3}, Score: 5.159960813797904e-15\n",
      "Content: foo, Metadata: {'page': 4}, Score: 5.159960813797904e-15\n"
     ]
    }
   ],
   "source": [
    "from langchain.schema import Document\n",
    "\n",
    "list_of_documents = [\n",
    "    Document(page_content=\"foo\", metadata=dict(page=1)),\n",
    "    Document(page_content=\"bar\", metadata=dict(page=1)),\n",
    "    Document(page_content=\"foo\", metadata=dict(page=2)),\n",
    "    Document(page_content=\"barbar\", metadata=dict(page=2)),\n",
    "    Document(page_content=\"foo\", metadata=dict(page=3)),\n",
    "    Document(page_content=\"bar burr\", metadata=dict(page=3)),\n",
    "    Document(page_content=\"foo\", metadata=dict(page=4)),\n",
    "    Document(page_content=\"bar bruh\", metadata=dict(page=4)),\n",
    "]\n",
    "db = FAISS.from_documents(list_of_documents, embeddings)\n",
    "results_with_scores = db.similarity_search_with_score(\"foo\")\n",
    "for doc, score in results_with_scores:\n",
    "    print(f\"Content: {doc.page_content}, Metadata: {doc.metadata}, Score: {score}\")"
   ]
  },
  {
   "cell_type": "markdown",
   "id": "3d33c126",
   "metadata": {},
   "source": [
    "Now we make the same query call but we filter for only `page = 1` "
   ]
  },
  {
   "cell_type": "code",
   "execution_count": 26,
   "id": "83159330",
   "metadata": {},
   "outputs": [
    {
     "name": "stdout",
     "output_type": "stream",
     "text": [
      "Content: foo, Metadata: {'page': 1}, Score: 5.159960813797904e-15\n",
      "Content: bar, Metadata: {'page': 1}, Score: 0.3131446838378906\n"
     ]
    }
   ],
   "source": [
    "results_with_scores = db.similarity_search_with_score(\"foo\", filter=dict(page=1))\n",
    "for doc, score in results_with_scores:\n",
    "    print(f\"Content: {doc.page_content}, Metadata: {doc.metadata}, Score: {score}\")"
   ]
  },
  {
   "cell_type": "markdown",
   "id": "0be136e0",
   "metadata": {},
   "source": [
    "Same thing can be done with the `max_marginal_relevance_search` as well."
   ]
  },
  {
   "cell_type": "code",
   "execution_count": 27,
   "id": "432c6980",
   "metadata": {},
   "outputs": [
    {
     "name": "stdout",
     "output_type": "stream",
     "text": [
      "Content: foo, Metadata: {'page': 1}\n",
      "Content: bar, Metadata: {'page': 1}\n"
     ]
    }
   ],
   "source": [
    "results = db.max_marginal_relevance_search(\"foo\", filter=dict(page=1))\n",
    "for doc in results:\n",
    "    print(f\"Content: {doc.page_content}, Metadata: {doc.metadata}\")"
   ]
  },
  {
   "cell_type": "markdown",
   "id": "1b4ecd86",
   "metadata": {},
   "source": [
    "Here is an example of how to set `fetch_k` parameter when calling `similarity_search`. Usually you would want the `fetch_k` parameter >> `k` parameter. This is because the `fetch_k` parameter is the number of documents that will be fetched before filtering. If you set `fetch_k` to a low number, you might not get enough documents to filter from."
   ]
  },
  {
   "cell_type": "code",
   "execution_count": 4,
   "id": "1fd60fd1",
   "metadata": {},
   "outputs": [
    {
     "name": "stdout",
     "output_type": "stream",
     "text": [
      "Content: foo, Metadata: {'page': 1}\n"
     ]
    }
   ],
   "source": [
    "results = db.similarity_search(\"foo\", filter=dict(page=1), k=1, fetch_k=4)\n",
    "for doc in results:\n",
    "    print(f\"Content: {doc.page_content}, Metadata: {doc.metadata}\")"
   ]
  },
  {
   "cell_type": "markdown",
   "id": "1becca53",
   "metadata": {},
   "source": [
    "## Delete\n",
    "\n",
    "You can also delete ids. Note that the ids to delete should be the ids in the docstore."
   ]
  },
  {
   "cell_type": "code",
   "execution_count": 4,
   "id": "1408b870",
   "metadata": {},
   "outputs": [
    {
     "data": {
      "text/plain": [
       "True"
      ]
     },
     "execution_count": 4,
     "metadata": {},
     "output_type": "execute_result"
    }
   ],
   "source": [
    "db.delete([db.index_to_docstore_id[0]])"
   ]
  },
  {
   "cell_type": "code",
   "execution_count": 6,
   "id": "d13daf33",
   "metadata": {},
   "outputs": [
    {
     "data": {
      "text/plain": [
       "False"
      ]
     },
     "execution_count": 6,
     "metadata": {},
     "output_type": "execute_result"
    }
   ],
   "source": [
    "# Is now missing\n",
    "0 in db.index_to_docstore_id"
   ]
  },
  {
   "cell_type": "code",
   "execution_count": null,
   "id": "30ace43e",
   "metadata": {},
   "outputs": [],
   "source": []
  }
 ],
 "metadata": {
  "kernelspec": {
   "display_name": "Python 3 (ipykernel)",
   "language": "python",
   "name": "python3"
  },
  "language_info": {
   "codemirror_mode": {
    "name": "ipython",
    "version": 3
   },
   "file_extension": ".py",
   "mimetype": "text/x-python",
   "name": "python",
   "nbconvert_exporter": "python",
   "pygments_lexer": "ipython3",
<<<<<<< HEAD
   "version": "3.10.1"
=======
   "version": "3.9.17"
>>>>>>> 4a7ebb71
  }
 },
 "nbformat": 4,
 "nbformat_minor": 5
}<|MERGE_RESOLUTION|>--- conflicted
+++ resolved
@@ -596,11 +596,7 @@
    "name": "python",
    "nbconvert_exporter": "python",
    "pygments_lexer": "ipython3",
-<<<<<<< HEAD
-   "version": "3.10.1"
-=======
    "version": "3.9.17"
->>>>>>> 4a7ebb71
   }
  },
  "nbformat": 4,
