--- conflicted
+++ resolved
@@ -19,14 +19,9 @@
    "id": "68e75fb9",
    "metadata": {},
    "source": [
-<<<<<<< HEAD
-    "## Creating a Elasticsearch vectorstore\n",
-    "First we'll want to create a Elasticsearch VectorStore and seed it with some data. We've created a small demo set of documents that contain summaries of movies.\n",
-=======
     "## Creating an Elasticsearch vector store\n",
     "\n",
     "First, we'll want to create an `Elasticsearch` vector store and seed it with some data. We've created a small demo set of documents that contain summaries of movies.\n",
->>>>>>> 596f294b
     "\n",
     "NOTE: The self-query retriever requires you to have `lark` installed (`pip install lark`). We also need the `elasticsearch` package."
    ]
