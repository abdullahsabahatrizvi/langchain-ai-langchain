{
 "cells": [
  {
   "cell_type": "markdown",
   "id": "a05c860c",
   "metadata": {},
   "source": [
    "# Split by tokens \n",
    "\n",
    "Language models have a token limit. You should not exceed the token limit. When you split your text into chunks it is therefore a good idea to count the number of tokens. There are many tokenizers. When you count tokens in your text you should use the same tokenizer as used in the language model. "
   ]
  },
  {
   "cell_type": "markdown",
   "id": "7683b36a",
   "metadata": {},
   "source": [
    "## tiktoken\n",
    "\n",
    ">[tiktoken](https://github.com/openai/tiktoken) is a fast `BPE` tokenizer created by `OpenAI`.\n",
    "\n",
    "\n",
    "We can use it to estimate tokens used. It will probably be more accurate for the OpenAI models.\n",
    "\n",
    "1. How the text is split: by character passed in.\n",
    "2. How the chunk size is measured: by `tiktoken` tokenizer."
   ]
  },
  {
   "cell_type": "code",
   "execution_count": null,
   "id": "6c4ef83e-f43a-4658-ad1a-3952e0a5bbe7",
   "metadata": {},
   "outputs": [],
   "source": [
    "#!pip install tiktoken"
   ]
  },
  {
   "cell_type": "code",
   "execution_count": 1,
   "id": "1ad2d0f2",
   "metadata": {},
   "outputs": [],
   "source": [
    "# This is a long document we can split up.\n",
    "with open(\"../../../state_of_the_union.txt\") as f:\n",
    "    state_of_the_union = f.read()\n",
    "from langchain.text_splitter import CharacterTextSplitter"
   ]
  },
  {
   "cell_type": "code",
   "execution_count": 2,
   "id": "825f7c0a",
   "metadata": {},
   "outputs": [],
   "source": [
    "text_splitter = CharacterTextSplitter.from_tiktoken_encoder(\n",
    "    chunk_size=100, chunk_overlap=0\n",
    ")\n",
    "texts = text_splitter.split_text(state_of_the_union)"
   ]
  },
  {
   "cell_type": "code",
   "execution_count": 3,
   "id": "ae35d165",
   "metadata": {},
   "outputs": [
    {
     "name": "stdout",
     "output_type": "stream",
     "text": [
      "Madam Speaker, Madam Vice President, our First Lady and Second Gentleman. Members of Congress and the Cabinet. Justices of the Supreme Court. My fellow Americans.  \n",
      "\n",
      "Last year COVID-19 kept us apart. This year we are finally together again. \n",
      "\n",
      "Tonight, we meet as Democrats Republicans and Independents. But most importantly as Americans. \n",
      "\n",
      "With a duty to one another to the American people to the Constitution.\n"
     ]
    }
   ],
   "source": [
    "print(texts[0])"
   ]
  },
  {
   "cell_type": "markdown",
   "id": "de5b6a6e",
   "metadata": {},
   "source": [
<<<<<<< HEAD
    "We can also load a tiktoken splitter directly:"
=======
    "Note that if we use `CharacterTextSplitter.from_tiktoken_encoder`, text is only split by `CharacterTextSplitter` and `tiktoken` tokenizer is used to merge splits. It means that split can be larger than chunk size measured by `tiktoken` tokenizer. We can use `RecursiveCharacterTextSplitter.from_tiktoken_encoder` to make sure splits are not larger than chunk size of tokens allowed by the language model, where each split will be recursively split if it has a larger size.\n",
    "\n",
    "We can also load a tiktoken splitter directly, which ensure each split is smaller than chunk size."
>>>>>>> 7d8bb78e
   ]
  },
  {
   "cell_type": "code",
   "execution_count": null,
   "id": "4454c70e",
   "metadata": {},
   "outputs": [],
   "source": [
    "from langchain.text_splitter import TokenTextSplitter\n",
    "\n",
    "text_splitter = TokenTextSplitter(chunk_size=10, chunk_overlap=0)\n",
    "\n",
    "texts = text_splitter.split_text(state_of_the_union)\n",
    "print(texts[0])"
   ]
  },
  {
   "cell_type": "markdown",
   "id": "55f95f06",
   "metadata": {},
   "source": [
    "## spaCy\n",
    "\n",
    ">[spaCy](https://spacy.io/) is an open-source software library for advanced natural language processing, written in the programming languages Python and Cython.\n",
    "\n",
    "Another alternative to `NLTK` is to use [spaCy tokenizer](https://spacy.io/api/tokenizer).\n",
    "\n",
    "1. How the text is split: by `spaCy` tokenizer.\n",
    "2. How the chunk size is measured: by number of characters."
   ]
  },
  {
   "cell_type": "code",
   "execution_count": null,
   "id": "d0b9242f-690c-4819-b35a-bb68187281ed",
   "metadata": {},
   "outputs": [],
   "source": [
    "#!pip install spacy"
   ]
  },
  {
   "cell_type": "code",
   "execution_count": 1,
   "id": "f1de7767",
   "metadata": {},
   "outputs": [],
   "source": [
    "# This is a long document we can split up.\n",
    "with open(\"../../../state_of_the_union.txt\") as f:\n",
    "    state_of_the_union = f.read()"
   ]
  },
  {
   "cell_type": "code",
   "execution_count": 2,
   "id": "f4ec9b90",
   "metadata": {},
   "outputs": [],
   "source": [
    "from langchain.text_splitter import SpacyTextSplitter\n",
    "\n",
    "text_splitter = SpacyTextSplitter(chunk_size=1000)"
   ]
  },
  {
   "cell_type": "code",
   "execution_count": 4,
   "id": "cef2b29e",
   "metadata": {},
   "outputs": [
    {
     "name": "stdout",
     "output_type": "stream",
     "text": [
      "Madam Speaker, Madam Vice President, our First Lady and Second Gentleman.\n",
      "\n",
      "Members of Congress and the Cabinet.\n",
      "\n",
      "Justices of the Supreme Court.\n",
      "\n",
      "My fellow Americans.  \n",
      "\n",
      "\n",
      "\n",
      "Last year COVID-19 kept us apart.\n",
      "\n",
      "This year we are finally together again. \n",
      "\n",
      "\n",
      "\n",
      "Tonight, we meet as Democrats Republicans and Independents.\n",
      "\n",
      "But most importantly as Americans. \n",
      "\n",
      "\n",
      "\n",
      "With a duty to one another to the American people to the Constitution. \n",
      "\n",
      "\n",
      "\n",
      "And with an unwavering resolve that freedom will always triumph over tyranny. \n",
      "\n",
      "\n",
      "\n",
      "Six days ago, Russia’s Vladimir Putin sought to shake the foundations of the free world thinking he could make it bend to his menacing ways.\n",
      "\n",
      "But he badly miscalculated. \n",
      "\n",
      "\n",
      "\n",
      "He thought he could roll into Ukraine and the world would roll over.\n",
      "\n",
      "Instead he met a wall of strength he never imagined. \n",
      "\n",
      "\n",
      "\n",
      "He met the Ukrainian people. \n",
      "\n",
      "\n",
      "\n",
      "From President Zelenskyy to every Ukrainian, their fearlessness, their courage, their determination, inspires the world.\n"
     ]
    }
   ],
   "source": [
    "texts = text_splitter.split_text(state_of_the_union)\n",
    "print(texts[0])"
   ]
  },
  {
   "cell_type": "markdown",
   "id": "73dbcdb9",
   "metadata": {},
   "source": [
    "## SentenceTransformers\n",
    "\n",
    "The `SentenceTransformersTokenTextSplitter` is a specialized text splitter for use with the sentence-transformer models. The default behaviour is to split the text into chunks that fit the token window of the sentence transformer model that you would like to use."
   ]
  },
  {
   "cell_type": "code",
   "execution_count": 1,
   "id": "9dd5419e",
   "metadata": {},
   "outputs": [],
   "source": [
    "from langchain.text_splitter import SentenceTransformersTokenTextSplitter"
   ]
  },
  {
   "cell_type": "code",
   "execution_count": 2,
   "id": "b43e5d54",
   "metadata": {},
   "outputs": [],
   "source": [
    "splitter = SentenceTransformersTokenTextSplitter(chunk_overlap=0)\n",
    "text = \"Lorem \""
   ]
  },
  {
   "cell_type": "code",
   "execution_count": 3,
   "id": "1df84cb4",
   "metadata": {},
   "outputs": [
    {
     "name": "stdout",
     "output_type": "stream",
     "text": [
      "2\n"
     ]
    }
   ],
   "source": [
    "count_start_and_stop_tokens = 2\n",
    "text_token_count = splitter.count_tokens(text=text) - count_start_and_stop_tokens\n",
    "print(text_token_count)"
   ]
  },
  {
   "cell_type": "code",
   "execution_count": 4,
   "id": "d7ad2213",
   "metadata": {},
   "outputs": [
    {
     "name": "stdout",
     "output_type": "stream",
     "text": [
      "tokens in text to split: 514\n"
     ]
    }
   ],
   "source": [
    "token_multiplier = splitter.maximum_tokens_per_chunk // text_token_count + 1\n",
    "\n",
    "# `text_to_split` does not fit in a single chunk\n",
    "text_to_split = text * token_multiplier\n",
    "\n",
    "print(f\"tokens in text to split: {splitter.count_tokens(text=text_to_split)}\")"
   ]
  },
  {
   "cell_type": "code",
   "execution_count": 5,
   "id": "818aea04",
   "metadata": {},
   "outputs": [
    {
     "name": "stdout",
     "output_type": "stream",
     "text": [
      "lorem\n"
     ]
    }
   ],
   "source": [
    "text_chunks = splitter.split_text(text=text_to_split)\n",
    "\n",
    "print(text_chunks[1])"
   ]
  },
  {
   "cell_type": "markdown",
   "id": "ea2973ac",
   "metadata": {},
   "source": [
    "## NLTK\n",
    "\n",
    ">[The Natural Language Toolkit](https://en.wikipedia.org/wiki/Natural_Language_Toolkit), or more commonly [NLTK](https://www.nltk.org/), is a suite of libraries and programs for symbolic and statistical natural language processing (NLP) for English written in the Python programming language.\n",
    "\n",
    "Rather than just splitting on \"\\n\\n\", we can use `NLTK` to split based on [NLTK tokenizers](https://www.nltk.org/api/nltk.tokenize.html).\n",
    "\n",
    "1. How the text is split: by `NLTK` tokenizer.\n",
    "2. How the chunk size is measured: by number of characters."
   ]
  },
  {
   "cell_type": "code",
   "execution_count": null,
   "id": "b6af9886-7d53-4aab-84f6-303c4cce7882",
   "metadata": {},
   "outputs": [],
   "source": [
    "# pip install nltk"
   ]
  },
  {
   "cell_type": "code",
   "execution_count": 1,
   "id": "aed17ddf",
   "metadata": {},
   "outputs": [],
   "source": [
    "# This is a long document we can split up.\n",
    "with open(\"../../../state_of_the_union.txt\") as f:\n",
    "    state_of_the_union = f.read()"
   ]
  },
  {
   "cell_type": "code",
   "execution_count": 2,
   "id": "20fa9c23",
   "metadata": {},
   "outputs": [],
   "source": [
    "from langchain.text_splitter import NLTKTextSplitter\n",
    "\n",
    "text_splitter = NLTKTextSplitter(chunk_size=1000)"
   ]
  },
  {
   "cell_type": "code",
   "execution_count": 3,
   "id": "5ea10835",
   "metadata": {},
   "outputs": [
    {
     "name": "stdout",
     "output_type": "stream",
     "text": [
      "Madam Speaker, Madam Vice President, our First Lady and Second Gentleman.\n",
      "\n",
      "Members of Congress and the Cabinet.\n",
      "\n",
      "Justices of the Supreme Court.\n",
      "\n",
      "My fellow Americans.\n",
      "\n",
      "Last year COVID-19 kept us apart.\n",
      "\n",
      "This year we are finally together again.\n",
      "\n",
      "Tonight, we meet as Democrats Republicans and Independents.\n",
      "\n",
      "But most importantly as Americans.\n",
      "\n",
      "With a duty to one another to the American people to the Constitution.\n",
      "\n",
      "And with an unwavering resolve that freedom will always triumph over tyranny.\n",
      "\n",
      "Six days ago, Russia’s Vladimir Putin sought to shake the foundations of the free world thinking he could make it bend to his menacing ways.\n",
      "\n",
      "But he badly miscalculated.\n",
      "\n",
      "He thought he could roll into Ukraine and the world would roll over.\n",
      "\n",
      "Instead he met a wall of strength he never imagined.\n",
      "\n",
      "He met the Ukrainian people.\n",
      "\n",
      "From President Zelenskyy to every Ukrainian, their fearlessness, their courage, their determination, inspires the world.\n",
      "\n",
      "Groups of citizens blocking tanks with their bodies.\n"
     ]
    }
   ],
   "source": [
    "texts = text_splitter.split_text(state_of_the_union)\n",
    "print(texts[0])"
   ]
  },
  {
   "cell_type": "markdown",
   "id": "13dc0983",
   "metadata": {},
   "source": [
    "## Hugging Face tokenizer\n",
    "\n",
    ">[Hugging Face](https://huggingface.co/docs/tokenizers/index) has many tokenizers.\n",
    "\n",
    "We use Hugging Face tokenizer, the [GPT2TokenizerFast](https://huggingface.co/Ransaka/gpt2-tokenizer-fast) to count the text length in tokens.\n",
    "\n",
    "1. How the text is split: by character passed in.\n",
    "2. How the chunk size is measured: by number of tokens calculated by the `Hugging Face` tokenizer.\n"
   ]
  },
  {
   "cell_type": "code",
   "execution_count": 1,
   "id": "a8ce51d5",
   "metadata": {},
   "outputs": [],
   "source": [
    "from transformers import GPT2TokenizerFast\n",
    "\n",
    "tokenizer = GPT2TokenizerFast.from_pretrained(\"gpt2\")"
   ]
  },
  {
   "cell_type": "code",
   "execution_count": 2,
   "id": "388369ed",
   "metadata": {},
   "outputs": [],
   "source": [
    "# This is a long document we can split up.\n",
    "with open(\"../../../state_of_the_union.txt\") as f:\n",
    "    state_of_the_union = f.read()\n",
    "from langchain.text_splitter import CharacterTextSplitter"
   ]
  },
  {
   "cell_type": "code",
   "execution_count": 3,
   "id": "ca5e72c0",
   "metadata": {},
   "outputs": [],
   "source": [
    "text_splitter = CharacterTextSplitter.from_huggingface_tokenizer(\n",
    "    tokenizer, chunk_size=100, chunk_overlap=0\n",
    ")\n",
    "texts = text_splitter.split_text(state_of_the_union)"
   ]
  },
  {
   "cell_type": "code",
   "execution_count": 4,
   "id": "37cdfbeb",
   "metadata": {},
   "outputs": [
    {
     "name": "stdout",
     "output_type": "stream",
     "text": [
      "Madam Speaker, Madam Vice President, our First Lady and Second Gentleman. Members of Congress and the Cabinet. Justices of the Supreme Court. My fellow Americans.  \n",
      "\n",
      "Last year COVID-19 kept us apart. This year we are finally together again. \n",
      "\n",
      "Tonight, we meet as Democrats Republicans and Independents. But most importantly as Americans. \n",
      "\n",
      "With a duty to one another to the American people to the Constitution.\n"
     ]
    }
   ],
   "source": [
    "print(texts[0])"
   ]
  },
  {
   "cell_type": "code",
   "execution_count": null,
   "id": "a43b0fa6",
   "metadata": {},
   "outputs": [],
   "source": []
  }
 ],
 "metadata": {
  "kernelspec": {
   "display_name": "Python 3 (ipykernel)",
   "language": "python",
   "name": "python3"
  },
  "language_info": {
   "codemirror_mode": {
    "name": "ipython",
    "version": 3
   },
   "file_extension": ".py",
   "mimetype": "text/x-python",
   "name": "python",
   "nbconvert_exporter": "python",
   "pygments_lexer": "ipython3",
   "version": "3.11.3"
  },
  "vscode": {
   "interpreter": {
    "hash": "aee8b7b246df8f9039afb4144a1f6fd8d2ca17a180786b69acc140d282b71a49"
   }
  }
 },
 "nbformat": 4,
 "nbformat_minor": 5
}<|MERGE_RESOLUTION|>--- conflicted
+++ resolved
@@ -91,13 +91,9 @@
    "id": "de5b6a6e",
    "metadata": {},
    "source": [
-<<<<<<< HEAD
-    "We can also load a tiktoken splitter directly:"
-=======
     "Note that if we use `CharacterTextSplitter.from_tiktoken_encoder`, text is only split by `CharacterTextSplitter` and `tiktoken` tokenizer is used to merge splits. It means that split can be larger than chunk size measured by `tiktoken` tokenizer. We can use `RecursiveCharacterTextSplitter.from_tiktoken_encoder` to make sure splits are not larger than chunk size of tokens allowed by the language model, where each split will be recursively split if it has a larger size.\n",
     "\n",
     "We can also load a tiktoken splitter directly, which ensure each split is smaller than chunk size."
->>>>>>> 7d8bb78e
    ]
   },
   {
