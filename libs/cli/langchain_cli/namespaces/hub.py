"""
Manage installable hub packages.
"""

import re
import shutil
import subprocess
from pathlib import Path
from typing import Optional

import typer
from langserve.packages import get_langserve_export
from typing_extensions import Annotated

from langchain_cli.utils.packages import get_package_root

hub = typer.Typer(no_args_is_help=True, add_completion=False)


@hub.command()
def new(
    name: Annotated[str, typer.Argument(help="The name of the folder to create")],
    with_poetry: Annotated[
        bool,
        typer.Option("--with-poetry/--no-poetry", help="Don't run poetry install"),
    ] = False,
):
    """
    Creates a new hub package.
    """
    computed_name = name if name != "." else Path.cwd().name
    destination_dir = Path.cwd() / name if name != "." else Path.cwd()

    # copy over template from ../package_template
    project_template_dir = Path(__file__).parents[1] / "package_template"
    shutil.copytree(project_template_dir, destination_dir, dirs_exist_ok=name == ".")

    package_name_split = computed_name.split("/")
    package_name_last = (
        package_name_split[-2]
        if len(package_name_split) > 1 and package_name_split[-1] == ""
        else package_name_split[-1]
    )
    default_package_name = re.sub(
        r"[^a-zA-Z0-9_]",
        "_",
        package_name_last,
    )

    # replace template strings
    pyproject = destination_dir / "pyproject.toml"
    pyproject_contents = pyproject.read_text()
    pyproject.write_text(
        pyproject_contents.replace("__package_name__", default_package_name)
    )

    # move module folder
    package_dir = destination_dir / default_package_name
    shutil.move(destination_dir / "package_template", package_dir)

    # replace readme
    readme = destination_dir / "README.md"
    readme_contents = readme.read_text()
    readme.write_text(
        readme_contents.replace("__package_name_last__", package_name_last)
    )

    # poetry install
    if with_poetry:
        subprocess.run(["poetry", "install"], cwd=destination_dir)


@hub.command()
def start(
    *,
    port: Annotated[
        Optional[int], typer.Option(help="The port to run the server on")
    ] = None,
    host: Annotated[
        Optional[str], typer.Option(help="The host to run the server on")
    ] = None,
) -> None:
    """
    Starts a demo LangServe instance for this hub package.
    """
    # load pyproject.toml
    project_dir = get_package_root()
    pyproject = project_dir / "pyproject.toml"

    # get langserve export - throws KeyError if invalid
    get_langserve_export(pyproject)

    port_str = str(port) if port is not None else "8000"
    host_str = host if host is not None else "127.0.0.1"

    command = [
        "uvicorn",
<<<<<<< HEAD
=======
        "--factory",
>>>>>>> 38cee5fa
        "langchain_cli.dev_scripts:create_demo_server",
        "--reload",
        "--port",
        port_str,
        "--host",
        host_str,
    ]
    subprocess.run(command)<|MERGE_RESOLUTION|>--- conflicted
+++ resolved
@@ -95,10 +95,7 @@
 
     command = [
         "uvicorn",
-<<<<<<< HEAD
-=======
         "--factory",
->>>>>>> 38cee5fa
         "langchain_cli.dev_scripts:create_demo_server",
         "--reload",
         "--port",
