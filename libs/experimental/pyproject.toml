--- conflicted
+++ resolved
@@ -1,11 +1,6 @@
 [tool.poetry]
-<<<<<<< HEAD
 name = "gigachain-experimental"
-version = "0.0.35"
-=======
-name = "langchain-experimental"
 version = "0.0.36"
->>>>>>> bcc62d63
 description = "Building applications with LLMs through composability"
 authors = []
 license = "MIT"
