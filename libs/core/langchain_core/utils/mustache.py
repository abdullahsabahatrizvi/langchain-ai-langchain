"""
Adapted from https://github.com/noahmorrison/chevron
MIT License
"""

from __future__ import annotations

import logging
from types import MappingProxyType
from typing import (
    Any,
    Dict,
    Iterator,
    List,
    Literal,
    Mapping,
    Optional,
    Sequence,
    Tuple,
    Union,
    cast,
)

from typing_extensions import TypeAlias

logger = logging.getLogger(__name__)


Scopes: TypeAlias = List[Union[Literal[False, 0], Mapping[str, Any]]]


# Globals
_CURRENT_LINE = 1
_LAST_TAG_LINE = None


class ChevronError(SyntaxError):
    """Custom exception for Chevron errors."""

    pass


#
# Helper functions
#


def grab_literal(template: str, l_del: str) -> Tuple[str, str]:
    """Parse a literal from the template.

    Args:
        template: The template to parse.
        l_del: The left delimiter.

    Returns:
        Tuple[str, str]: The literal and the template.
    """

    global _CURRENT_LINE

    try:
        # Look for the next tag and move the template to it
        literal, template = template.split(l_del, 1)
        _CURRENT_LINE += literal.count("\n")
        return (literal, template)

    # There are no more tags in the template?
    except ValueError:
        # Then the rest of the template is a literal
        return (template, "")


def l_sa_check(template: str, literal: str, is_standalone: bool) -> bool:
    """Do a preliminary check to see if a tag could be a standalone.

    Args:
        template: The template. (Not used.)
        literal: The literal.
        is_standalone: Whether the tag is standalone.

    Returns:
        bool: Whether the tag could be a standalone.
    """

    # If there is a newline, or the previous tag was a standalone
    if literal.find("\n") != -1 or is_standalone:
        padding = literal.split("\n")[-1]

        # If all the characters since the last newline are spaces
        if padding.isspace() or padding == "":
            # Then the next tag could be a standalone
            return True
        else:
            # Otherwise it can't be
            return False
    else:
        return False


def r_sa_check(template: str, tag_type: str, is_standalone: bool) -> bool:
    """Do a final check to see if a tag could be a standalone.

    Args:
        template: The template.
        tag_type: The type of the tag.
        is_standalone: Whether the tag is standalone.

    Returns:
        bool: Whether the tag could be a standalone.
    """

    # Check right side if we might be a standalone
    if is_standalone and tag_type not in ["variable", "no escape"]:
        on_newline = template.split("\n", 1)

        # If the stuff to the right of us are spaces we're a standalone
        if on_newline[0].isspace() or not on_newline[0]:
            return True
        else:
            return False

    # If we're a tag can't be a standalone
    else:
        return False


def parse_tag(template: str, l_del: str, r_del: str) -> Tuple[Tuple[str, str], str]:
    """Parse a tag from a template.

    Args:
        template: The template.
        l_del: The left delimiter.
        r_del: The right delimiter.

    Returns:
        Tuple[Tuple[str, str], str]: The tag and the template.

    Raises:
        ChevronError: If the tag is unclosed.
        ChevronError: If the set delimiter tag is unclosed.
    """
    global _CURRENT_LINE
    global _LAST_TAG_LINE

    tag_types = {
        "!": "comment",
        "#": "section",
        "^": "inverted section",
        "/": "end",
        ">": "partial",
        "=": "set delimiter?",
        "{": "no escape?",
        "&": "no escape",
    }

    # Get the tag
    try:
        tag, template = template.split(r_del, 1)
<<<<<<< HEAD
    except ValueError as e:
        raise ChevronError("unclosed tag " "at line {0}".format(_CURRENT_LINE)) from e
=======
    except ValueError:
        raise ChevronError("unclosed tag " f"at line {_CURRENT_LINE}")
>>>>>>> d5ddaac1

    # Find the type meaning of the first character
    tag_type = tag_types.get(tag[0], "variable")

    # If the type is not a variable
    if tag_type != "variable":
        # Then that first character is not needed
        tag = tag[1:]

    # If we might be a set delimiter tag
    if tag_type == "set delimiter?":
        # Double check to make sure we are
        if tag.endswith("="):
            tag_type = "set delimiter"
            # Remove the equal sign
            tag = tag[:-1]

        # Otherwise we should complain
        else:
            raise ChevronError(
                "unclosed set delimiter tag\n" f"at line {_CURRENT_LINE}"
            )

    # If we might be a no html escape tag
    elif tag_type == "no escape?":
        # And we have a third curly brace
        # (And are using curly braces as delimiters)
        if l_del == "{{" and r_del == "}}" and template.startswith("}"):
            # Then we are a no html escape tag
            template = template[1:]
            tag_type = "no escape"

    # Strip the whitespace off the key and return
    return ((tag_type, tag.strip()), template)


#
# The main tokenizing function
#


def tokenize(
    template: str, def_ldel: str = "{{", def_rdel: str = "}}"
) -> Iterator[Tuple[str, str]]:
    """Tokenize a mustache template.

    Tokenizes a mustache template in a generator fashion,
    using file-like objects. It also accepts a string containing
    the template.


    Arguments:

    template -- a file-like object, or a string of a mustache template

    def_ldel -- The default left delimiter
                ("{{" by default, as in spec compliant mustache)

    def_rdel -- The default right delimiter
                ("}}" by default, as in spec compliant mustache)


    Returns:

    A generator of mustache tags in the form of a tuple

    -- (tag_type, tag_key)

    Where tag_type is one of:
     * literal
     * section
     * inverted section
     * end
     * partial
     * no escape

    And tag_key is either the key or in the case of a literal tag,
    the literal itself.
    """

    global _CURRENT_LINE, _LAST_TAG_LINE
    _CURRENT_LINE = 1
    _LAST_TAG_LINE = None

    is_standalone = True
    open_sections = []
    l_del = def_ldel
    r_del = def_rdel

    while template:
        literal, template = grab_literal(template, l_del)

        # If the template is completed
        if not template:
            # Then yield the literal and leave
            yield ("literal", literal)
            break

        # Do the first check to see if we could be a standalone
        is_standalone = l_sa_check(template, literal, is_standalone)

        # Parse the tag
        tag, template = parse_tag(template, l_del, r_del)
        tag_type, tag_key = tag

        # Special tag logic

        # If we are a set delimiter tag
        if tag_type == "set delimiter":
            # Then get and set the delimiters
            dels = tag_key.strip().split(" ")
            l_del, r_del = dels[0], dels[-1]

        # If we are a section tag
        elif tag_type in ["section", "inverted section"]:
            # Then open a new section
            open_sections.append(tag_key)
            _LAST_TAG_LINE = _CURRENT_LINE

        # If we are an end tag
        elif tag_type == "end":
            # Then check to see if the last opened section
            # is the same as us
            try:
                last_section = open_sections.pop()
            except IndexError as e:
                raise ChevronError(
                    f'Trying to close tag "{tag_key}"\n'
                    "Looks like it was not opened.\n"
<<<<<<< HEAD
                    "line {1}".format(tag_key, _CURRENT_LINE + 1)
                ) from e
=======
                    f"line {_CURRENT_LINE + 1}"
                )
>>>>>>> d5ddaac1
            if tag_key != last_section:
                # Otherwise we need to complain
                raise ChevronError(
                    f'Trying to close tag "{tag_key}"\n'
                    f'last open tag is "{last_section}"\n'
                    f"line {_CURRENT_LINE + 1}"
                )

        # Do the second check to see if we're a standalone
        is_standalone = r_sa_check(template, tag_type, is_standalone)

        # Which if we are
        if is_standalone:
            # Remove the stuff before the newline
            template = template.split("\n", 1)[-1]

            # Partials need to keep the spaces on their left
            if tag_type != "partial":
                # But other tags don't
                literal = literal.rstrip(" ")

        # Start yielding
        # Ignore literals that are empty
        if literal != "":
            yield ("literal", literal)

        # Ignore comments and set delimiters
        if tag_type not in ["comment", "set delimiter?"]:
            yield (tag_type, tag_key)

    # If there are any open sections when we're done
    if open_sections:
        # Then we need to complain
        raise ChevronError(
            "Unexpected EOF\n"
            f'the tag "{open_sections[-1]}" was never closed\n'
            f"was opened at line {_LAST_TAG_LINE}"
        )


#
# Helper functions
#


def _html_escape(string: str) -> str:
    """HTML escape all of these " & < >"""

    html_codes = {
        '"': "&quot;",
        "<": "&lt;",
        ">": "&gt;",
    }

    # & must be handled first
    string = string.replace("&", "&amp;")
    for char in html_codes:
        string = string.replace(char, html_codes[char])
    return string


def _get_key(
    key: str,
    scopes: Scopes,
    warn: bool,
    keep: bool,
    def_ldel: str,
    def_rdel: str,
) -> Any:
    """Get a key from the current scope"""

    # If the key is a dot
    if key == ".":
        # Then just return the current scope
        return scopes[0]

    # Loop through the scopes
    for scope in scopes:
        try:
            # Return an empty string if falsy, with two exceptions
            # 0 should return 0, and False should return False
            if scope in (0, False):
                return scope

            # For every dot separated key
            for child in key.split("."):
                # Return an empty string if falsy, with two exceptions
                # 0 should return 0, and False should return False
                if scope in (0, False):
                    return scope
                # Move into the scope
                try:
                    # Try subscripting (Normal dictionaries)
                    scope = cast(Dict[str, Any], scope)[child]
                except (TypeError, AttributeError):
                    try:
                        scope = getattr(scope, child)
                    except (TypeError, AttributeError):
                        # Try as a list
                        scope = scope[int(child)]  # type: ignore

            try:
                # This allows for custom falsy data types
                # https://github.com/noahmorrison/chevron/issues/35
                if scope._CHEVRON_return_scope_when_falsy:  # type: ignore
                    return scope
            except AttributeError:
                if scope in (0, False):
                    return scope
                return scope or ""
        except (AttributeError, KeyError, IndexError, ValueError):
            # We couldn't find the key in the current scope
            # We'll try again on the next pass
            pass

    # We couldn't find the key in any of the scopes

    if warn:
        logger.warn(f"Could not find key '{key}'")

    if keep:
        return f"{def_ldel} {key} {def_rdel}"

    return ""


def _get_partial(name: str, partials_dict: Mapping[str, str]) -> str:
    """Load a partial"""
    try:
        # Maybe the partial is in the dictionary
        return partials_dict[name]
    except KeyError:
        return ""


#
# The main rendering function
#
g_token_cache: Dict[str, List[Tuple[str, str]]] = {}

EMPTY_DICT: MappingProxyType[str, str] = MappingProxyType({})


def render(
    template: Union[str, List[Tuple[str, str]]] = "",
    data: Mapping[str, Any] = EMPTY_DICT,
    partials_dict: Mapping[str, str] = EMPTY_DICT,
    padding: str = "",
    def_ldel: str = "{{",
    def_rdel: str = "}}",
    scopes: Optional[Scopes] = None,
    warn: bool = False,
    keep: bool = False,
) -> str:
    """Render a mustache template.

    Renders a mustache template with a data scope and inline partial capability.

    Arguments:

    template      -- A file-like object or a string containing the template.

    data          -- A python dictionary with your data scope.

    partials_path -- The path to where your partials are stored.
                     If set to None, then partials won't be loaded from the file system
                     (defaults to '.').

    partials_ext  -- The extension that you want the parser to look for
                     (defaults to 'mustache').

    partials_dict -- A python dictionary which will be search for partials
                     before the filesystem is. {'include': 'foo'} is the same
                     as a file called include.mustache
                     (defaults to {}).

    padding       -- This is for padding partials, and shouldn't be used
                     (but can be if you really want to).

    def_ldel      -- The default left delimiter
                     ("{{" by default, as in spec compliant mustache).

    def_rdel      -- The default right delimiter
                     ("}}" by default, as in spec compliant mustache).

    scopes        -- The list of scopes that get_key will look through.

    warn          -- Log a warning when a template substitution isn't found in the data

    keep          -- Keep unreplaced tags when a substitution isn't found in the data.


    Returns:

    A string containing the rendered template.
    """

    # If the template is a sequence but not derived from a string
    if isinstance(template, Sequence) and not isinstance(template, str):
        # Then we don't need to tokenize it
        # But it does need to be a generator
        tokens: Iterator[Tuple[str, str]] = (token for token in template)
    else:
        if template in g_token_cache:
            tokens = (token for token in g_token_cache[template])
        else:
            # Otherwise make a generator
            tokens = tokenize(template, def_ldel, def_rdel)

    output = ""

    if scopes is None:
        scopes = [data]

    # Run through the tokens
    for tag, key in tokens:
        # Set the current scope
        current_scope = scopes[0]

        # If we're an end tag
        if tag == "end":
            # Pop out of the latest scope
            del scopes[0]

        # If the current scope is falsy and not the only scope
        elif not current_scope and len(scopes) != 1:
            if tag in ["section", "inverted section"]:
                # Set the most recent scope to a falsy value
                scopes.insert(0, False)

        # If we're a literal tag
        elif tag == "literal":
            # Add padding to the key and add it to the output
            output += key.replace("\n", "\n" + padding)

        # If we're a variable tag
        elif tag == "variable":
            # Add the html escaped key to the output
            thing = _get_key(
                key, scopes, warn=warn, keep=keep, def_ldel=def_ldel, def_rdel=def_rdel
            )
            if thing is True and key == ".":
                # if we've coerced into a boolean by accident
                # (inverted tags do this)
                # then get the un-coerced object (next in the stack)
                thing = scopes[1]
            if not isinstance(thing, str):
                thing = str(thing)
            output += _html_escape(thing)

        # If we're a no html escape tag
        elif tag == "no escape":
            # Just lookup the key and add it
            thing = _get_key(
                key, scopes, warn=warn, keep=keep, def_ldel=def_ldel, def_rdel=def_rdel
            )
            if not isinstance(thing, str):
                thing = str(thing)
            output += thing

        # If we're a section tag
        elif tag == "section":
            # Get the sections scope
            scope = _get_key(
                key, scopes, warn=warn, keep=keep, def_ldel=def_ldel, def_rdel=def_rdel
            )

            # If the scope is a callable (as described in
            # https://mustache.github.io/mustache.5.html)
            if callable(scope):
                # Generate template text from tags
                text = ""
                tags: List[Tuple[str, str]] = []
                for token in tokens:
                    if token == ("end", key):
                        break

                    tags.append(token)
                    tag_type, tag_key = token
                    if tag_type == "literal":
                        text += tag_key
                    elif tag_type == "no escape":
                        text += f"{def_ldel}& {tag_key} {def_rdel}"
                    else:
                        text += "{}{} {}{}".format(
                            def_ldel,
                            {
                                "comment": "!",
                                "section": "#",
                                "inverted section": "^",
                                "end": "/",
                                "partial": ">",
                                "set delimiter": "=",
                                "no escape": "&",
                                "variable": "",
                            }[tag_type],
                            tag_key,
                            def_rdel,
                        )

                g_token_cache[text] = tags

                rend = scope(
                    text,
                    lambda template, data=None: render(
                        template,
                        data={},
                        partials_dict=partials_dict,
                        padding=padding,
                        def_ldel=def_ldel,
                        def_rdel=def_rdel,
                        scopes=data and [data] + scopes or scopes,
                        warn=warn,
                        keep=keep,
                    ),
                )

                output += rend

            # If the scope is a sequence, an iterator or generator but not
            # derived from a string
            elif isinstance(scope, (Sequence, Iterator)) and not isinstance(scope, str):
                # Then we need to do some looping

                # Gather up all the tags inside the section
                # (And don't be tricked by nested end tags with the same key)
                # TODO: This feels like it still has edge cases, no?
                tags = []
                tags_with_same_key = 0
                for token in tokens:
                    if token == ("section", key):
                        tags_with_same_key += 1
                    if token == ("end", key):
                        tags_with_same_key -= 1
                        if tags_with_same_key < 0:
                            break
                    tags.append(token)

                # For every item in the scope
                for thing in scope:
                    # Append it as the most recent scope and render
                    new_scope = [thing] + scopes
                    rend = render(
                        template=tags,
                        scopes=new_scope,
                        padding=padding,
                        partials_dict=partials_dict,
                        def_ldel=def_ldel,
                        def_rdel=def_rdel,
                        warn=warn,
                        keep=keep,
                    )

                    output += rend

            else:
                # Otherwise we're just a scope section
                scopes.insert(0, scope)

        # If we're an inverted section
        elif tag == "inverted section":
            # Add the flipped scope to the scopes
            scope = _get_key(
                key, scopes, warn=warn, keep=keep, def_ldel=def_ldel, def_rdel=def_rdel
            )
            scopes.insert(0, cast(Literal[False], not scope))

        # If we're a partial
        elif tag == "partial":
            # Load the partial
            partial = _get_partial(key, partials_dict)

            # Find what to pad the partial with
            left = output.rpartition("\n")[2]
            part_padding = padding
            if left.isspace():
                part_padding += left

            # Render the partial
            part_out = render(
                template=partial,
                partials_dict=partials_dict,
                def_ldel=def_ldel,
                def_rdel=def_rdel,
                padding=part_padding,
                scopes=scopes,
                warn=warn,
                keep=keep,
            )

            # If the partial was indented
            if left.isspace():
                # then remove the spaces from the end
                part_out = part_out.rstrip(" \t")

            # Add the partials output to the output
            output += part_out

    return output<|MERGE_RESOLUTION|>--- conflicted
+++ resolved
@@ -156,13 +156,8 @@
     # Get the tag
     try:
         tag, template = template.split(r_del, 1)
-<<<<<<< HEAD
     except ValueError as e:
-        raise ChevronError("unclosed tag " "at line {0}".format(_CURRENT_LINE)) from e
-=======
-    except ValueError:
-        raise ChevronError("unclosed tag " f"at line {_CURRENT_LINE}")
->>>>>>> d5ddaac1
+        raise ChevronError("unclosed tag " f"at line {_CURRENT_LINE}") from e
 
     # Find the type meaning of the first character
     tag_type = tag_types.get(tag[0], "variable")
@@ -292,13 +287,8 @@
                 raise ChevronError(
                     f'Trying to close tag "{tag_key}"\n'
                     "Looks like it was not opened.\n"
-<<<<<<< HEAD
-                    "line {1}".format(tag_key, _CURRENT_LINE + 1)
+                    f"line {_CURRENT_LINE + 1}"
                 ) from e
-=======
-                    f"line {_CURRENT_LINE + 1}"
-                )
->>>>>>> d5ddaac1
             if tag_key != last_section:
                 # Otherwise we need to complain
                 raise ChevronError(
