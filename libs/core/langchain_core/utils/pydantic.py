"""Utilities for tests."""

from __future__ import annotations

import inspect
import textwrap
from functools import wraps
from typing import Any, Callable, Dict, List, Optional, Type

from langchain_core.pydantic_v1 import (
    _PYDANTIC_MAJOR_VERSION,
    BaseModel,
    root_validator,
)


def get_pydantic_major_version() -> int:
    """Get the major version of Pydantic."""
    try:
        import pydantic

        return int(pydantic.__version__.split(".")[0])
    except ImportError:
        return 0


PYDANTIC_MAJOR_VERSION = get_pydantic_major_version()


def is_basemodel_subclass(cls: Type) -> bool:
    """Check if the given class is a subclass of Pydantic BaseModel.

    Check if the given class is a subclass of any of the following:

    * pydantic.BaseModel in Pydantic 1.x
    * pydantic.BaseModel in Pydantic 2.x
    * pydantic.v1.BaseModel in Pydantic 2.x
    """
    # Before we can use issubclass on the cls we need to check if it is a class
    if not inspect.isclass(cls):
        return False

    if PYDANTIC_MAJOR_VERSION == 1:
        from pydantic import BaseModel as BaseModelV1Proper

        if issubclass(cls, BaseModelV1Proper):
            return True
    elif PYDANTIC_MAJOR_VERSION == 2:
        from pydantic import BaseModel as BaseModelV2
        from pydantic.v1 import BaseModel as BaseModelV1

        if issubclass(cls, BaseModelV2):
            return True

        if issubclass(cls, BaseModelV1):
            return True
    else:
        raise ValueError(f"Unsupported Pydantic version: {PYDANTIC_MAJOR_VERSION}")
    return False


def is_basemodel_instance(obj: Any) -> bool:
    """Check if the given class is an instance of Pydantic BaseModel.

    Check if the given class is an instance of any of the following:

    * pydantic.BaseModel in Pydantic 1.x
    * pydantic.BaseModel in Pydantic 2.x
    * pydantic.v1.BaseModel in Pydantic 2.x
    """
    if PYDANTIC_MAJOR_VERSION == 1:
        from pydantic import BaseModel as BaseModelV1Proper

        if isinstance(obj, BaseModelV1Proper):
            return True
    elif PYDANTIC_MAJOR_VERSION == 2:
        from pydantic import BaseModel as BaseModelV2
        from pydantic.v1 import BaseModel as BaseModelV1

        if isinstance(obj, BaseModelV2):
            return True

        if isinstance(obj, BaseModelV1):
            return True
    else:
        raise ValueError(f"Unsupported Pydantic version: {PYDANTIC_MAJOR_VERSION}")
    return False


# How to type hint this?
def pre_init(func: Callable) -> Any:
    """Decorator to run a function before model initialization.

    Args:
        func (Callable): The function to run before model initialization.

    Returns:
        Any: The decorated function.
    """

    @root_validator(pre=True)
    @wraps(func)
    def wrapper(cls: Type[BaseModel], values: Dict[str, Any]) -> Dict[str, Any]:
        """Decorator to run a function before model initialization.

        Args:
            cls (Type[BaseModel]): The model class.
            values (Dict[str, Any]): The values to initialize the model with.

        Returns:
            Dict[str, Any]: The values to initialize the model with.
        """
        # Insert default values
        fields = cls.__fields__
        for name, field_info in fields.items():
            # Check if allow_population_by_field_name is enabled
            # If yes, then set the field name to the alias
            if hasattr(cls, "Config"):
                if hasattr(cls.Config, "allow_population_by_field_name"):
                    if cls.Config.allow_population_by_field_name:
                        if field_info.alias in values:
                            values[name] = values.pop(field_info.alias)

            if name not in values or values[name] is None:
                if not field_info.required:
                    if field_info.default_factory is not None:
                        values[name] = field_info.default_factory()
                    else:
                        values[name] = field_info.default

        # Call the decorated function
        return func(cls, values)

    return wrapper


<<<<<<< HEAD
def _issubclass_base_model(type_: Type) -> bool:
    from pydantic import BaseModel

    if _PYDANTIC_MAJOR_VERSION == 2:
        from pydantic.v1 import BaseModel as BaseModelV1

        return issubclass(type_, (BaseModel, BaseModelV1))
    else:
        return issubclass(type_, BaseModel)


def _isinstance_base_model(obj: Any) -> bool:
    from pydantic import BaseModel

    if _PYDANTIC_MAJOR_VERSION == 2:
        from pydantic.v1 import BaseModel as BaseModelV1

        return isinstance(obj, (BaseModel, BaseModelV1))
    else:
        return isinstance(obj, BaseModel)
=======
def _create_subset_model_v1(
    name: str,
    model: Type[BaseModel],
    field_names: list,
    *,
    descriptions: Optional[dict] = None,
    fn_description: Optional[str] = None,
) -> Type[BaseModel]:
    """Create a pydantic model with only a subset of model's fields."""
    from langchain_core.pydantic_v1 import create_model

    fields = {}

    for field_name in field_names:
        field = model.__fields__[field_name]
        t = (
            # this isn't perfect but should work for most functions
            field.outer_type_
            if field.required and not field.allow_none
            else Optional[field.outer_type_]
        )
        if descriptions and field_name in descriptions:
            field.field_info.description = descriptions[field_name]
        fields[field_name] = (t, field.field_info)

    rtn = create_model(name, **fields)  # type: ignore
    rtn.__doc__ = textwrap.dedent(fn_description or model.__doc__ or "")
    return rtn


def _create_subset_model_v2(
    name: str,
    model: Type[BaseModel],
    field_names: List[str],
    *,
    descriptions: Optional[dict] = None,
    fn_description: Optional[str] = None,
) -> Type[BaseModel]:
    """Create a pydantic model with a subset of the model fields."""
    from pydantic import create_model  # pydantic: ignore
    from pydantic.fields import FieldInfo  # pydantic: ignore

    descriptions_ = descriptions or {}
    fields = {}
    for field_name in field_names:
        field = model.model_fields[field_name]  # type: ignore
        description = descriptions_.get(field_name, field.description)
        fields[field_name] = (
            field.annotation,
            FieldInfo(description=description, default=field.default),
        )
    rtn = create_model(name, **fields)  # type: ignore

    rtn.__doc__ = textwrap.dedent(fn_description or model.__doc__ or "")
    return rtn


# Private functionality to create a subset model that's compatible across
# different versions of pydantic.
# Handles pydantic versions 1.x and 2.x. including v1 of pydantic in 2.x.
# However, can't find a way to type hint this.
def _create_subset_model(
    name: str,
    model: Type[BaseModel],
    field_names: List[str],
    *,
    descriptions: Optional[dict] = None,
    fn_description: Optional[str] = None,
) -> Type[BaseModel]:
    """Create subset model using the same pydantic version as the input model."""
    if PYDANTIC_MAJOR_VERSION == 1:
        return _create_subset_model_v1(
            name,
            model,
            field_names,
            descriptions=descriptions,
            fn_description=fn_description,
        )
    elif PYDANTIC_MAJOR_VERSION == 2:
        from pydantic.v1 import BaseModel as BaseModelV1  # pydantic: ignore

        if issubclass(model, BaseModelV1):
            return _create_subset_model_v1(
                name,
                model,
                field_names,
                descriptions=descriptions,
                fn_description=fn_description,
            )
        else:
            return _create_subset_model_v2(
                name,
                model,
                field_names,
                descriptions=descriptions,
                fn_description=fn_description,
            )
    else:
        raise NotImplementedError(
            f"Unsupported pydantic version: {PYDANTIC_MAJOR_VERSION}"
        )
>>>>>>> 604dfe2d
<|MERGE_RESOLUTION|>--- conflicted
+++ resolved
@@ -134,28 +134,6 @@
     return wrapper
 
 
-<<<<<<< HEAD
-def _issubclass_base_model(type_: Type) -> bool:
-    from pydantic import BaseModel
-
-    if _PYDANTIC_MAJOR_VERSION == 2:
-        from pydantic.v1 import BaseModel as BaseModelV1
-
-        return issubclass(type_, (BaseModel, BaseModelV1))
-    else:
-        return issubclass(type_, BaseModel)
-
-
-def _isinstance_base_model(obj: Any) -> bool:
-    from pydantic import BaseModel
-
-    if _PYDANTIC_MAJOR_VERSION == 2:
-        from pydantic.v1 import BaseModel as BaseModelV1
-
-        return isinstance(obj, (BaseModel, BaseModelV1))
-    else:
-        return isinstance(obj, BaseModel)
-=======
 def _create_subset_model_v1(
     name: str,
     model: Type[BaseModel],
@@ -256,5 +234,4 @@
     else:
         raise NotImplementedError(
             f"Unsupported pydantic version: {PYDANTIC_MAJOR_VERSION}"
-        )
->>>>>>> 604dfe2d
+        )