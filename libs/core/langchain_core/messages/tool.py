from typing import Any, List, Literal, Optional

<<<<<<< HEAD
from langchain_core.load import Serializable
from langchain_core.messages.ai import AIMessage
from langchain_core.messages.base import BaseMessage, BaseMessageChunk, merge_content
=======
from langchain_core.messages.base import (
    BaseMessage,
    BaseMessageChunk,
    merge_content,
)
from langchain_core.utils._merge import merge_dicts
>>>>>>> d1a2e194


class ToolCall(Serializable):
    name: str
    args: dict
    id: Optional[str] = None


class ToolCallsMessage(AIMessage):
    tool_calls: List[ToolCall]


class ToolCallsMessageChunk(ToolCallsMessage, BaseMessageChunk):
    ...


ToolCallsMessage.update_forward_refs()


class ToolOutputMessage(BaseMessage):
    """Message for passing the result of executing a tool back to a model."""

    tool_call_id: str
    """Tool call that this message is responding to."""

    type: Literal["tool"] = "tool"


ToolOutputMessage.update_forward_refs()
ToolMessage = ToolOutputMessage


class ToolOutputMessageChunk(ToolOutputMessage, BaseMessageChunk):
    """Tool Message chunk."""

    # Ignoring mypy re-assignment here since we're overriding the value
    # to make sure that the chunk variant can be discriminated from the
    # non-chunk variant.
    type: Literal["ToolOutputMessageChunk"] = "ToolOutputMessageChunk"  # type: ignore[assignment]

    def __add__(self, other: Any) -> BaseMessageChunk:  # type: ignore
        if isinstance(other, ToolOutputMessageChunk):
            if self.tool_call_id != other.tool_call_id:
                raise ValueError(
                    "Cannot concatenate ToolOutputMessageChunks with different names."
                )

            return self.__class__(
                tool_call_id=self.tool_call_id,
                content=merge_content(self.content, other.content),
                additional_kwargs=merge_dicts(
                    self.additional_kwargs, other.additional_kwargs
                ),
                response_metadata=merge_dicts(
                    self.response_metadata, other.response_metadata
                ),
            )

        return super().__add__(other)


ToolMessageChunk = ToolOutputMessageChunk<|MERGE_RESOLUTION|>--- conflicted
+++ resolved
@@ -1,17 +1,13 @@
 from typing import Any, List, Literal, Optional
 
-<<<<<<< HEAD
 from langchain_core.load import Serializable
 from langchain_core.messages.ai import AIMessage
-from langchain_core.messages.base import BaseMessage, BaseMessageChunk, merge_content
-=======
 from langchain_core.messages.base import (
     BaseMessage,
     BaseMessageChunk,
     merge_content,
 )
 from langchain_core.utils._merge import merge_dicts
->>>>>>> d1a2e194
 
 
 class ToolCall(Serializable):
