"""**Tools** are classes that an Agent uses to interact with the world.

Each tool has a **description**. Agent uses the description to choose the right
tool for the job.

**Class hierarchy:**

.. code-block::

    RunnableSerializable --> BaseTool --> <name>Tool  # Examples: AIPluginTool, BaseGraphQLTool
                                          <name>      # Examples: BraveSearch, HumanInputRun

**Main helpers:**

.. code-block::

    CallbackManagerForToolRun, AsyncCallbackManagerForToolRun
"""  # noqa: E501

from __future__ import annotations

import asyncio
import inspect
import uuid
import warnings
from abc import ABC, abstractmethod
<<<<<<< HEAD
=======
from contextvars import copy_context
from functools import partial
>>>>>>> 8ed150b2
from inspect import signature
from typing import Any, Awaitable, Callable, Dict, List, Optional, Tuple, Type, Union

from langchain_core._api import deprecated
from langchain_core.callbacks import (
    AsyncCallbackManager,
    AsyncCallbackManagerForToolRun,
    BaseCallbackManager,
    CallbackManager,
    CallbackManagerForToolRun,
)
from langchain_core.callbacks.manager import (
    Callbacks,
)
from langchain_core.load.serializable import Serializable
from langchain_core.prompts import (
    BasePromptTemplate,
    PromptTemplate,
    aformat_document,
    format_document,
)
from langchain_core.pydantic_v1 import (
    BaseModel,
    Extra,
    Field,
    ValidationError,
    create_model,
    root_validator,
    validate_arguments,
)
from langchain_core.retrievers import BaseRetriever
from langchain_core.runnables import (
    Runnable,
    RunnableConfig,
    RunnableSerializable,
    ensure_config,
)
from langchain_core.runnables.config import (
    patch_config,
    run_in_executor,
    var_child_runnable_config,
)
from langchain_core.runnables.utils import accepts_context


class SchemaAnnotationError(TypeError):
    """Raised when 'args_schema' is missing or has an incorrect type annotation."""


def _create_subset_model(
    name: str, model: Type[BaseModel], field_names: list
) -> Type[BaseModel]:
    """Create a pydantic model with only a subset of model's fields."""
    fields = {}
    for field_name in field_names:
        field = model.__fields__[field_name]
        t = (
            # this isn't perfect but should work for most functions
            field.outer_type_
            if field.required and not field.allow_none
            else Optional[field.outer_type_]
        )
        fields[field_name] = (t, field.field_info)
    rtn = create_model(name, **fields)  # type: ignore
    return rtn


def _get_filtered_args(
    inferred_model: Type[BaseModel],
    func: Callable,
) -> dict:
    """Get the arguments from a function's signature."""
    schema = inferred_model.schema()["properties"]
    valid_keys = signature(func).parameters
    return {k: schema[k] for k in valid_keys if k not in ("run_manager", "callbacks")}


class _SchemaConfig:
    """Configuration for the pydantic model."""

    extra: Any = Extra.forbid
    arbitrary_types_allowed: bool = True


def create_schema_from_function(
    model_name: str,
    func: Callable,
) -> Type[BaseModel]:
    """Create a pydantic schema from a function's signature.
    Args:
        model_name: Name to assign to the generated pydandic schema
        func: Function to generate the schema from
    Returns:
        A pydantic model with the same arguments as the function
    """
    # https://docs.pydantic.dev/latest/usage/validation_decorator/
    validated = validate_arguments(func, config=_SchemaConfig)  # type: ignore
    inferred_model = validated.model  # type: ignore
    if "run_manager" in inferred_model.__fields__:
        del inferred_model.__fields__["run_manager"]
    if "callbacks" in inferred_model.__fields__:
        del inferred_model.__fields__["callbacks"]
    # Pydantic adds placeholder virtual fields we need to strip
    valid_properties = _get_filtered_args(inferred_model, func)
    return _create_subset_model(
        f"{model_name}Schema", inferred_model, list(valid_properties)
    )


class ToolException(Exception):
    """Optional exception that tool throws when execution error occurs.

    When this exception is thrown, the agent will not stop working,
    but it will handle the exception according to the handle_tool_error
    variable of the tool, and the processing result will be returned
    to the agent as observation, and printed in red on the console.
    """

    pass


class BaseTool(RunnableSerializable[Union[str, Dict], Any]):
    """Interface LangChain tools must implement."""

    def __init_subclass__(cls, **kwargs: Any) -> None:
        """Create the definition of the new tool class."""
        super().__init_subclass__(**kwargs)

        args_schema_type = cls.__annotations__.get("args_schema", None)

        if args_schema_type is not None and args_schema_type == BaseModel:
            # Throw errors for common mis-annotations.
            # TODO: Use get_args / get_origin and fully
            # specify valid annotations.
            typehint_mandate = """
class ChildTool(BaseTool):
    ...
    args_schema: Type[BaseModel] = SchemaClass
    ..."""
            name = cls.__name__
            raise SchemaAnnotationError(
                f"Tool definition for {name} must include valid type annotations"
                f" for argument 'args_schema' to behave as expected.\n"
                f"Expected annotation of 'Type[BaseModel]'"
                f" but got '{args_schema_type}'.\n"
                f"Expected class looks like:\n"
                f"{typehint_mandate}"
            )

    name: str
    """The unique name of the tool that clearly communicates its purpose."""
    description: str
    """Used to tell the model how/when/why to use the tool.
    
    You can provide few-shot examples as a part of the description.
    """
    args_schema: Optional[Type[BaseModel]] = None
    """Pydantic model class to validate and parse the tool's input arguments."""
    return_direct: bool = False
    """Whether to return the tool's output directly. Setting this to True means
    
    that after the tool is called, the AgentExecutor will stop looping.
    """
    verbose: bool = False
    """Whether to log the tool's progress."""

    callbacks: Callbacks = Field(default=None, exclude=True)
    """Callbacks to be called during tool execution."""
    callback_manager: Optional[BaseCallbackManager] = Field(default=None, exclude=True)
    """Deprecated. Please use callbacks instead."""
    tags: Optional[List[str]] = None
    """Optional list of tags associated with the tool. Defaults to None
    These tags will be associated with each call to this tool,
    and passed as arguments to the handlers defined in `callbacks`.
    You can use these to eg identify a specific instance of a tool with its use case.
    """
    metadata: Optional[Dict[str, Any]] = None
    """Optional metadata associated with the tool. Defaults to None
    This metadata will be associated with each call to this tool,
    and passed as arguments to the handlers defined in `callbacks`.
    You can use these to eg identify a specific instance of a tool with its use case.
    """

    handle_tool_error: Optional[
        Union[bool, str, Callable[[ToolException], str]]
    ] = False
    """Handle the content of the ToolException thrown."""

    handle_validation_error: Optional[
        Union[bool, str, Callable[[ValidationError], str]]
    ] = False
    """Handle the content of the ValidationError thrown."""

    class Config(Serializable.Config):
        """Configuration for this pydantic object."""

        arbitrary_types_allowed = True

    @property
    def is_single_input(self) -> bool:
        """Whether the tool only accepts a single input."""
        keys = {k for k in self.args if k != "kwargs"}
        return len(keys) == 1

    @property
    def args(self) -> dict:
        if self.args_schema is not None:
            return self.args_schema.schema()["properties"]
        else:
            schema = create_schema_from_function(self.name, self._run)
            return schema.schema()["properties"]

    # --- Runnable ---

    def get_input_schema(
        self, config: Optional[RunnableConfig] = None
    ) -> Type[BaseModel]:
        """The tool's input schema."""
        if self.args_schema is not None:
            return self.args_schema
        else:
            return create_schema_from_function(self.name, self._run)

    def invoke(
        self,
        input: Union[str, Dict],
        config: Optional[RunnableConfig] = None,
        **kwargs: Any,
    ) -> Any:
        config = ensure_config(config)
        return self.run(
            input,
            callbacks=config.get("callbacks"),
            tags=config.get("tags"),
            metadata=config.get("metadata"),
            run_name=config.get("run_name"),
            run_id=config.pop("run_id", None),
            config=config,
            **kwargs,
        )

    async def ainvoke(
        self,
        input: Union[str, Dict],
        config: Optional[RunnableConfig] = None,
        **kwargs: Any,
    ) -> Any:
        config = ensure_config(config)
        return await self.arun(
            input,
            callbacks=config.get("callbacks"),
            tags=config.get("tags"),
            metadata=config.get("metadata"),
            run_name=config.get("run_name"),
            run_id=config.pop("run_id", None),
            config=config,
            **kwargs,
        )

    # --- Tool ---

    def _parse_input(
        self,
        tool_input: Union[str, Dict],
    ) -> Union[str, Dict[str, Any]]:
        """Convert tool input to pydantic model."""
        input_args = self.args_schema
        if isinstance(tool_input, str):
            if input_args is not None:
                key_ = next(iter(input_args.__fields__.keys()))
                input_args.validate({key_: tool_input})
            return tool_input
        else:
            if input_args is not None:
                result = input_args.parse_obj(tool_input)
                return {
                    k: getattr(result, k)
                    for k, v in result.dict().items()
                    if k in tool_input
                }
        return tool_input

    @root_validator()
    def raise_deprecation(cls, values: Dict) -> Dict:
        """Raise deprecation warning if callback_manager is used."""
        if values.get("callback_manager") is not None:
            warnings.warn(
                "callback_manager is deprecated. Please use callbacks instead.",
                DeprecationWarning,
            )
            values["callbacks"] = values.pop("callback_manager", None)
        return values

    @abstractmethod
    def _run(
        self,
        *args: Any,
        **kwargs: Any,
    ) -> Any:
        """Use the tool.

        Add run_manager: Optional[CallbackManagerForToolRun] = None
        to child implementations to enable tracing,
        """

    async def _arun(
        self,
        *args: Any,
        **kwargs: Any,
    ) -> Any:
        """Use the tool asynchronously.

        Add run_manager: Optional[AsyncCallbackManagerForToolRun] = None
        to child implementations to enable tracing,
        """
        return await run_in_executor(None, self._run, *args, **kwargs)

    def _to_args_and_kwargs(self, tool_input: Union[str, Dict]) -> Tuple[Tuple, Dict]:
        # For backwards compatibility, if run_input is a string,
        # pass as a positional argument.
        if isinstance(tool_input, str):
            return (tool_input,), {}
        else:
            return (), tool_input

    def run(
        self,
        tool_input: Union[str, Dict[str, Any]],
        verbose: Optional[bool] = None,
        start_color: Optional[str] = "green",
        color: Optional[str] = "green",
        callbacks: Callbacks = None,
        *,
        tags: Optional[List[str]] = None,
        metadata: Optional[Dict[str, Any]] = None,
        run_name: Optional[str] = None,
        run_id: Optional[uuid.UUID] = None,
        config: Optional[RunnableConfig] = None,
        **kwargs: Any,
    ) -> Any:
        """Run the tool."""
        if not self.verbose and verbose is not None:
            verbose_ = verbose
        else:
            verbose_ = self.verbose
        callback_manager = CallbackManager.configure(
            callbacks,
            self.callbacks,
            verbose_,
            tags,
            self.tags,
            metadata,
            self.metadata,
        )
        # TODO: maybe also pass through run_manager is _run supports kwargs
        new_arg_supported = signature(self._run).parameters.get("run_manager")
        run_manager = callback_manager.on_tool_start(
            {"name": self.name, "description": self.description},
            tool_input if isinstance(tool_input, str) else str(tool_input),
            color=start_color,
            name=run_name,
            run_id=run_id,
            # Inputs by definition should always be dicts.
            # For now, it's unclear whether this assumption is ever violated,
            # but if it is we will send a `None` value to the callback instead
            # And will need to address issue via a patch.
            inputs=None if isinstance(tool_input, str) else tool_input,
            **kwargs,
        )
        try:
            child_config = patch_config(
                config,
                callbacks=run_manager.get_child(),
            )
            context = copy_context()
            context.run(var_child_runnable_config.set, child_config)
            parsed_input = self._parse_input(tool_input)
            tool_args, tool_kwargs = self._to_args_and_kwargs(parsed_input)
            observation = (
                context.run(
                    self._run, *tool_args, run_manager=run_manager, **tool_kwargs
                )
                if new_arg_supported
                else context.run(self._run, *tool_args, **tool_kwargs)
            )
        except ValidationError as e:
            if not self.handle_validation_error:
                raise e
            elif isinstance(self.handle_validation_error, bool):
                observation = "Tool input validation error"
            elif isinstance(self.handle_validation_error, str):
                observation = self.handle_validation_error
            elif callable(self.handle_validation_error):
                observation = self.handle_validation_error(e)
            else:
                raise ValueError(
                    f"Got unexpected type of `handle_validation_error`. Expected bool, "
                    f"str or callable. Received: {self.handle_validation_error}"
                )
            return observation
        except ToolException as e:
            if not self.handle_tool_error:
                run_manager.on_tool_error(e)
                raise e
            elif isinstance(self.handle_tool_error, bool):
                if e.args:
                    observation = e.args[0]
                else:
                    observation = "Tool execution error"
            elif isinstance(self.handle_tool_error, str):
                observation = self.handle_tool_error
            elif callable(self.handle_tool_error):
                observation = self.handle_tool_error(e)
            else:
                raise ValueError(
                    f"Got unexpected type of `handle_tool_error`. Expected bool, str "
                    f"or callable. Received: {self.handle_tool_error}"
                )
            run_manager.on_tool_end(observation, color="red", name=self.name, **kwargs)
            return observation
        except (Exception, KeyboardInterrupt) as e:
            run_manager.on_tool_error(e)
            raise e
        else:
            run_manager.on_tool_end(observation, color=color, name=self.name, **kwargs)
            return observation

    async def arun(
        self,
        tool_input: Union[str, Dict],
        verbose: Optional[bool] = None,
        start_color: Optional[str] = "green",
        color: Optional[str] = "green",
        callbacks: Callbacks = None,
        *,
        tags: Optional[List[str]] = None,
        metadata: Optional[Dict[str, Any]] = None,
        run_name: Optional[str] = None,
        run_id: Optional[uuid.UUID] = None,
        config: Optional[RunnableConfig] = None,
        **kwargs: Any,
    ) -> Any:
        """Run the tool asynchronously."""
        if not self.verbose and verbose is not None:
            verbose_ = verbose
        else:
            verbose_ = self.verbose
        callback_manager = AsyncCallbackManager.configure(
            callbacks,
            self.callbacks,
            verbose_,
            tags,
            self.tags,
            metadata,
            self.metadata,
        )
        new_arg_supported = signature(self._arun).parameters.get("run_manager")
        run_manager = await callback_manager.on_tool_start(
            {"name": self.name, "description": self.description},
            tool_input if isinstance(tool_input, str) else str(tool_input),
            color=start_color,
            name=run_name,
            inputs=tool_input,
            run_id=run_id,
            **kwargs,
        )
        try:
            parsed_input = self._parse_input(tool_input)
            # We then call the tool on the tool input to get an observation
            tool_args, tool_kwargs = self._to_args_and_kwargs(parsed_input)
            child_config = patch_config(
                config,
                callbacks=run_manager.get_child(),
            )
            context = copy_context()
            context.run(var_child_runnable_config.set, child_config)
            coro = (
                context.run(
                    self._arun, *tool_args, run_manager=run_manager, **tool_kwargs
                )
                if new_arg_supported
                else context.run(self._arun, *tool_args, **tool_kwargs)
            )
            if accepts_context(asyncio.create_task):
                observation = await asyncio.create_task(coro, context=context)  # type: ignore
            else:
                observation = await coro

        except ValidationError as e:
            if not self.handle_validation_error:
                raise e
            elif isinstance(self.handle_validation_error, bool):
                observation = "Tool input validation error"
            elif isinstance(self.handle_validation_error, str):
                observation = self.handle_validation_error
            elif callable(self.handle_validation_error):
                observation = self.handle_validation_error(e)
            else:
                raise ValueError(
                    f"Got unexpected type of `handle_validation_error`. Expected bool, "
                    f"str or callable. Received: {self.handle_validation_error}"
                )
            return observation
        except ToolException as e:
            if not self.handle_tool_error:
                await run_manager.on_tool_error(e)
                raise e
            elif isinstance(self.handle_tool_error, bool):
                if e.args:
                    observation = e.args[0]
                else:
                    observation = "Tool execution error"
            elif isinstance(self.handle_tool_error, str):
                observation = self.handle_tool_error
            elif callable(self.handle_tool_error):
                observation = self.handle_tool_error(e)
            else:
                raise ValueError(
                    f"Got unexpected type of `handle_tool_error`. Expected bool, str "
                    f"or callable. Received: {self.handle_tool_error}"
                )
            await run_manager.on_tool_end(
                observation, color="red", name=self.name, **kwargs
            )
            return observation
        except (Exception, KeyboardInterrupt) as e:
            await run_manager.on_tool_error(e)
            raise e
        else:
            await run_manager.on_tool_end(
                observation, color=color, name=self.name, **kwargs
            )
            return observation

    @deprecated("0.1.47", alternative="invoke", removal="0.3.0")
    def __call__(self, tool_input: str, callbacks: Callbacks = None) -> str:
        """Make tool callable."""
        return self.run(tool_input, callbacks=callbacks)


class Tool(BaseTool):
    """Tool that takes in function or coroutine directly."""

    description: str = ""
    func: Optional[Callable[..., str]]
    """The function to run when the tool is called."""
    coroutine: Optional[Callable[..., Awaitable[str]]] = None
    """The asynchronous version of the function."""

    # --- Runnable ---

    async def ainvoke(
        self,
        input: Union[str, Dict],
        config: Optional[RunnableConfig] = None,
        **kwargs: Any,
    ) -> Any:
        if not self.coroutine:
            # If the tool does not implement async, fall back to default implementation
            return await run_in_executor(config, self.invoke, input, config, **kwargs)

        return await super().ainvoke(input, config, **kwargs)

    # --- Tool ---

    @property
    def args(self) -> dict:
        """The tool's input arguments."""
        if self.args_schema is not None:
            return self.args_schema.schema()["properties"]
        # For backwards compatibility, if the function signature is ambiguous,
        # assume it takes a single string input.
        return {"tool_input": {"type": "string"}}

    def _to_args_and_kwargs(self, tool_input: Union[str, Dict]) -> Tuple[Tuple, Dict]:
        """Convert tool input to pydantic model."""
        args, kwargs = super()._to_args_and_kwargs(tool_input)
        # For backwards compatibility. The tool must be run with a single input
        all_args = list(args) + list(kwargs.values())
        if len(all_args) != 1:
            raise ToolException(
                f"""Too many arguments to single-input tool {self.name}.
                Consider using StructuredTool instead."""
                f" Args: {all_args}"
            )
        return tuple(all_args), {}

    def _run(
        self,
        *args: Any,
        run_manager: Optional[CallbackManagerForToolRun] = None,
        **kwargs: Any,
    ) -> Any:
        """Use the tool."""
        if self.func:
            new_argument_supported = signature(self.func).parameters.get("callbacks")
            return (
                self.func(
                    *args,
                    callbacks=run_manager.get_child() if run_manager else None,
                    **kwargs,
                )
                if new_argument_supported
                else self.func(*args, **kwargs)
            )
        raise NotImplementedError("Tool does not support sync")

    async def _arun(
        self,
        *args: Any,
        run_manager: Optional[AsyncCallbackManagerForToolRun] = None,
        **kwargs: Any,
    ) -> Any:
        """Use the tool asynchronously."""
        if self.coroutine:
            new_argument_supported = signature(self.coroutine).parameters.get(
                "callbacks"
            )
            return (
                await self.coroutine(
                    *args,
                    callbacks=run_manager.get_child() if run_manager else None,
                    **kwargs,
                )
                if new_argument_supported
                else await self.coroutine(*args, **kwargs)
            )
        else:
            return await run_in_executor(
                None,
                self._run,
                run_manager=run_manager.get_sync() if run_manager else None,
                *args,
                **kwargs,
            )

    # TODO: this is for backwards compatibility, remove in future
    def __init__(
        self, name: str, func: Optional[Callable], description: str, **kwargs: Any
    ) -> None:
        """Initialize tool."""
        super(Tool, self).__init__(  # type: ignore[call-arg]
            name=name, func=func, description=description, **kwargs
        )

    @classmethod
    def from_function(
        cls,
        func: Optional[Callable],
        name: str,  # We keep these required to support backwards compatibility
        description: str,
        return_direct: bool = False,
        args_schema: Optional[Type[BaseModel]] = None,
        coroutine: Optional[
            Callable[..., Awaitable[Any]]
        ] = None,  # This is last for compatibility, but should be after func
        **kwargs: Any,
    ) -> Tool:
        """Initialize tool from a function."""
        if func is None and coroutine is None:
            raise ValueError("Function and/or coroutine must be provided")
        return cls(
            name=name,
            func=func,
            coroutine=coroutine,
            description=description,
            return_direct=return_direct,
            args_schema=args_schema,
            **kwargs,
        )


class StructuredTool(BaseTool):
    """Tool that can operate on any number of inputs."""

    description: str = ""
    args_schema: Type[BaseModel] = Field(..., description="The tool schema.")
    """The input arguments' schema."""
    func: Optional[Callable[..., Any]]
    """The function to run when the tool is called."""
    coroutine: Optional[Callable[..., Awaitable[Any]]] = None
    """The asynchronous version of the function."""

    # --- Runnable ---

    async def ainvoke(
        self,
        input: Union[str, Dict],
        config: Optional[RunnableConfig] = None,
        **kwargs: Any,
    ) -> Any:
        if not self.coroutine:
            # If the tool does not implement async, fall back to default implementation
            return await run_in_executor(config, self.invoke, input, config, **kwargs)

        return await super().ainvoke(input, config, **kwargs)

    # --- Tool ---

    @property
    def args(self) -> dict:
        """The tool's input arguments."""
        return self.args_schema.schema()["properties"]

    def _run(
        self,
        *args: Any,
        run_manager: Optional[CallbackManagerForToolRun] = None,
        **kwargs: Any,
    ) -> Any:
        """Use the tool."""
        if self.func:
            new_argument_supported = signature(self.func).parameters.get("callbacks")
            return (
                self.func(
                    *args,
                    callbacks=run_manager.get_child() if run_manager else None,
                    **kwargs,
                )
                if new_argument_supported
                else self.func(*args, **kwargs)
            )
        raise NotImplementedError("Tool does not support sync")

    async def _arun(
        self,
        *args: Any,
        run_manager: Optional[AsyncCallbackManagerForToolRun] = None,
        **kwargs: Any,
    ) -> str:
        """Use the tool asynchronously."""
        if self.coroutine:
            new_argument_supported = signature(self.coroutine).parameters.get(
                "callbacks"
            )
            return (
                await self.coroutine(
                    *args,
                    callbacks=run_manager.get_child() if run_manager else None,
                    **kwargs,
                )
                if new_argument_supported
                else await self.coroutine(*args, **kwargs)
            )
        return await run_in_executor(
            None,
            self._run,
            run_manager=run_manager.get_sync() if run_manager else None,
            *args,
            **kwargs,
        )

    @classmethod
    def from_function(
        cls,
        func: Optional[Callable] = None,
        coroutine: Optional[Callable[..., Awaitable[Any]]] = None,
        name: Optional[str] = None,
        description: Optional[str] = None,
        return_direct: bool = False,
        args_schema: Optional[Type[BaseModel]] = None,
        infer_schema: bool = True,
        **kwargs: Any,
    ) -> StructuredTool:
        """Create tool from a given function.

        A classmethod that helps to create a tool from a function.

        Args:
            func: The function from which to create a tool
            coroutine: The async function from which to create a tool
            name: The name of the tool. Defaults to the function name
            description: The description of the tool. Defaults to the function docstring
            return_direct: Whether to return the result directly or as a callback
            args_schema: The schema of the tool's input arguments
            infer_schema: Whether to infer the schema from the function's signature
            **kwargs: Additional arguments to pass to the tool

        Returns:
            The tool

        Examples:

            .. code-block:: python

                def add(a: int, b: int) -> int:
                    \"\"\"Add two numbers\"\"\"
                    return a + b
                tool = StructuredTool.from_function(add)
                tool.run(1, 2) # 3
        """

        if func is not None:
            source_function = func
        elif coroutine is not None:
            source_function = coroutine
        else:
            raise ValueError("Function and/or coroutine must be provided")
        name = name or source_function.__name__
        description = description or source_function.__doc__
        if description is None:
            raise ValueError(
                "Function must have a docstring if description not provided."
            )

        # Description example:
        # search_api(query: str) - Searches the API for the query.
        sig = signature(source_function)
        description = f"{name}{sig} - {description.strip()}"
        _args_schema = args_schema
        if _args_schema is None and infer_schema:
            # schema name is appended within function
            _args_schema = create_schema_from_function(name, source_function)
        return cls(
            name=name,
            func=func,
            coroutine=coroutine,
            args_schema=_args_schema,  # type: ignore[arg-type]
            description=description,
            return_direct=return_direct,
            **kwargs,
        )


def tool(
    *args: Union[str, Callable, Runnable],
    return_direct: bool = False,
    args_schema: Optional[Type[BaseModel]] = None,
    infer_schema: bool = True,
) -> Callable:
    """Make tools out of functions, can be used with or without arguments.

    Args:
        *args: The arguments to the tool.
        return_direct: Whether to return directly from the tool rather
            than continuing the agent loop.
        args_schema: optional argument schema for user to specify
        infer_schema: Whether to infer the schema of the arguments from
            the function's signature. This also makes the resultant tool
            accept a dictionary input to its `run()` function.

    Requires:
        - Function must be of type (str) -> str
        - Function must have a docstring

    Examples:
        .. code-block:: python

            @tool
            def search_api(query: str) -> str:
                # Searches the API for the query.
                return

            @tool("search", return_direct=True)
            def search_api(query: str) -> str:
                # Searches the API for the query.
                return
    """

    def _make_with_name(tool_name: str) -> Callable:
        def _make_tool(dec_func: Union[Callable, Runnable]) -> BaseTool:
            if isinstance(dec_func, Runnable):
                runnable = dec_func

                if runnable.input_schema.schema().get("type") != "object":
                    raise ValueError("Runnable must have an object schema.")

                async def ainvoke_wrapper(
                    callbacks: Optional[Callbacks] = None, **kwargs: Any
                ) -> Any:
                    return await runnable.ainvoke(kwargs, {"callbacks": callbacks})

                def invoke_wrapper(
                    callbacks: Optional[Callbacks] = None, **kwargs: Any
                ) -> Any:
                    return runnable.invoke(kwargs, {"callbacks": callbacks})

                coroutine = ainvoke_wrapper
                func = invoke_wrapper
                schema: Optional[Type[BaseModel]] = runnable.input_schema
                description = repr(runnable)
            elif inspect.iscoroutinefunction(dec_func):
                coroutine = dec_func
                func = None
                schema = args_schema
                description = None
            else:
                coroutine = None
                func = dec_func
                schema = args_schema
                description = None

            if infer_schema or args_schema is not None:
                return StructuredTool.from_function(
                    func,
                    coroutine,
                    name=tool_name,
                    description=description,
                    return_direct=return_direct,
                    args_schema=schema,
                    infer_schema=infer_schema,
                )
            # If someone doesn't want a schema applied, we must treat it as
            # a simple string->string function
            if func.__doc__ is None:
                raise ValueError(
                    "Function must have a docstring if "
                    "description not provided and infer_schema is False."
                )
            return Tool(
                name=tool_name,
                func=func,
                description=f"{tool_name} tool",
                return_direct=return_direct,
                coroutine=coroutine,
            )

        return _make_tool

    if len(args) == 2 and isinstance(args[0], str) and isinstance(args[1], Runnable):
        return _make_with_name(args[0])(args[1])
    elif len(args) == 1 and isinstance(args[0], str):
        # if the argument is a string, then we use the string as the tool name
        # Example usage: @tool("search", return_direct=True)
        return _make_with_name(args[0])
    elif len(args) == 1 and callable(args[0]):
        # if the argument is a function, then we use the function name as the tool name
        # Example usage: @tool
        return _make_with_name(args[0].__name__)(args[0])
    elif len(args) == 0:
        # if there are no arguments, then we use the function name as the tool name
        # Example usage: @tool(return_direct=True)
        def _partial(func: Callable[[str], str]) -> BaseTool:
            return _make_with_name(func.__name__)(func)

        return _partial
    else:
        raise ValueError("Too many arguments for tool decorator")


<<<<<<< HEAD
=======
class RetrieverInput(BaseModel):
    """Input to the retriever."""

    query: str = Field(description="query to look up in retriever")


def _get_relevant_documents(
    query: str,
    retriever: BaseRetriever,
    document_prompt: BasePromptTemplate,
    document_separator: str,
    callbacks: Callbacks = None,
) -> str:
    docs = retriever.invoke(query, config={"callbacks": callbacks})
    return document_separator.join(
        format_document(doc, document_prompt) for doc in docs
    )


async def _aget_relevant_documents(
    query: str,
    retriever: BaseRetriever,
    document_prompt: BasePromptTemplate,
    document_separator: str,
    callbacks: Callbacks = None,
) -> str:
    docs = await retriever.ainvoke(query, config={"callbacks": callbacks})
    return document_separator.join(
        [await aformat_document(doc, document_prompt) for doc in docs]
    )


def create_retriever_tool(
    retriever: BaseRetriever,
    name: str,
    description: str,
    *,
    document_prompt: Optional[BasePromptTemplate] = None,
    document_separator: str = "\n\n",
) -> Tool:
    """Create a tool to do retrieval of documents.

    Args:
        retriever: The retriever to use for the retrieval
        name: The name for the tool. This will be passed to the language model,
            so should be unique and somewhat descriptive.
        description: The description for the tool. This will be passed to the language
            model, so should be descriptive.

    Returns:
        Tool class to pass to an agent
    """
    document_prompt = document_prompt or PromptTemplate.from_template("{page_content}")
    func = partial(
        _get_relevant_documents,
        retriever=retriever,
        document_prompt=document_prompt,
        document_separator=document_separator,
    )
    afunc = partial(
        _aget_relevant_documents,
        retriever=retriever,
        document_prompt=document_prompt,
        document_separator=document_separator,
    )
    return Tool(
        name=name,
        description=description,
        func=func,
        coroutine=afunc,
        args_schema=RetrieverInput,
    )


ToolsRenderer = Callable[[List[BaseTool]], str]


def render_text_description(tools: List[BaseTool]) -> str:
    """Render the tool name and description in plain text.

    Output will be in the format of:

    .. code-block:: markdown

        search: This tool is used for search
        calculator: This tool is used for math
    """
    return "\n".join([f"{tool.name}: {tool.description}" for tool in tools])


def render_text_description_and_args(tools: List[BaseTool]) -> str:
    """Render the tool name, description, and args in plain text.

    Output will be in the format of:

    .. code-block:: markdown

        search: This tool is used for search, args: {"query": {"type": "string"}}
        calculator: This tool is used for math, \
args: {"expression": {"type": "string"}}
    """
    tool_strings = []
    for tool in tools:
        args_schema = str(tool.args)
        tool_strings.append(f"{tool.name}: {tool.description}, args: {args_schema}")
    return "\n".join(tool_strings)


>>>>>>> 8ed150b2
class BaseToolkit(BaseModel, ABC):
    """Base Toolkit representing a collection of related tools."""

    @abstractmethod
    def get_tools(self) -> List[BaseTool]:
        """Get the tools in the toolkit."""<|MERGE_RESOLUTION|>--- conflicted
+++ resolved
@@ -24,11 +24,8 @@
 import uuid
 import warnings
 from abc import ABC, abstractmethod
-<<<<<<< HEAD
-=======
 from contextvars import copy_context
 from functools import partial
->>>>>>> 8ed150b2
 from inspect import signature
 from typing import Any, Awaitable, Callable, Dict, List, Optional, Tuple, Type, Union
 
@@ -969,8 +966,6 @@
         raise ValueError("Too many arguments for tool decorator")
 
 
-<<<<<<< HEAD
-=======
 class RetrieverInput(BaseModel):
     """Input to the retriever."""
 
@@ -1079,7 +1074,6 @@
     return "\n".join(tool_strings)
 
 
->>>>>>> 8ed150b2
 class BaseToolkit(BaseModel, ABC):
     """Base Toolkit representing a collection of related tools."""
 
