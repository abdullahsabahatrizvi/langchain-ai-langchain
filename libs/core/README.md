--- conflicted
+++ resolved
@@ -1,6 +1,3 @@
-<<<<<<< HEAD
-# gigachain-core
-=======
 # 🦜🍎️ LangChain Core
 
 [![Downloads](https://static.pepy.tech/badge/langchain_core/month)](https://pepy.tech/project/langchain_core)
@@ -39,9 +36,9 @@
 
 ## 📕 Releases & Versioning
 
-`langchain-core` is currently on version `0.1.x`.
+`gigachain-core` is currently on version `0.1.x`.
 
-As `langchain-core` contains the base abstractions and runtime for the whole LangChain ecosystem, we will communicate any breaking changes with advance notice and version bumps. The exception for this is anything in `langchain_core.beta`. The reason for `langchain_core.beta` is that given the rate of change of the field, being able to move quickly is still a priority, and this module is our attempt to do so.
+As `gigachain-core` contains the base abstractions and runtime for the whole LangChain ecosystem, we will communicate any breaking changes with advance notice and version bumps. The exception for this is anything in `gigachain_core.beta`. The reason for `gigachain_core.beta` is that given the rate of change of the field, being able to move quickly is still a priority, and this module is our attempt to do so.
 
 Minor version increases will occur for:
 
@@ -58,5 +55,4 @@
 
 As an open-source project in a rapidly developing field, we are extremely open to contributions, whether it be in the form of a new feature, improved infrastructure, or better documentation.
 
-For detailed information on how to contribute, see [here](../../.github/CONTRIBUTING.md).
->>>>>>> b9ef92f2
+For detailed information on how to contribute, see [here](../../.github/CONTRIBUTING.md).