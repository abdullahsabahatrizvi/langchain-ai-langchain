--- conflicted
+++ resolved
@@ -1,10 +1,6 @@
 [tool.poetry]
 name = "langchain-core"
-<<<<<<< HEAD
-version = "0.1.15-rc.2"
-=======
 version = "0.1.19"
->>>>>>> 9fa07076
 description = "Building applications with LLMs through composability"
 authors = []
 license = "MIT"
