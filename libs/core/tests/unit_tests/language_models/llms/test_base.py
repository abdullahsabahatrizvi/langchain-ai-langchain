from typing import Any, AsyncIterator, Iterator, List, Optional

import pytest

<<<<<<< HEAD
from langchain_core.language_models import FakeListLLM, FakeStreamingListLLM
from langchain_core.outputs.llm_result import LLMResult
=======
from langchain_core.callbacks import (
    AsyncCallbackManagerForLLMRun,
    CallbackManagerForLLMRun,
)
from langchain_core.language_models.llms import BaseLLM
from langchain_core.outputs import Generation, GenerationChunk, LLMResult
>>>>>>> 514fe807
from langchain_core.tracers.context import collect_runs
from tests.unit_tests.fake.callbacks import (
    BaseFakeCallbackHandler,
    FakeAsyncCallbackHandler,
    FakeCallbackHandler,
)


def test_batch() -> None:
    llm = FakeListLLM(responses=["foo"] * 3)
    output = llm.batch(["foo", "bar", "foo"])
    assert output == ["foo"] * 3

    output = llm.batch(["foo", "bar", "foo"], config={"max_concurrency": 2})
    assert output == ["foo"] * 3


async def test_abatch() -> None:
    llm = FakeListLLM(responses=["foo"] * 3)
    output = await llm.abatch(["foo", "bar", "foo"])
    assert output == ["foo"] * 3

    output = await llm.abatch(["foo", "bar", "foo"], config={"max_concurrency": 2})
    assert output == ["foo"] * 3


def test_batch_size() -> None:
    llm = FakeListLLM(responses=["foo"] * 3)
    with collect_runs() as cb:
        llm.batch(["foo", "bar", "foo"], {"callbacks": [cb]})
        assert all([(r.extra or {}).get("batch_size") == 3 for r in cb.traced_runs])
        assert len(cb.traced_runs) == 3
    llm = FakeListLLM(responses=["foo"])
    with collect_runs() as cb:
        llm.batch(["foo"], {"callbacks": [cb]})
        assert all([(r.extra or {}).get("batch_size") == 1 for r in cb.traced_runs])
        assert len(cb.traced_runs) == 1

    llm = FakeListLLM(responses=["foo"])
    with collect_runs() as cb:
        llm.invoke("foo")
        assert len(cb.traced_runs) == 1
        assert (cb.traced_runs[0].extra or {}).get("batch_size") == 1

    llm = FakeListLLM(responses=["foo"])
    with collect_runs() as cb:
        list(llm.stream("foo"))
        assert len(cb.traced_runs) == 1
        assert (cb.traced_runs[0].extra or {}).get("batch_size") == 1

    llm = FakeListLLM(responses=["foo"] * 1)
    with collect_runs() as cb:
        llm.predict("foo")
        assert len(cb.traced_runs) == 1
        assert (cb.traced_runs[0].extra or {}).get("batch_size") == 1


async def test_async_batch_size() -> None:
    llm = FakeListLLM(responses=["foo"] * 3)
    with collect_runs() as cb:
        await llm.abatch(["foo", "bar", "foo"], {"callbacks": [cb]})
        assert all([(r.extra or {}).get("batch_size") == 3 for r in cb.traced_runs])
        assert len(cb.traced_runs) == 3
    llm = FakeListLLM(responses=["foo"])
    with collect_runs() as cb:
        await llm.abatch(["foo"], {"callbacks": [cb]})
        assert all([(r.extra or {}).get("batch_size") == 1 for r in cb.traced_runs])
        assert len(cb.traced_runs) == 1

    llm = FakeListLLM(responses=["foo"])
    with collect_runs() as cb:
        await llm.ainvoke("foo")
        assert len(cb.traced_runs) == 1
        assert (cb.traced_runs[0].extra or {}).get("batch_size") == 1

    llm = FakeListLLM(responses=["foo"])
    with collect_runs() as cb:
        async for _ in llm.astream("foo"):
            pass
        assert len(cb.traced_runs) == 1
        assert (cb.traced_runs[0].extra or {}).get("batch_size") == 1


async def test_stream_error_callback() -> None:
    message = "test"

    def eval_response(callback: BaseFakeCallbackHandler, i: int) -> None:
        assert callback.errors == 1
        assert len(callback.errors_args) == 1
        llm_result: LLMResult = callback.errors_args[0]["kwargs"]["response"]
        if i == 0:
            assert llm_result.generations == []
        else:
            assert llm_result.generations[0][0].text == message[:i]

    for i in range(0, 2):
        llm = FakeStreamingListLLM(
            responses=[message],
            error_on_chunk_number=i,
        )
        with pytest.raises(Exception):
            cb_async = FakeAsyncCallbackHandler()
            async for _ in llm.astream("Dummy message", callbacks=[cb_async]):
                pass
            eval_response(cb_async, i)

            cb_sync = FakeCallbackHandler()
            for _ in llm.stream("Dumy message", callbacks=[cb_sync]):
                pass

            eval_response(cb_sync, i)


async def test_astream_fallback_to_ainvoke() -> None:
    """Test astream uses appropriate implementation."""

    class ModelWithGenerate(BaseLLM):
        def _generate(
            self,
            prompts: List[str],
            stop: Optional[List[str]] = None,
            run_manager: Optional[CallbackManagerForLLMRun] = None,
            **kwargs: Any,
        ) -> LLMResult:
            generations = [Generation(text="hello")]
            return LLMResult(generations=[generations])

        @property
        def _llm_type(self) -> str:
            return "fake-chat-model"

    model = ModelWithGenerate()
    chunks = [chunk for chunk in model.stream("anything")]
    assert chunks == ["hello"]

    chunks = [chunk async for chunk in model.astream("anything")]
    assert chunks == ["hello"]


async def test_astream_implementation_fallback_to_stream() -> None:
    """Test astream uses appropriate implementation."""

    class ModelWithSyncStream(BaseLLM):
        def _generate(
            self,
            prompts: List[str],
            stop: Optional[List[str]] = None,
            run_manager: Optional[CallbackManagerForLLMRun] = None,
            **kwargs: Any,
        ) -> LLMResult:
            """Top Level call"""
            raise NotImplementedError()

        def _stream(
            self,
            prompt: str,
            stop: Optional[List[str]] = None,
            run_manager: Optional[CallbackManagerForLLMRun] = None,
            **kwargs: Any,
        ) -> Iterator[GenerationChunk]:
            """Stream the output of the model."""
            yield GenerationChunk(text="a")
            yield GenerationChunk(text="b")

        @property
        def _llm_type(self) -> str:
            return "fake-chat-model"

    model = ModelWithSyncStream()
    chunks = [chunk for chunk in model.stream("anything")]
    assert chunks == ["a", "b"]
    assert type(model)._astream == BaseLLM._astream
    astream_chunks = [chunk async for chunk in model.astream("anything")]
    assert astream_chunks == ["a", "b"]


async def test_astream_implementation_uses_astream() -> None:
    """Test astream uses appropriate implementation."""

    class ModelWithAsyncStream(BaseLLM):
        def _generate(
            self,
            prompts: List[str],
            stop: Optional[List[str]] = None,
            run_manager: Optional[CallbackManagerForLLMRun] = None,
            **kwargs: Any,
        ) -> LLMResult:
            """Top Level call"""
            raise NotImplementedError()

        async def _astream(
            self,
            prompt: str,
            stop: Optional[List[str]] = None,
            run_manager: Optional[AsyncCallbackManagerForLLMRun] = None,
            **kwargs: Any,
        ) -> AsyncIterator[GenerationChunk]:
            """Stream the output of the model."""
            yield GenerationChunk(text="a")
            yield GenerationChunk(text="b")

        @property
        def _llm_type(self) -> str:
            return "fake-chat-model"

    model = ModelWithAsyncStream()
    chunks = [chunk async for chunk in model.astream("anything")]
    assert chunks == ["a", "b"]<|MERGE_RESOLUTION|>--- conflicted
+++ resolved
@@ -2,17 +2,16 @@
 
 import pytest
 
-<<<<<<< HEAD
-from langchain_core.language_models import FakeListLLM, FakeStreamingListLLM
-from langchain_core.outputs.llm_result import LLMResult
-=======
 from langchain_core.callbacks import (
     AsyncCallbackManagerForLLMRun,
     CallbackManagerForLLMRun,
 )
-from langchain_core.language_models.llms import BaseLLM
+from langchain_core.language_models.llms import (
+  BaseLLM,
+  FakeListLLM,
+  FakeStreamingListLLM,
+)
 from langchain_core.outputs import Generation, GenerationChunk, LLMResult
->>>>>>> 514fe807
 from langchain_core.tracers.context import collect_runs
 from tests.unit_tests.fake.callbacks import (
     BaseFakeCallbackHandler,
