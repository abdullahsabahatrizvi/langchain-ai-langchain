--- conflicted
+++ resolved
@@ -21,37 +21,17 @@
 )
 
 import yaml
-<<<<<<< HEAD
+from langchain_core.agents import AgentAction, AgentFinish, AgentStep
+from langchain_core.exceptions import OutputParserException
+from langchain_core.language_models import BaseLanguageModel
+from langchain_core.messages import BaseMessage
+from langchain_core.output_parsers import BaseOutputParser
+from langchain_core.prompts import BasePromptTemplate
 from langchain_core.prompts.few_shot import FewShotPromptTemplate
 from langchain_core.prompts.prompt import PromptTemplate
 from langchain_core.pydantic_v1 import BaseModel, root_validator
 from langchain_core.runnables import Runnable, RunnableConfig
 from langchain_core.runnables.utils import AddableDict
-from langchain_core.schema import (
-    AgentAction,
-    AgentFinish,
-    AgentStep,
-=======
-from langchain_core.agents import (
-    AgentAction,
-    AgentFinish,
-)
-from langchain_core.exceptions import (
-    OutputParserException,
-)
-from langchain_core.language_models import BaseLanguageModel
-from langchain_core.messages import BaseMessage
-from langchain_core.output_parsers import (
->>>>>>> bfc12a4a
-    BaseOutputParser,
-)
-from langchain_core.prompts import (
-    BasePromptTemplate,
-)
-from langchain_core.prompts.few_shot import FewShotPromptTemplate
-from langchain_core.prompts.prompt import PromptTemplate
-from langchain_core.pydantic_v1 import BaseModel, root_validator
-from langchain_core.runnables import Runnable
 from langchain_core.utils.input import get_color_mapping
 
 from langchain.agents.agent_iterator import AgentExecutorIterator
