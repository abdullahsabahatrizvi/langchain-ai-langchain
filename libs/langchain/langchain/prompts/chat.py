--- conflicted
+++ resolved
@@ -3,6 +3,8 @@
 
 from abc import ABC, abstractmethod
 from pathlib import Path
+from typing import Any, Callable, List, Sequence, Tuple, Type, TypeVar, Union
+
 from pydantic import Field, root_validator
 from typing import Any, Callable, List, Tuple, Type, TypeVar, Union, Sequence
 
@@ -494,11 +496,7 @@
     def from_messages(
         cls, messages: Sequence[Union[BaseMessagePromptTemplate, BaseMessage]]
     ) -> ChatPromptTemplate:
-<<<<<<< HEAD
-        """Create a class from a list of messages.
-=======
         """Create a chat template from a sequence of messages.
->>>>>>> 944321c6
 
         Args:
             messages: sequence of templated or regular messages
@@ -525,11 +523,7 @@
         return self.format_prompt(**kwargs).to_string()
 
     def format_messages(self, **kwargs: Any) -> List[BaseMessage]:
-<<<<<<< HEAD
-        """Format kwargs into a list of messages.
-=======
         """Format the chat template into a list of finalized messages.
->>>>>>> 944321c6
 
         Args:
             **kwargs: keyword arguments to use for filling in template variables
