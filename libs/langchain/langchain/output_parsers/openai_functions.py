--- conflicted
+++ resolved
@@ -25,15 +25,9 @@
             )
         message = generation.message
         try:
-<<<<<<< HEAD
-            func_call = message.additional_kwargs["function_call"]
-        except KeyError as e:
-            raise OutputParserException(f"Could not parse function call: {e}")
-=======
             func_call = message.additional_kwargs["function_call"].copy()
         except KeyError as exc:
             raise OutputParserException(f"Could not parse function call: {exc}")
->>>>>>> 83711876
 
         if self.args_only:
             return func_call["arguments"]
