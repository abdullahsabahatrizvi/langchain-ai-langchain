--- conflicted
+++ resolved
@@ -1,14 +1,11 @@
 from typing import Any, Dict, List, Mapping, Optional
 
 import requests
-<<<<<<< HEAD
-from langchain_core.embeddings import Embeddings
-from langchain_core.pydantic_v1 import BaseModel, Extra, root_validator
-=======
 from requests.adapters import HTTPAdapter, Retry
->>>>>>> e042e5df
 from typing_extensions import NotRequired, TypedDict
 
+from langchain.pydantic_v1 import BaseModel, Extra, root_validator
+from langchain.schema.embeddings import Embeddings
 from langchain.utils import get_from_dict_or_env
 
 # Currently supported maximum batch size for embedding requests
