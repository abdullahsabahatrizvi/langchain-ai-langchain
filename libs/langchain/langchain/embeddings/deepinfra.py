--- conflicted
+++ resolved
@@ -3,134 +3,4 @@
     DeepInfraEmbeddings,
 )
 
-<<<<<<< HEAD
-import requests
-from langchain_core.embeddings import Embeddings
-from langchain_core.pydantic_v1 import BaseModel, Extra, root_validator
-
-from langchain.utils import get_from_dict_or_env
-
-DEFAULT_MODEL_ID = "sentence-transformers/clip-ViT-B-32"
-
-
-class DeepInfraEmbeddings(BaseModel, Embeddings):
-    """Deep Infra's embedding inference service.
-
-    To use, you should have the
-    environment variable ``DEEPINFRA_API_TOKEN`` set with your API token, or pass
-    it as a named parameter to the constructor.
-    There are multiple embeddings models available,
-    see https://deepinfra.com/models?type=embeddings.
-
-    Example:
-        .. code-block:: python
-
-            from langchain.embeddings import DeepInfraEmbeddings
-            deepinfra_emb = DeepInfraEmbeddings(
-                model_id="sentence-transformers/clip-ViT-B-32",
-                deepinfra_api_token="my-api-key"
-            )
-            r1 = deepinfra_emb.embed_documents(
-                [
-                    "Alpha is the first letter of Greek alphabet",
-                    "Beta is the second letter of Greek alphabet",
-                ]
-            )
-            r2 = deepinfra_emb.embed_query(
-                "What is the second letter of Greek alphabet"
-            )
-
-    """
-
-    model_id: str = DEFAULT_MODEL_ID
-    """Embeddings model to use."""
-    normalize: bool = False
-    """whether to normalize the computed embeddings"""
-    embed_instruction: str = "passage: "
-    """Instruction used to embed documents."""
-    query_instruction: str = "query: "
-    """Instruction used to embed the query."""
-    model_kwargs: Optional[dict] = None
-    """Other model keyword args"""
-
-    deepinfra_api_token: Optional[str] = None
-
-    class Config:
-        """Configuration for this pydantic object."""
-
-        extra = Extra.forbid
-
-    @root_validator()
-    def validate_environment(cls, values: Dict) -> Dict:
-        """Validate that api key and python package exists in environment."""
-        deepinfra_api_token = get_from_dict_or_env(
-            values, "deepinfra_api_token", "DEEPINFRA_API_TOKEN"
-        )
-        values["deepinfra_api_token"] = deepinfra_api_token
-        return values
-
-    @property
-    def _identifying_params(self) -> Mapping[str, Any]:
-        """Get the identifying parameters."""
-        return {"model_id": self.model_id}
-
-    def _embed(self, input: List[str]) -> List[List[float]]:
-        _model_kwargs = self.model_kwargs or {}
-        # HTTP headers for authorization
-        headers = {
-            "Authorization": f"bearer {self.deepinfra_api_token}",
-            "Content-Type": "application/json",
-        }
-        # send request
-        try:
-            res = requests.post(
-                f"https://api.deepinfra.com/v1/inference/{self.model_id}",
-                headers=headers,
-                json={"inputs": input, "normalize": self.normalize, **_model_kwargs},
-            )
-        except requests.exceptions.RequestException as e:
-            raise ValueError(f"Error raised by inference endpoint: {e}")
-
-        if res.status_code != 200:
-            raise ValueError(
-                "Error raised by inference API HTTP code: %s, %s"
-                % (res.status_code, res.text)
-            )
-        try:
-            t = res.json()
-            embeddings = t["embeddings"]
-        except requests.exceptions.JSONDecodeError as e:
-            raise ValueError(
-                f"Error raised by inference API: {e}.\nResponse: {res.text}"
-            )
-
-        return embeddings
-
-    def embed_documents(self, texts: List[str]) -> List[List[float]]:
-        """Embed documents using a Deep Infra deployed embedding model.
-
-        Args:
-            texts: The list of texts to embed.
-
-        Returns:
-            List of embeddings, one for each text.
-        """
-        instruction_pairs = [f"{self.query_instruction}{text}" for text in texts]
-        embeddings = self._embed(instruction_pairs)
-        return embeddings
-
-    def embed_query(self, text: str) -> List[float]:
-        """Embed a query using a Deep Infra deployed embedding model.
-
-        Args:
-            text: The text to embed.
-
-        Returns:
-            Embeddings for the text.
-        """
-        instruction_pair = f"{self.query_instruction}{text}"
-        embedding = self._embed([instruction_pair])[0]
-        return embedding
-=======
-__all__ = ["DEFAULT_MODEL_ID", "DeepInfraEmbeddings"]
->>>>>>> b9ef92f2
+__all__ = ["DEFAULT_MODEL_ID", "DeepInfraEmbeddings"]