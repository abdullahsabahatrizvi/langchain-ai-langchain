"""LLM Chain for turning a user text query into a structured query."""
from __future__ import annotations

import json
from typing import Any, Callable, List, Optional, Sequence, Tuple, Union, cast

from langchain.chains.llm import LLMChain
from langchain.chains.query_constructor.ir import (
    Comparator,
    Comparison,
    FilterDirective,
    Operation,
    Operator,
    StructuredQuery,
)
from langchain.chains.query_constructor.parser import get_parser
from langchain.chains.query_constructor.prompt import (
    DEFAULT_EXAMPLES,
    DEFAULT_PREFIX,
    DEFAULT_SCHEMA_PROMPT,
    DEFAULT_SUFFIX,
    EXAMPLE_PROMPT,
    EXAMPLES_WITH_LIMIT,
    PREFIX_WITH_DATA_SOURCE,
    SCHEMA_WITH_LIMIT_PROMPT,
    SUFFIX_WITHOUT_DATA_SOURCE,
    USER_SPECIFIED_EXAMPLE_PROMPT,
)
from langchain.chains.query_constructor.schema import AttributeInfo, VirtualColumnName
from langchain.output_parsers.json import parse_and_check_json_markdown
from langchain.prompts.few_shot import FewShotPromptTemplate
from langchain.schema import BaseOutputParser, BasePromptTemplate, OutputParserException
from langchain.schema.language_model import BaseLanguageModel
from langchain.schema.runnable import Runnable


class StructuredQueryOutputParser(BaseOutputParser[StructuredQuery]):
    """Output parser that parses a structured query."""

    ast_parse: Callable
    """Callable that parses dict into internal representation of query language."""

    def parse(self, text: str) -> StructuredQuery:
        try:
            expected_keys = ["query", "filter"]
            allowed_keys = ["query", "filter", "limit"]
            parsed = parse_and_check_json_markdown(text, expected_keys)
            if len(parsed["query"]) == 0:
                parsed["query"] = " "
            if parsed["filter"] == "NO_FILTER" or not parsed["filter"]:
                parsed["filter"] = None
            else:
                parsed["filter"] = self.ast_parse(parsed["filter"])
            if not parsed.get("limit"):
                parsed.pop("limit", None)
            return StructuredQuery(
                **{k: v for k, v in parsed.items() if k in allowed_keys}
            )
        except Exception as e:
            raise OutputParserException(
                f"Parsing text\n{text}\n raised following error:\n{e}"
            )

    @classmethod
    def from_components(
        cls,
        allowed_comparators: Optional[Sequence[Comparator]] = None,
        allowed_operators: Optional[Sequence[Operator]] = None,
        attributes: Optional[Sequence[Union[AttributeInfo, dict]]] = None,
        fix_invalid: bool = False,
    ) -> StructuredQueryOutputParser:
        """
        Create a structured query output parser from components.

        Args:
            allowed_comparators: allowed comparators
            allowed_operators: allowed operators

        Returns:
            a structured query output parser
        """
        ast_parse: Callable
        if fix_invalid:

            def ast_parse(raw_filter: str) -> Optional[FilterDirective]:
                filter = cast(Optional[FilterDirective], get_parser().parse(raw_filter))
                fixed = fix_filter_directive(
                    filter,
                    allowed_comparators=allowed_comparators,
                    allowed_operators=allowed_operators,
                    attributes=attributes,
                )
                return fixed

        else:
            ast_parse = get_parser(
                allowed_comparators=allowed_comparators,
                allowed_operators=allowed_operators,
                attributes=attributes,
            ).parse
        return cls(ast_parse=ast_parse)


def fix_filter_directive(
    filter: Optional[FilterDirective],
    *,
    allowed_comparators: Optional[Sequence[Comparator]] = None,
    allowed_operators: Optional[Sequence[Operator]] = None,
    attributes: Optional[Sequence[Union[AttributeInfo, dict]]] = None,
) -> Optional[FilterDirective]:
<<<<<<< HEAD
    attribute_names = []
    if attributes:
        for n in attributes:
            if isinstance(n, AttributeInfo):
                attribute_names.append(n.name)
            elif isinstance(n, dict):
                attribute_names.append(n["name"])
    if (not (allowed_comparators or allowed_operators or attributes)) or not filter:
=======
    """Fix invalid filter directive.

    Args:
        filter: Filter directive to fix.
        allowed_comparators: allowed comparators. Defaults to all comparators.
        allowed_operators: allowed operators. Defaults to all operators.
        allowed_attributes: allowed attributes. Defaults to all attributes.

    Returns:
        Fixed filter directive.
    """
    if (
        not (allowed_comparators or allowed_operators or allowed_attributes)
    ) or not filter:
>>>>>>> 9e6748e1
        return filter

    elif isinstance(filter, Comparison):
        if allowed_comparators and filter.comparator not in allowed_comparators:
            return None
        if attributes and filter.attribute not in attributes:
            return None
        return filter
    elif isinstance(filter, Operation):
        if allowed_operators and filter.operator not in allowed_operators:
            return None
        args = [
            fix_filter_directive(
                arg,
                allowed_comparators=allowed_comparators,
                allowed_operators=allowed_operators,
                attributes=attributes,
            )
            for arg in filter.arguments
        ]
        args = [arg for arg in args if arg is not None]
        if not args:
            return None
        elif len(args) == 1 and filter.operator in (Operator.AND, Operator.OR):
            return args[0]
        else:
            return Operation(
                operator=filter.operator,
                arguments=args,
            )
    else:
        return filter


def _format_attribute_info(info: Sequence[Union[AttributeInfo, dict]]) -> str:
    info_dicts = {}
    for i in info:
        if type(i) is AttributeInfo and type(i.name) is VirtualColumnName:
            i_dict = {
                "name": str(i.name),
                "description": i.description,
                "type": i.type,
            }
        else:
            i_dict = dict(i)
        info_dicts[i_dict.pop("name")] = i_dict
    return json.dumps(info_dicts, indent=4).replace("{", "{{").replace("}", "}}")


def construct_examples(input_output_pairs: Sequence[Tuple[str, dict]]) -> List[dict]:
    """Construct examples from input-output pairs.

    Args:
        input_output_pairs: Sequence of input-output pairs.

    Returns:
        List of examples.
    """
    examples = []
    for i, (_input, output) in enumerate(input_output_pairs):
        structured_request = (
            json.dumps(output, indent=4).replace("{", "{{").replace("}", "}}")
        )
        example = {
            "i": i + 1,
            "user_query": _input,
            "structured_request": structured_request,
        }
        examples.append(example)
    return examples


def get_query_constructor_prompt(
    document_contents: str,
    attribute_info: Sequence[Union[AttributeInfo, dict]],
    *,
    examples: Optional[Sequence] = None,
    allowed_comparators: Sequence[Comparator] = tuple(Comparator),
    allowed_operators: Sequence[Operator] = tuple(Operator),
    enable_limit: bool = False,
    schema_prompt: Optional[BasePromptTemplate] = None,
    **kwargs: Any,
) -> BasePromptTemplate:
    """Create query construction prompt.

    Args:
        document_contents: The contents of the document to be queried.
        attribute_info: A list of AttributeInfo objects describing
            the attributes of the document.
        examples: Optional list of examples to use for the chain.
        allowed_comparators: Sequence of allowed comparators.
        allowed_operators: Sequence of allowed operators.
        enable_limit: Whether to enable the limit operator. Defaults to False.
        schema_prompt: Prompt for describing query schema. Should have string input
            variables allowed_comparators and allowed_operators.
        **kwargs: Additional named params to pass to FewShotPromptTemplate init.

    Returns:
        A prompt template that can be used to construct queries.
    """
    default_schema_prompt = (
        SCHEMA_WITH_LIMIT_PROMPT if enable_limit else DEFAULT_SCHEMA_PROMPT
    )
    schema_prompt = schema_prompt or default_schema_prompt
    attribute_str = _format_attribute_info(attribute_info)
    schema = schema_prompt.format(
        allowed_comparators=" | ".join(allowed_comparators),
        allowed_operators=" | ".join(allowed_operators),
    )
    if examples and isinstance(examples[0], tuple):
        examples = construct_examples(examples)
        example_prompt = USER_SPECIFIED_EXAMPLE_PROMPT
        prefix = PREFIX_WITH_DATA_SOURCE.format(
            schema=schema, content=document_contents, attributes=attribute_str
        )
        suffix = SUFFIX_WITHOUT_DATA_SOURCE.format(i=len(examples) + 1)
    else:
        examples = examples or (
            EXAMPLES_WITH_LIMIT if enable_limit else DEFAULT_EXAMPLES
        )
        example_prompt = EXAMPLE_PROMPT
        prefix = DEFAULT_PREFIX.format(schema=schema)
        suffix = DEFAULT_SUFFIX.format(
            i=len(examples) + 1, content=document_contents, attributes=attribute_str
        )
    return FewShotPromptTemplate(
        examples=list(examples),
        example_prompt=example_prompt,
        input_variables=["query"],
        suffix=suffix,
        prefix=prefix,
        **kwargs,
    )


def load_query_constructor_chain(
    llm: BaseLanguageModel,
    document_contents: str,
    attribute_info: Sequence[Union[AttributeInfo, dict]],
    examples: Optional[List] = None,
    allowed_comparators: Sequence[Comparator] = tuple(Comparator),
    allowed_operators: Sequence[Operator] = tuple(Operator),
    enable_limit: bool = False,
    schema_prompt: Optional[BasePromptTemplate] = None,
    **kwargs: Any,
) -> LLMChain:
    """Load a query constructor chain.

    Args:
        llm: BaseLanguageModel to use for the chain.
        document_contents: The contents of the document to be queried.
        attribute_info: Sequence of attributes in the document.
        examples: Optional list of examples to use for the chain.
        allowed_comparators: Sequence of allowed comparators. Defaults to all
            Comparators.
        allowed_operators: Sequence of allowed operators. Defaults to all Operators.
        enable_limit: Whether to enable the limit operator. Defaults to False.
        schema_prompt: Prompt for describing query schema. Should have string input
            variables allowed_comparators and allowed_operators.
        **kwargs: Arbitrary named params to pass to LLMChain.

    Returns:
        A LLMChain that can be used to construct queries.
    """
    prompt = get_query_constructor_prompt(
        document_contents,
        attribute_info,
        examples=examples,
        allowed_comparators=allowed_comparators,
        allowed_operators=allowed_operators,
        enable_limit=enable_limit,
        schema_prompt=schema_prompt,
    )
    output_parser = StructuredQueryOutputParser.from_components(
        allowed_comparators=allowed_comparators,
        allowed_operators=allowed_operators,
        attributes=attribute_info,
    )
    # For backwards compatibility.
    prompt.output_parser = output_parser
    return LLMChain(llm=llm, prompt=prompt, output_parser=output_parser, **kwargs)


def load_query_constructor_runnable(
    llm: BaseLanguageModel,
    document_contents: str,
    attribute_info: Sequence[Union[AttributeInfo, dict]],
    *,
    examples: Optional[Sequence] = None,
    allowed_comparators: Sequence[Comparator] = tuple(Comparator),
    allowed_operators: Sequence[Operator] = tuple(Operator),
    enable_limit: bool = False,
    schema_prompt: Optional[BasePromptTemplate] = None,
    fix_invalid: bool = False,
    **kwargs: Any,
) -> Runnable:
    """Load a query constructor runnable chain.

    Args:
        llm: BaseLanguageModel to use for the chain.
        document_contents: The contents of the document to be queried.
        attribute_info: Sequence of attributes in the document.
        examples: Optional list of examples to use for the chain.
        allowed_comparators: Sequence of allowed comparators. Defaults to all
            Comparators.
        allowed_operators: Sequence of allowed operators. Defaults to all Operators.
        enable_limit: Whether to enable the limit operator. Defaults to False.
        schema_prompt: Prompt for describing query schema. Should have string input
            variables allowed_comparators and allowed_operators.
        fix_invalid: Whether to fix invalid filter directives by ignoring invalid
            operators, comparators and attributes.
        **kwargs: Additional named params to pass to FewShotPromptTemplate init.

    Returns:
        A Runnable that can be used to construct queries.
    """
    prompt = get_query_constructor_prompt(
        document_contents,
        attribute_info,
        examples=examples,
        allowed_comparators=allowed_comparators,
        allowed_operators=allowed_operators,
        enable_limit=enable_limit,
        schema_prompt=schema_prompt,
        **kwargs,
    )
    output_parser = StructuredQueryOutputParser.from_components(
        allowed_comparators=allowed_comparators,
        allowed_operators=allowed_operators,
        attributes=attribute_info,
        fix_invalid=fix_invalid,
    )
    return prompt | llm | output_parser<|MERGE_RESOLUTION|>--- conflicted
+++ resolved
@@ -108,7 +108,6 @@
     allowed_operators: Optional[Sequence[Operator]] = None,
     attributes: Optional[Sequence[Union[AttributeInfo, dict]]] = None,
 ) -> Optional[FilterDirective]:
-<<<<<<< HEAD
     attribute_names = []
     if attributes:
         for n in attributes:
@@ -117,22 +116,6 @@
             elif isinstance(n, dict):
                 attribute_names.append(n["name"])
     if (not (allowed_comparators or allowed_operators or attributes)) or not filter:
-=======
-    """Fix invalid filter directive.
-
-    Args:
-        filter: Filter directive to fix.
-        allowed_comparators: allowed comparators. Defaults to all comparators.
-        allowed_operators: allowed operators. Defaults to all operators.
-        allowed_attributes: allowed attributes. Defaults to all attributes.
-
-    Returns:
-        Fixed filter directive.
-    """
-    if (
-        not (allowed_comparators or allowed_operators or allowed_attributes)
-    ) or not filter:
->>>>>>> 9e6748e1
         return filter
 
     elif isinstance(filter, Comparison):
