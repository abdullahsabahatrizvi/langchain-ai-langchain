<<<<<<< HEAD
# flake8: noqa
from langchain_core.prompts.prompt import PromptTemplate

_DEFAULT_ENTITY_EXTRACTION_TEMPLATE = """Extract all entities from the following text. As a guideline, a proper noun is generally capitalized. You should definitely extract all names and places.

Return the output as a single comma-separated list, or NONE if there is nothing of note to return.

EXAMPLE
i'm trying to improve Langchain's interfaces, the UX, its integrations with various products the user might want ... a lot of stuff.
Output: Langchain
END OF EXAMPLE

EXAMPLE
i'm trying to improve Langchain's interfaces, the UX, its integrations with various products the user might want ... a lot of stuff. I'm working with Sam.
Output: Langchain, Sam
END OF EXAMPLE

Begin!

{input}
Output:"""
ENTITY_EXTRACTION_PROMPT = PromptTemplate(
    input_variables=["input"], template=_DEFAULT_ENTITY_EXTRACTION_TEMPLATE
)

_DEFAULT_GRAPH_QA_TEMPLATE = """Use the following knowledge triplets to answer the question at the end. If you don't know the answer, just say that you don't know, don't try to make up an answer.

{context}

Question: {question}
Helpful Answer:"""
GRAPH_QA_PROMPT = PromptTemplate(
    template=_DEFAULT_GRAPH_QA_TEMPLATE, input_variables=["context", "question"]
)

CYPHER_GENERATION_TEMPLATE = """Task:Generate Cypher statement to query a graph database.
Instructions:
Use only the provided relationship types and properties in the schema.
Do not use any other relationship types or properties that are not provided.
Schema:
{schema}
Note: Do not include any explanations or apologies in your responses.
Do not respond to any questions that might ask anything else than for you to construct a Cypher statement.
Do not include any text except the generated Cypher statement.

The question is:
{question}"""
CYPHER_GENERATION_PROMPT = PromptTemplate(
    input_variables=["schema", "question"], template=CYPHER_GENERATION_TEMPLATE
)

NEBULAGRAPH_EXTRA_INSTRUCTIONS = """
Instructions:

First, generate cypher then convert it to NebulaGraph Cypher dialect(rather than standard):
1. it requires explicit label specification only when referring to node properties: v.`Foo`.name
2. note explicit label specification is not needed for edge properties, so it's e.name instead of e.`Bar`.name
3. it uses double equals sign for comparison: `==` rather than `=`
For instance:
```diff
< MATCH (p:person)-[e:directed]->(m:movie) WHERE m.name = 'The Godfather II'
< RETURN p.name, e.year, m.name;
---
> MATCH (p:`person`)-[e:directed]->(m:`movie`) WHERE m.`movie`.`name` == 'The Godfather II'
> RETURN p.`person`.`name`, e.year, m.`movie`.`name`;
```\n"""

NGQL_GENERATION_TEMPLATE = CYPHER_GENERATION_TEMPLATE.replace(
    "Generate Cypher", "Generate NebulaGraph Cypher"
).replace("Instructions:", NEBULAGRAPH_EXTRA_INSTRUCTIONS)

NGQL_GENERATION_PROMPT = PromptTemplate(
    input_variables=["schema", "question"], template=NGQL_GENERATION_TEMPLATE
)

KUZU_EXTRA_INSTRUCTIONS = """
Instructions:

Generate the Kùzu dialect of Cypher with the following rules in mind:

1. Do not omit the relationship pattern. Always use `()-[]->()` instead of `()->()`.
2. Do not include triple backticks ``` in your response. Return only Cypher.
3. Do not return any notes or comments in your response.
```\n"""

KUZU_GENERATION_TEMPLATE = CYPHER_GENERATION_TEMPLATE.replace(
    "Generate Cypher", "Generate Kùzu Cypher"
).replace("Instructions:", KUZU_EXTRA_INSTRUCTIONS)

KUZU_GENERATION_PROMPT = PromptTemplate(
    input_variables=["schema", "question"], template=KUZU_GENERATION_TEMPLATE
)

GREMLIN_GENERATION_TEMPLATE = CYPHER_GENERATION_TEMPLATE.replace("Cypher", "Gremlin")

GREMLIN_GENERATION_PROMPT = PromptTemplate(
    input_variables=["schema", "question"], template=GREMLIN_GENERATION_TEMPLATE
)

CYPHER_QA_TEMPLATE = """You are an assistant that helps to form nice and human understandable answers.
The information part contains the provided information that you must use to construct an answer.
The provided information is authoritative, you must never doubt it or try to use your internal knowledge to correct it.
Make the answer sound as a response to the question. Do not mention that you based the result on the given information.
Here is an example:

Question: Which managers own Neo4j stocks?
Context:[manager:CTL LLC, manager:JANE STREET GROUP LLC]
Helpful Answer: CTL LLC, JANE STREET GROUP LLC owns Neo4j stocks.

Follow this example when generating answers.
If the provided information is empty, say that you don't know the answer.
Information:
{context}

Question: {question}
Helpful Answer:"""
CYPHER_QA_PROMPT = PromptTemplate(
    input_variables=["context", "question"], template=CYPHER_QA_TEMPLATE
)

SPARQL_INTENT_TEMPLATE = """Task: Identify the intent of a prompt and return the appropriate SPARQL query type.
You are an assistant that distinguishes different types of prompts and returns the corresponding SPARQL query types.
Consider only the following query types:
* SELECT: this query type corresponds to questions
* UPDATE: this query type corresponds to all requests for deleting, inserting, or changing triples
Note: Be as concise as possible.
Do not include any explanations or apologies in your responses.
Do not respond to any questions that ask for anything else than for you to identify a SPARQL query type.
Do not include any unnecessary whitespaces or any text except the query type, i.e., either return 'SELECT' or 'UPDATE'.

The prompt is:
{prompt}
Helpful Answer:"""
SPARQL_INTENT_PROMPT = PromptTemplate(
    input_variables=["prompt"], template=SPARQL_INTENT_TEMPLATE
)

SPARQL_GENERATION_SELECT_TEMPLATE = """Task: Generate a SPARQL SELECT statement for querying a graph database.
For instance, to find all email addresses of John Doe, the following query in backticks would be suitable:
```
PREFIX foaf: <http://xmlns.com/foaf/0.1/>
SELECT ?email
WHERE {{
    ?person foaf:name "John Doe" .
    ?person foaf:mbox ?email .
}}
```
Instructions:
Use only the node types and properties provided in the schema.
Do not use any node types and properties that are not explicitly provided.
Include all necessary prefixes.
Schema:
{schema}
Note: Be as concise as possible.
Do not include any explanations or apologies in your responses.
Do not respond to any questions that ask for anything else than for you to construct a SPARQL query.
Do not include any text except the SPARQL query generated.

The question is:
{prompt}"""
SPARQL_GENERATION_SELECT_PROMPT = PromptTemplate(
    input_variables=["schema", "prompt"], template=SPARQL_GENERATION_SELECT_TEMPLATE
)

SPARQL_GENERATION_UPDATE_TEMPLATE = """Task: Generate a SPARQL UPDATE statement for updating a graph database.
For instance, to add 'jane.doe@foo.bar' as a new email address for Jane Doe, the following query in backticks would be suitable:
```
PREFIX foaf: <http://xmlns.com/foaf/0.1/>
INSERT {{
    ?person foaf:mbox <mailto:jane.doe@foo.bar> .
}}
WHERE {{
    ?person foaf:name "Jane Doe" .
}}
```
Instructions:
Make the query as short as possible and avoid adding unnecessary triples.
Use only the node types and properties provided in the schema.
Do not use any node types and properties that are not explicitly provided.
Include all necessary prefixes.
Schema:
{schema}
Note: Be as concise as possible.
Do not include any explanations or apologies in your responses.
Do not respond to any questions that ask for anything else than for you to construct a SPARQL query.
Return only the generated SPARQL query, nothing else.

The information to be inserted is:
{prompt}"""
SPARQL_GENERATION_UPDATE_PROMPT = PromptTemplate(
    input_variables=["schema", "prompt"], template=SPARQL_GENERATION_UPDATE_TEMPLATE
)

SPARQL_QA_TEMPLATE = """Task: Generate a natural language response from the results of a SPARQL query.
You are an assistant that creates well-written and human understandable answers.
The information part contains the information provided, which you can use to construct an answer.
The information provided is authoritative, you must never doubt it or try to use your internal knowledge to correct it.
Make your response sound like the information is coming from an AI assistant, but don't add any information.
Information:
{context}

Question: {prompt}
Helpful Answer:"""
SPARQL_QA_PROMPT = PromptTemplate(
    input_variables=["context", "prompt"], template=SPARQL_QA_TEMPLATE
)

GRAPHDB_SPARQL_GENERATION_TEMPLATE = """
Write a SPARQL SELECT query for querying a graph database.
The ontology schema delimited by triple backticks in Turtle format is:
```
{schema}
```
Use only the classes and properties provided in the schema to construct the SPARQL query.
Do not use any classes or properties that are not explicitly provided in the SPARQL query.
Include all necessary prefixes.
Do not include any explanations or apologies in your responses.
Do not wrap the query in backticks.
Do not include any text except the SPARQL query generated.
The question delimited by triple backticks is:
```
{prompt}
```
"""
GRAPHDB_SPARQL_GENERATION_PROMPT = PromptTemplate(
    input_variables=["schema", "prompt"],
    template=GRAPHDB_SPARQL_GENERATION_TEMPLATE,
)

GRAPHDB_SPARQL_FIX_TEMPLATE = """
This following SPARQL query delimited by triple backticks
```
{generated_sparql}
```
is not valid.
The error delimited by triple backticks is
```
{error_message}
```
Give me a correct version of the SPARQL query.
Do not change the logic of the query.
Do not include any explanations or apologies in your responses.
Do not wrap the query in backticks.
Do not include any text except the SPARQL query generated.
The ontology schema delimited by triple backticks in Turtle format is:
```
{schema}
```
"""

GRAPHDB_SPARQL_FIX_PROMPT = PromptTemplate(
    input_variables=["error_message", "generated_sparql", "schema"],
    template=GRAPHDB_SPARQL_FIX_TEMPLATE,
)

GRAPHDB_QA_TEMPLATE = """Task: Generate a natural language response from the results of a SPARQL query.
You are an assistant that creates well-written and human understandable answers.
The information part contains the information provided, which you can use to construct an answer.
The information provided is authoritative, you must never doubt it or try to use your internal knowledge to correct it.
Make your response sound like the information is coming from an AI assistant, but don't add any information.
Don't use internal knowledge to answer the question, just say you don't know if no information is available.
Information:
{context}

Question: {prompt}
Helpful Answer:"""
GRAPHDB_QA_PROMPT = PromptTemplate(
    input_variables=["context", "prompt"], template=GRAPHDB_QA_TEMPLATE
)

AQL_GENERATION_TEMPLATE = """Task: Generate an ArangoDB Query Language (AQL) query from a User Input.

You are an ArangoDB Query Language (AQL) expert responsible for translating a `User Input` into an ArangoDB Query Language (AQL) query.

You are given an `ArangoDB Schema`. It is a JSON Object containing:
1. `Graph Schema`: Lists all Graphs within the ArangoDB Database Instance, along with their Edge Relationships.
2. `Collection Schema`: Lists all Collections within the ArangoDB Database Instance, along with their document/edge properties and a document/edge example.

You may also be given a set of `AQL Query Examples` to help you create the `AQL Query`. If provided, the `AQL Query Examples` should be used as a reference, similar to how `ArangoDB Schema` should be used.

Things you should do:
- Think step by step.
- Rely on `ArangoDB Schema` and `AQL Query Examples` (if provided) to generate the query.
- Begin the `AQL Query` by the `WITH` AQL keyword to specify all of the ArangoDB Collections required.
- Return the `AQL Query` wrapped in 3 backticks (```).
- Use only the provided relationship types and properties in the `ArangoDB Schema` and any `AQL Query Examples` queries.
- Only answer to requests related to generating an AQL Query.
- If a request is unrelated to generating AQL Query, say that you cannot help the user.

Things you should not do:
- Do not use any properties/relationships that can't be inferred from the `ArangoDB Schema` or the `AQL Query Examples`. 
- Do not include any text except the generated AQL Query.
- Do not provide explanations or apologies in your responses.
- Do not generate an AQL Query that removes or deletes any data.

Under no circumstance should you generate an AQL Query that deletes any data whatsoever.

ArangoDB Schema:
{adb_schema}

AQL Query Examples (Optional):
{aql_examples}

User Input:
{user_input}

AQL Query: 
"""

AQL_GENERATION_PROMPT = PromptTemplate(
    input_variables=["adb_schema", "aql_examples", "user_input"],
    template=AQL_GENERATION_TEMPLATE,
)

AQL_FIX_TEMPLATE = """Task: Address the ArangoDB Query Language (AQL) error message of an ArangoDB Query Language query.

You are an ArangoDB Query Language (AQL) expert responsible for correcting the provided `AQL Query` based on the provided `AQL Error`. 

The `AQL Error` explains why the `AQL Query` could not be executed in the database.
The `AQL Error` may also contain the position of the error relative to the total number of lines of the `AQL Query`.
For example, 'error X at position 2:5' denotes that the error X occurs on line 2, column 5 of the `AQL Query`.  

You are also given the `ArangoDB Schema`. It is a JSON Object containing:
1. `Graph Schema`: Lists all Graphs within the ArangoDB Database Instance, along with their Edge Relationships.
2. `Collection Schema`: Lists all Collections within the ArangoDB Database Instance, along with their document/edge properties and a document/edge example.

You will output the `Corrected AQL Query` wrapped in 3 backticks (```). Do not include any text except the Corrected AQL Query.

Remember to think step by step.

ArangoDB Schema:
{adb_schema}

AQL Query:
{aql_query}

AQL Error:
{aql_error}

Corrected AQL Query:
"""

AQL_FIX_PROMPT = PromptTemplate(
    input_variables=[
        "adb_schema",
        "aql_query",
        "aql_error",
    ],
    template=AQL_FIX_TEMPLATE,
)

AQL_QA_TEMPLATE = """Task: Generate a natural language `Summary` from the results of an ArangoDB Query Language query.

You are an ArangoDB Query Language (AQL) expert responsible for creating a well-written `Summary` from the `User Input` and associated `AQL Result`.

A user has executed an ArangoDB Query Language query, which has returned the AQL Result in JSON format.
You are responsible for creating an `Summary` based on the AQL Result.

You are given the following information:
- `ArangoDB Schema`: contains a schema representation of the user's ArangoDB Database.
- `User Input`: the original question/request of the user, which has been translated into an AQL Query.
- `AQL Query`: the AQL equivalent of the `User Input`, translated by another AI Model. Should you deem it to be incorrect, suggest a different AQL Query.
- `AQL Result`: the JSON output returned by executing the `AQL Query` within the ArangoDB Database.

Remember to think step by step.

Your `Summary` should sound like it is a response to the `User Input`.
Your `Summary` should not include any mention of the `AQL Query` or the `AQL Result`.

ArangoDB Schema:
{adb_schema}

User Input:
{user_input}

AQL Query:
{aql_query}

AQL Result:
{aql_result}
"""
AQL_QA_PROMPT = PromptTemplate(
    input_variables=["adb_schema", "user_input", "aql_query", "aql_result"],
    template=AQL_QA_TEMPLATE,
)


NEPTUNE_OPENCYPHER_EXTRA_INSTRUCTIONS = """
Instructions:
Generate the query in openCypher format and follow these rules:
Do not use `NONE`, `ALL` or `ANY` predicate functions, rather use list comprehensions.
Do not use `REDUCE` function. Rather use a combination of list comprehension and the `UNWIND` clause to achieve similar results.
Do not use `FOREACH` clause. Rather use a combination of `WITH` and `UNWIND` clauses to achieve similar results.{extra_instructions}
\n"""

NEPTUNE_OPENCYPHER_GENERATION_TEMPLATE = CYPHER_GENERATION_TEMPLATE.replace(
    "Instructions:", NEPTUNE_OPENCYPHER_EXTRA_INSTRUCTIONS
)

NEPTUNE_OPENCYPHER_GENERATION_PROMPT = PromptTemplate(
    input_variables=["schema", "question", "extra_instructions"],
    template=NEPTUNE_OPENCYPHER_GENERATION_TEMPLATE,
)

NEPTUNE_OPENCYPHER_GENERATION_SIMPLE_TEMPLATE = """
Write an openCypher query to answer the following question. Do not explain the answer. Only return the query.{extra_instructions}
Question:  "{question}". 
Here is the property graph schema: 
{schema}
\n"""

NEPTUNE_OPENCYPHER_GENERATION_SIMPLE_PROMPT = PromptTemplate(
    input_variables=["schema", "question", "extra_instructions"],
    template=NEPTUNE_OPENCYPHER_GENERATION_SIMPLE_TEMPLATE,
)
=======
from typing import TYPE_CHECKING, Any

from langchain._api import create_importer

if TYPE_CHECKING:
    from langchain_community.chains.graph_qa.prompts import (
        AQL_FIX_TEMPLATE,
        AQL_GENERATION_TEMPLATE,
        AQL_QA_TEMPLATE,
        CYPHER_GENERATION_PROMPT,
        CYPHER_GENERATION_TEMPLATE,
        CYPHER_QA_PROMPT,
        CYPHER_QA_TEMPLATE,
        GRAPHDB_QA_TEMPLATE,
        GRAPHDB_SPARQL_FIX_TEMPLATE,
        GRAPHDB_SPARQL_GENERATION_TEMPLATE,
        GREMLIN_GENERATION_TEMPLATE,
        KUZU_EXTRA_INSTRUCTIONS,
        KUZU_GENERATION_TEMPLATE,
        NEBULAGRAPH_EXTRA_INSTRUCTIONS,
        NEPTUNE_OPENCYPHER_EXTRA_INSTRUCTIONS,
        NEPTUNE_OPENCYPHER_GENERATION_SIMPLE_TEMPLATE,
        NEPTUNE_OPENCYPHER_GENERATION_TEMPLATE,
        NGQL_GENERATION_TEMPLATE,
        SPARQL_GENERATION_SELECT_TEMPLATE,
        SPARQL_GENERATION_UPDATE_TEMPLATE,
        SPARQL_INTENT_TEMPLATE,
        SPARQL_QA_TEMPLATE,
    )

# Create a way to dynamically look up deprecated imports.
# Used to consolidate logic for raising deprecation warnings and
# handling optional imports.
DEPRECATED_LOOKUP = {
    "AQL_FIX_TEMPLATE": "langchain_community.chains.graph_qa.prompts",
    "AQL_GENERATION_TEMPLATE": "langchain_community.chains.graph_qa.prompts",
    "AQL_QA_TEMPLATE": "langchain_community.chains.graph_qa.prompts",
    "CYPHER_GENERATION_TEMPLATE": "langchain_community.chains.graph_qa.prompts",
    "CYPHER_QA_TEMPLATE": "langchain_community.chains.graph_qa.prompts",
    "CYPHER_QA_PROMPT": "langchain_community.chains.graph_qa.prompts",
    "CYPHER_GENERATION_PROMPT": "langchain_community.chains.graph_qa.prompts",
    "GRAPHDB_QA_TEMPLATE": "langchain_community.chains.graph_qa.prompts",
    "GRAPHDB_SPARQL_FIX_TEMPLATE": "langchain_community.chains.graph_qa.prompts",
    "GRAPHDB_SPARQL_GENERATION_TEMPLATE": "langchain_community.chains.graph_qa.prompts",
    "GREMLIN_GENERATION_TEMPLATE": "langchain_community.chains.graph_qa.prompts",
    "KUZU_EXTRA_INSTRUCTIONS": "langchain_community.chains.graph_qa.prompts",
    "KUZU_GENERATION_TEMPLATE": "langchain_community.chains.graph_qa.prompts",
    "NEBULAGRAPH_EXTRA_INSTRUCTIONS": "langchain_community.chains.graph_qa.prompts",
    "NEPTUNE_OPENCYPHER_EXTRA_INSTRUCTIONS": (
        "langchain_community.chains.graph_qa.prompts"
    ),
    "NEPTUNE_OPENCYPHER_GENERATION_SIMPLE_TEMPLATE": (
        "langchain_community.chains.graph_qa.prompts"
    ),
    "NEPTUNE_OPENCYPHER_GENERATION_TEMPLATE": (
        "langchain_community.chains.graph_qa.prompts"
    ),
    "NGQL_GENERATION_TEMPLATE": "langchain_community.chains.graph_qa.prompts",
    "SPARQL_GENERATION_SELECT_TEMPLATE": "langchain_community.chains.graph_qa.prompts",
    "SPARQL_GENERATION_UPDATE_TEMPLATE": "langchain_community.chains.graph_qa.prompts",
    "SPARQL_INTENT_TEMPLATE": "langchain_community.chains.graph_qa.prompts",
    "SPARQL_QA_TEMPLATE": "langchain_community.chains.graph_qa.prompts",
}

_import_attribute = create_importer(__package__, deprecated_lookups=DEPRECATED_LOOKUP)


def __getattr__(name: str) -> Any:
    """Look up attributes dynamically."""
    return _import_attribute(name)


__all__ = [
    "AQL_FIX_TEMPLATE",
    "AQL_GENERATION_TEMPLATE",
    "AQL_QA_TEMPLATE",
    "CYPHER_GENERATION_TEMPLATE",
    "CYPHER_QA_TEMPLATE",
    "GRAPHDB_QA_TEMPLATE",
    "GRAPHDB_SPARQL_FIX_TEMPLATE",
    "GRAPHDB_SPARQL_GENERATION_TEMPLATE",
    "GREMLIN_GENERATION_TEMPLATE",
    "KUZU_EXTRA_INSTRUCTIONS",
    "KUZU_GENERATION_TEMPLATE",
    "NEBULAGRAPH_EXTRA_INSTRUCTIONS",
    "NEPTUNE_OPENCYPHER_EXTRA_INSTRUCTIONS",
    "NEPTUNE_OPENCYPHER_GENERATION_SIMPLE_TEMPLATE",
    "NEPTUNE_OPENCYPHER_GENERATION_TEMPLATE",
    "NGQL_GENERATION_TEMPLATE",
    "SPARQL_GENERATION_SELECT_TEMPLATE",
    "SPARQL_GENERATION_UPDATE_TEMPLATE",
    "SPARQL_INTENT_TEMPLATE",
    "SPARQL_QA_TEMPLATE",
    "CYPHER_QA_PROMPT",
    "CYPHER_GENERATION_PROMPT",
]
>>>>>>> 9992beaf
<|MERGE_RESOLUTION|>--- conflicted
+++ resolved
@@ -1,420 +1,3 @@
-<<<<<<< HEAD
-# flake8: noqa
-from langchain_core.prompts.prompt import PromptTemplate
-
-_DEFAULT_ENTITY_EXTRACTION_TEMPLATE = """Extract all entities from the following text. As a guideline, a proper noun is generally capitalized. You should definitely extract all names and places.
-
-Return the output as a single comma-separated list, or NONE if there is nothing of note to return.
-
-EXAMPLE
-i'm trying to improve Langchain's interfaces, the UX, its integrations with various products the user might want ... a lot of stuff.
-Output: Langchain
-END OF EXAMPLE
-
-EXAMPLE
-i'm trying to improve Langchain's interfaces, the UX, its integrations with various products the user might want ... a lot of stuff. I'm working with Sam.
-Output: Langchain, Sam
-END OF EXAMPLE
-
-Begin!
-
-{input}
-Output:"""
-ENTITY_EXTRACTION_PROMPT = PromptTemplate(
-    input_variables=["input"], template=_DEFAULT_ENTITY_EXTRACTION_TEMPLATE
-)
-
-_DEFAULT_GRAPH_QA_TEMPLATE = """Use the following knowledge triplets to answer the question at the end. If you don't know the answer, just say that you don't know, don't try to make up an answer.
-
-{context}
-
-Question: {question}
-Helpful Answer:"""
-GRAPH_QA_PROMPT = PromptTemplate(
-    template=_DEFAULT_GRAPH_QA_TEMPLATE, input_variables=["context", "question"]
-)
-
-CYPHER_GENERATION_TEMPLATE = """Task:Generate Cypher statement to query a graph database.
-Instructions:
-Use only the provided relationship types and properties in the schema.
-Do not use any other relationship types or properties that are not provided.
-Schema:
-{schema}
-Note: Do not include any explanations or apologies in your responses.
-Do not respond to any questions that might ask anything else than for you to construct a Cypher statement.
-Do not include any text except the generated Cypher statement.
-
-The question is:
-{question}"""
-CYPHER_GENERATION_PROMPT = PromptTemplate(
-    input_variables=["schema", "question"], template=CYPHER_GENERATION_TEMPLATE
-)
-
-NEBULAGRAPH_EXTRA_INSTRUCTIONS = """
-Instructions:
-
-First, generate cypher then convert it to NebulaGraph Cypher dialect(rather than standard):
-1. it requires explicit label specification only when referring to node properties: v.`Foo`.name
-2. note explicit label specification is not needed for edge properties, so it's e.name instead of e.`Bar`.name
-3. it uses double equals sign for comparison: `==` rather than `=`
-For instance:
-```diff
-< MATCH (p:person)-[e:directed]->(m:movie) WHERE m.name = 'The Godfather II'
-< RETURN p.name, e.year, m.name;
----
-> MATCH (p:`person`)-[e:directed]->(m:`movie`) WHERE m.`movie`.`name` == 'The Godfather II'
-> RETURN p.`person`.`name`, e.year, m.`movie`.`name`;
-```\n"""
-
-NGQL_GENERATION_TEMPLATE = CYPHER_GENERATION_TEMPLATE.replace(
-    "Generate Cypher", "Generate NebulaGraph Cypher"
-).replace("Instructions:", NEBULAGRAPH_EXTRA_INSTRUCTIONS)
-
-NGQL_GENERATION_PROMPT = PromptTemplate(
-    input_variables=["schema", "question"], template=NGQL_GENERATION_TEMPLATE
-)
-
-KUZU_EXTRA_INSTRUCTIONS = """
-Instructions:
-
-Generate the Kùzu dialect of Cypher with the following rules in mind:
-
-1. Do not omit the relationship pattern. Always use `()-[]->()` instead of `()->()`.
-2. Do not include triple backticks ``` in your response. Return only Cypher.
-3. Do not return any notes or comments in your response.
-```\n"""
-
-KUZU_GENERATION_TEMPLATE = CYPHER_GENERATION_TEMPLATE.replace(
-    "Generate Cypher", "Generate Kùzu Cypher"
-).replace("Instructions:", KUZU_EXTRA_INSTRUCTIONS)
-
-KUZU_GENERATION_PROMPT = PromptTemplate(
-    input_variables=["schema", "question"], template=KUZU_GENERATION_TEMPLATE
-)
-
-GREMLIN_GENERATION_TEMPLATE = CYPHER_GENERATION_TEMPLATE.replace("Cypher", "Gremlin")
-
-GREMLIN_GENERATION_PROMPT = PromptTemplate(
-    input_variables=["schema", "question"], template=GREMLIN_GENERATION_TEMPLATE
-)
-
-CYPHER_QA_TEMPLATE = """You are an assistant that helps to form nice and human understandable answers.
-The information part contains the provided information that you must use to construct an answer.
-The provided information is authoritative, you must never doubt it or try to use your internal knowledge to correct it.
-Make the answer sound as a response to the question. Do not mention that you based the result on the given information.
-Here is an example:
-
-Question: Which managers own Neo4j stocks?
-Context:[manager:CTL LLC, manager:JANE STREET GROUP LLC]
-Helpful Answer: CTL LLC, JANE STREET GROUP LLC owns Neo4j stocks.
-
-Follow this example when generating answers.
-If the provided information is empty, say that you don't know the answer.
-Information:
-{context}
-
-Question: {question}
-Helpful Answer:"""
-CYPHER_QA_PROMPT = PromptTemplate(
-    input_variables=["context", "question"], template=CYPHER_QA_TEMPLATE
-)
-
-SPARQL_INTENT_TEMPLATE = """Task: Identify the intent of a prompt and return the appropriate SPARQL query type.
-You are an assistant that distinguishes different types of prompts and returns the corresponding SPARQL query types.
-Consider only the following query types:
-* SELECT: this query type corresponds to questions
-* UPDATE: this query type corresponds to all requests for deleting, inserting, or changing triples
-Note: Be as concise as possible.
-Do not include any explanations or apologies in your responses.
-Do not respond to any questions that ask for anything else than for you to identify a SPARQL query type.
-Do not include any unnecessary whitespaces or any text except the query type, i.e., either return 'SELECT' or 'UPDATE'.
-
-The prompt is:
-{prompt}
-Helpful Answer:"""
-SPARQL_INTENT_PROMPT = PromptTemplate(
-    input_variables=["prompt"], template=SPARQL_INTENT_TEMPLATE
-)
-
-SPARQL_GENERATION_SELECT_TEMPLATE = """Task: Generate a SPARQL SELECT statement for querying a graph database.
-For instance, to find all email addresses of John Doe, the following query in backticks would be suitable:
-```
-PREFIX foaf: <http://xmlns.com/foaf/0.1/>
-SELECT ?email
-WHERE {{
-    ?person foaf:name "John Doe" .
-    ?person foaf:mbox ?email .
-}}
-```
-Instructions:
-Use only the node types and properties provided in the schema.
-Do not use any node types and properties that are not explicitly provided.
-Include all necessary prefixes.
-Schema:
-{schema}
-Note: Be as concise as possible.
-Do not include any explanations or apologies in your responses.
-Do not respond to any questions that ask for anything else than for you to construct a SPARQL query.
-Do not include any text except the SPARQL query generated.
-
-The question is:
-{prompt}"""
-SPARQL_GENERATION_SELECT_PROMPT = PromptTemplate(
-    input_variables=["schema", "prompt"], template=SPARQL_GENERATION_SELECT_TEMPLATE
-)
-
-SPARQL_GENERATION_UPDATE_TEMPLATE = """Task: Generate a SPARQL UPDATE statement for updating a graph database.
-For instance, to add 'jane.doe@foo.bar' as a new email address for Jane Doe, the following query in backticks would be suitable:
-```
-PREFIX foaf: <http://xmlns.com/foaf/0.1/>
-INSERT {{
-    ?person foaf:mbox <mailto:jane.doe@foo.bar> .
-}}
-WHERE {{
-    ?person foaf:name "Jane Doe" .
-}}
-```
-Instructions:
-Make the query as short as possible and avoid adding unnecessary triples.
-Use only the node types and properties provided in the schema.
-Do not use any node types and properties that are not explicitly provided.
-Include all necessary prefixes.
-Schema:
-{schema}
-Note: Be as concise as possible.
-Do not include any explanations or apologies in your responses.
-Do not respond to any questions that ask for anything else than for you to construct a SPARQL query.
-Return only the generated SPARQL query, nothing else.
-
-The information to be inserted is:
-{prompt}"""
-SPARQL_GENERATION_UPDATE_PROMPT = PromptTemplate(
-    input_variables=["schema", "prompt"], template=SPARQL_GENERATION_UPDATE_TEMPLATE
-)
-
-SPARQL_QA_TEMPLATE = """Task: Generate a natural language response from the results of a SPARQL query.
-You are an assistant that creates well-written and human understandable answers.
-The information part contains the information provided, which you can use to construct an answer.
-The information provided is authoritative, you must never doubt it or try to use your internal knowledge to correct it.
-Make your response sound like the information is coming from an AI assistant, but don't add any information.
-Information:
-{context}
-
-Question: {prompt}
-Helpful Answer:"""
-SPARQL_QA_PROMPT = PromptTemplate(
-    input_variables=["context", "prompt"], template=SPARQL_QA_TEMPLATE
-)
-
-GRAPHDB_SPARQL_GENERATION_TEMPLATE = """
-Write a SPARQL SELECT query for querying a graph database.
-The ontology schema delimited by triple backticks in Turtle format is:
-```
-{schema}
-```
-Use only the classes and properties provided in the schema to construct the SPARQL query.
-Do not use any classes or properties that are not explicitly provided in the SPARQL query.
-Include all necessary prefixes.
-Do not include any explanations or apologies in your responses.
-Do not wrap the query in backticks.
-Do not include any text except the SPARQL query generated.
-The question delimited by triple backticks is:
-```
-{prompt}
-```
-"""
-GRAPHDB_SPARQL_GENERATION_PROMPT = PromptTemplate(
-    input_variables=["schema", "prompt"],
-    template=GRAPHDB_SPARQL_GENERATION_TEMPLATE,
-)
-
-GRAPHDB_SPARQL_FIX_TEMPLATE = """
-This following SPARQL query delimited by triple backticks
-```
-{generated_sparql}
-```
-is not valid.
-The error delimited by triple backticks is
-```
-{error_message}
-```
-Give me a correct version of the SPARQL query.
-Do not change the logic of the query.
-Do not include any explanations or apologies in your responses.
-Do not wrap the query in backticks.
-Do not include any text except the SPARQL query generated.
-The ontology schema delimited by triple backticks in Turtle format is:
-```
-{schema}
-```
-"""
-
-GRAPHDB_SPARQL_FIX_PROMPT = PromptTemplate(
-    input_variables=["error_message", "generated_sparql", "schema"],
-    template=GRAPHDB_SPARQL_FIX_TEMPLATE,
-)
-
-GRAPHDB_QA_TEMPLATE = """Task: Generate a natural language response from the results of a SPARQL query.
-You are an assistant that creates well-written and human understandable answers.
-The information part contains the information provided, which you can use to construct an answer.
-The information provided is authoritative, you must never doubt it or try to use your internal knowledge to correct it.
-Make your response sound like the information is coming from an AI assistant, but don't add any information.
-Don't use internal knowledge to answer the question, just say you don't know if no information is available.
-Information:
-{context}
-
-Question: {prompt}
-Helpful Answer:"""
-GRAPHDB_QA_PROMPT = PromptTemplate(
-    input_variables=["context", "prompt"], template=GRAPHDB_QA_TEMPLATE
-)
-
-AQL_GENERATION_TEMPLATE = """Task: Generate an ArangoDB Query Language (AQL) query from a User Input.
-
-You are an ArangoDB Query Language (AQL) expert responsible for translating a `User Input` into an ArangoDB Query Language (AQL) query.
-
-You are given an `ArangoDB Schema`. It is a JSON Object containing:
-1. `Graph Schema`: Lists all Graphs within the ArangoDB Database Instance, along with their Edge Relationships.
-2. `Collection Schema`: Lists all Collections within the ArangoDB Database Instance, along with their document/edge properties and a document/edge example.
-
-You may also be given a set of `AQL Query Examples` to help you create the `AQL Query`. If provided, the `AQL Query Examples` should be used as a reference, similar to how `ArangoDB Schema` should be used.
-
-Things you should do:
-- Think step by step.
-- Rely on `ArangoDB Schema` and `AQL Query Examples` (if provided) to generate the query.
-- Begin the `AQL Query` by the `WITH` AQL keyword to specify all of the ArangoDB Collections required.
-- Return the `AQL Query` wrapped in 3 backticks (```).
-- Use only the provided relationship types and properties in the `ArangoDB Schema` and any `AQL Query Examples` queries.
-- Only answer to requests related to generating an AQL Query.
-- If a request is unrelated to generating AQL Query, say that you cannot help the user.
-
-Things you should not do:
-- Do not use any properties/relationships that can't be inferred from the `ArangoDB Schema` or the `AQL Query Examples`. 
-- Do not include any text except the generated AQL Query.
-- Do not provide explanations or apologies in your responses.
-- Do not generate an AQL Query that removes or deletes any data.
-
-Under no circumstance should you generate an AQL Query that deletes any data whatsoever.
-
-ArangoDB Schema:
-{adb_schema}
-
-AQL Query Examples (Optional):
-{aql_examples}
-
-User Input:
-{user_input}
-
-AQL Query: 
-"""
-
-AQL_GENERATION_PROMPT = PromptTemplate(
-    input_variables=["adb_schema", "aql_examples", "user_input"],
-    template=AQL_GENERATION_TEMPLATE,
-)
-
-AQL_FIX_TEMPLATE = """Task: Address the ArangoDB Query Language (AQL) error message of an ArangoDB Query Language query.
-
-You are an ArangoDB Query Language (AQL) expert responsible for correcting the provided `AQL Query` based on the provided `AQL Error`. 
-
-The `AQL Error` explains why the `AQL Query` could not be executed in the database.
-The `AQL Error` may also contain the position of the error relative to the total number of lines of the `AQL Query`.
-For example, 'error X at position 2:5' denotes that the error X occurs on line 2, column 5 of the `AQL Query`.  
-
-You are also given the `ArangoDB Schema`. It is a JSON Object containing:
-1. `Graph Schema`: Lists all Graphs within the ArangoDB Database Instance, along with their Edge Relationships.
-2. `Collection Schema`: Lists all Collections within the ArangoDB Database Instance, along with their document/edge properties and a document/edge example.
-
-You will output the `Corrected AQL Query` wrapped in 3 backticks (```). Do not include any text except the Corrected AQL Query.
-
-Remember to think step by step.
-
-ArangoDB Schema:
-{adb_schema}
-
-AQL Query:
-{aql_query}
-
-AQL Error:
-{aql_error}
-
-Corrected AQL Query:
-"""
-
-AQL_FIX_PROMPT = PromptTemplate(
-    input_variables=[
-        "adb_schema",
-        "aql_query",
-        "aql_error",
-    ],
-    template=AQL_FIX_TEMPLATE,
-)
-
-AQL_QA_TEMPLATE = """Task: Generate a natural language `Summary` from the results of an ArangoDB Query Language query.
-
-You are an ArangoDB Query Language (AQL) expert responsible for creating a well-written `Summary` from the `User Input` and associated `AQL Result`.
-
-A user has executed an ArangoDB Query Language query, which has returned the AQL Result in JSON format.
-You are responsible for creating an `Summary` based on the AQL Result.
-
-You are given the following information:
-- `ArangoDB Schema`: contains a schema representation of the user's ArangoDB Database.
-- `User Input`: the original question/request of the user, which has been translated into an AQL Query.
-- `AQL Query`: the AQL equivalent of the `User Input`, translated by another AI Model. Should you deem it to be incorrect, suggest a different AQL Query.
-- `AQL Result`: the JSON output returned by executing the `AQL Query` within the ArangoDB Database.
-
-Remember to think step by step.
-
-Your `Summary` should sound like it is a response to the `User Input`.
-Your `Summary` should not include any mention of the `AQL Query` or the `AQL Result`.
-
-ArangoDB Schema:
-{adb_schema}
-
-User Input:
-{user_input}
-
-AQL Query:
-{aql_query}
-
-AQL Result:
-{aql_result}
-"""
-AQL_QA_PROMPT = PromptTemplate(
-    input_variables=["adb_schema", "user_input", "aql_query", "aql_result"],
-    template=AQL_QA_TEMPLATE,
-)
-
-
-NEPTUNE_OPENCYPHER_EXTRA_INSTRUCTIONS = """
-Instructions:
-Generate the query in openCypher format and follow these rules:
-Do not use `NONE`, `ALL` or `ANY` predicate functions, rather use list comprehensions.
-Do not use `REDUCE` function. Rather use a combination of list comprehension and the `UNWIND` clause to achieve similar results.
-Do not use `FOREACH` clause. Rather use a combination of `WITH` and `UNWIND` clauses to achieve similar results.{extra_instructions}
-\n"""
-
-NEPTUNE_OPENCYPHER_GENERATION_TEMPLATE = CYPHER_GENERATION_TEMPLATE.replace(
-    "Instructions:", NEPTUNE_OPENCYPHER_EXTRA_INSTRUCTIONS
-)
-
-NEPTUNE_OPENCYPHER_GENERATION_PROMPT = PromptTemplate(
-    input_variables=["schema", "question", "extra_instructions"],
-    template=NEPTUNE_OPENCYPHER_GENERATION_TEMPLATE,
-)
-
-NEPTUNE_OPENCYPHER_GENERATION_SIMPLE_TEMPLATE = """
-Write an openCypher query to answer the following question. Do not explain the answer. Only return the query.{extra_instructions}
-Question:  "{question}". 
-Here is the property graph schema: 
-{schema}
-\n"""
-
-NEPTUNE_OPENCYPHER_GENERATION_SIMPLE_PROMPT = PromptTemplate(
-    input_variables=["schema", "question", "extra_instructions"],
-    template=NEPTUNE_OPENCYPHER_GENERATION_SIMPLE_TEMPLATE,
-)
-=======
 from typing import TYPE_CHECKING, Any
 
 from langchain._api import create_importer
@@ -510,5 +93,4 @@
     "SPARQL_QA_TEMPLATE",
     "CYPHER_QA_PROMPT",
     "CYPHER_GENERATION_PROMPT",
-]
->>>>>>> 9992beaf
+]