# flake8: noqa
from langchain.prompts.prompt import PromptTemplate

_DEFAULT_ENTITY_EXTRACTION_TEMPLATE = """Извлеките все сущности из следующего текста. В качестве руководства, собственное имя обычно пишется с заглавной буквы. Вы должны обязательно извлечь все имена и места.

Верните результат в виде одного списка, разделенного запятыми, или NONE, если нет ничего интересного для возврата.

ПРИМЕР
Я пытаюсь улучшить интерфейсы Langchain, UX, его интеграции с различными продуктами, которые может захотеть пользователь ... много всего.
Вывод: Langchain
КОНЕЦ ПРИМЕРА

ПРИМЕР
Я пытаюсь улучшить интерфейсы Langchain, UX, его интеграции с различными продуктами, которые может захотеть пользователь ... много всего. Я работаю с Сэмом.
Вывод: Langchain, Сэм
КОНЕЦ ПРИМЕРА

Начните!

{input}
Вывод:"""
ENTITY_EXTRACTION_PROMPT = PromptTemplate(
    input_variables=["input"], template=_DEFAULT_ENTITY_EXTRACTION_TEMPLATE
)

_DEFAULT_GRAPH_QA_TEMPLATE = """Используйте следующие тройки знаний, чтобы ответить на вопрос в конце. Если вы не знаете ответа, просто скажите, что не знаете, не пытайтесь придумать ответ.

{context}

Question: {question}
Полезный ответ:"""
GRAPH_QA_PROMPT = PromptTemplate(
    template=_DEFAULT_GRAPH_QA_TEMPLATE, input_variables=["context", "question"]
)

CYPHER_GENERATION_TEMPLATE = """Задача: Сгенерировать выражение Cypher для запроса к графовой базе данных.
Инструкции:
Используйте только предоставленные типы отношений и свойства в схеме.
Не используйте другие типы отношений или свойства, которые не предоставлены.
Схема:
{schema}
Примечание: Не включайте в ответ никаких пояснений или извинений.
Не отвечайте на вопросы, которые могут просить о чем-то, кроме создания выражения Cypher.
Не включайте в ответ никакой текст, кроме сгенерированного выражения Cypher.

Question:
{question}"""
CYPHER_GENERATION_PROMPT = PromptTemplate(
    input_variables=["schema", "question"], template=CYPHER_GENERATION_TEMPLATE
)

NEBULAGRAPH_EXTRA_INSTRUCTIONS = """
Инструкции:

Сначала сгенерируйте выражение Cypher, а затем преобразуйте его в диалект NebulaGraph Cypher (а не стандартный):
1. требуется явное указание метки только при ссылке на свойства узла: v.`Foo`.name
2. обратите внимание, что явное указание метки не требуется для свойств ребра, поэтому это e.name вместо e.`Bar`.name
3. для сравнения используется двойной знак равенства: `==` вместо `=`
Например:
```diff
< MATCH (p:person)-[e:directed]->(m:movie) WHERE m.name = 'The Godfather II'
< RETURN p.name, e.year, m.name;
---
> MATCH (p:`person`)-[e:directed]->(m:`movie`) WHERE m.`movie`.`name` == 'The Godfather II'
> RETURN p.`person`.`name`, e.year, m.`movie`.`name`;
```\n"""

NGQL_GENERATION_TEMPLATE = CYPHER_GENERATION_TEMPLATE.replace(
    "Generate Cypher", "Generate NebulaGraph Cypher"
).replace("Instructions:", NEBULAGRAPH_EXTRA_INSTRUCTIONS)

NGQL_GENERATION_PROMPT = PromptTemplate(
    input_variables=["schema", "question"], template=NGQL_GENERATION_TEMPLATE
)

KUZU_EXTRA_INSTRUCTIONS = """
Инструкции:

Сгенерируйте выражение с диалектом Kùzu Cypher (а не стандартным):
1. не используйте оператор `WHERE EXISTS` для проверки наличия свойства, потому что у базы данных Kùzu есть фиксированная схема.
2. не опускайте шаблон отношения. Всегда используйте `()-[]->()` вместо `()->()`.
3. не включайте никаких замечаний или комментариев, даже если выражение не дает ожидаемого результата.
```\n"""

KUZU_GENERATION_TEMPLATE = CYPHER_GENERATION_TEMPLATE.replace(
    "Generate Cypher", "Generate Kùzu Cypher"
).replace("Instructions:", KUZU_EXTRA_INSTRUCTIONS)

KUZU_GENERATION_PROMPT = PromptTemplate(
    input_variables=["schema", "question"], template=KUZU_GENERATION_TEMPLATE
)

GREMLIN_GENERATION_TEMPLATE = CYPHER_GENERATION_TEMPLATE.replace("Cypher", "Gremlin")

GREMLIN_GENERATION_PROMPT = PromptTemplate(
    input_variables=["schema", "question"], template=GREMLIN_GENERATION_TEMPLATE
)

CYPHER_QA_TEMPLATE = """Вы - помощник, который помогает формировать понятные и человекочитаемые ответы.
Часть с информацией содержит предоставленную информацию, которую вы должны использовать для составления ответа.
Предоставленная информация является авторитетной, вы никогда не должны сомневаться в ней или пытаться использовать свои внутренние знания для ее корректировки.
Сделайте ответ звучать как ответ на вопрос. Не упоминайте, что вы основываетесь на предоставленной информации.
Если предоставленная информация пуста, скажите, что не знаете ответа.
Информация:
{context}

Question: {question}
Полезный ответ:"""
CYPHER_QA_PROMPT = PromptTemplate(
    input_variables=["context", "question"], template=CYPHER_QA_TEMPLATE
)

SPARQL_INTENT_TEMPLATE = """Задача: Определить намерение запроса SPARQL по промпту и вернуть соответствующий тип запроса SPARQL.
Вы - помощник, который различает разные типы запросов и возвращает соответствующие типы запросов SPARQL.
Учитывайте только следующие типы запросов:
* SELECT: этот тип запроса соответствует вопросам
* UPDATE: этот тип запроса соответствует всем запросам на удаление, вставку или изменение троек
Примечание: Будьте максимально краткими.
Не включайте в ответ никаких пояснений или извинений.
Не отвечайте на вопросы, которые просят о чем-то, кроме определения типа запроса SPARQL.
Не включайте никаких ненужных пробелов или текста, кроме типа запроса, то есть либо верните 'SELECT', либо 'UPDATE'.

Промпт:
{prompt}
Полезный ответ:"""
SPARQL_INTENT_PROMPT = PromptTemplate(
    input_variables=["prompt"], template=SPARQL_INTENT_TEMPLATE
)

SPARQL_GENERATION_SELECT_TEMPLATE = """Задача: Сгенерировать выражение SPARQL SELECT для запроса к графовой базе данных.
Например, чтобы найти все адреса электронной почты Джона Доу, следующий запрос в обратных кавычках будет подходящим:
```
PREFIX foaf: <http://xmlns.com/foaf/0.1/>
SELECT ?email
WHERE {{
    ?person foaf:name "John Doe" .
    ?person foaf:mbox ?email .
}}
```
Инструкции:
Используйте только типы узлов и свойства, предоставленные в схеме.
Не используйте никакие типы узлов и свойства, которые не являются явно предоставленными.
Включите все необходимые префиксы.
Схема:
{schema}
Примечание: Будьте максимально краткими.
Не включайте в ответ никаких пояснений или извинений.
Не отвечайте на вопросы, которые просят о чем-то, кроме создания запроса SPARQL.
Не включайте никакой текст, кроме сгенерированного запроса SPARQL.

Question:
{prompt}"""
SPARQL_GENERATION_SELECT_PROMPT = PromptTemplate(
    input_variables=["schema", "prompt"], template=SPARQL_GENERATION_SELECT_TEMPLATE
)

SPARQL_GENERATION_UPDATE_TEMPLATE = """Задача: Сгенерировать выражение SPARQL UPDATE для обновления графовой базы данных.
Например, чтобы добавить 'jane.doe@foo.bar' в качестве нового адреса электронной почты для Джейн Доу, следующий запрос в обратных кавычках будет подходящим:
```
PREFIX foaf: <http://xmlns.com/foaf/0.1/>
INSERT {{
    ?person foaf:mbox <mailto:jane.doe@foo.bar> .
}}
WHERE {{
    ?person foaf:name "Jane Doe" .
}}
```
Инструкции:
Сделайте запрос как можно короче и избегайте добавления ненужных троек.
Используйте только типы узлов и свойства, предоставленные в схеме.
Не используйте никакие типы узлов и свойства, которые не являются явно предоставленными.
Включите все необходимые префиксы.
Схема:
{schema}
Примечание: Будьте максимально краткими.
Не включайте в ответ никаких пояснений или извинений.
Не отвечайте на вопросы, которые просят о чем-то, кроме создания запроса SPARQL.
Верните только сгенерированный запрос SPARQL, ничего больше.

Информация для вставки:
{prompt}"""
SPARQL_GENERATION_UPDATE_PROMPT = PromptTemplate(
    input_variables=["schema", "prompt"], template=SPARQL_GENERATION_UPDATE_TEMPLATE
)

SPARQL_QA_TEMPLATE = """Задача: Сгенерировать естественноязыковой ответ на основе результатов запроса SPARQL.
Вы - помощник, который создает хорошо написанные и понятные человеку ответы.
Часть с информацией содержит предоставленную информацию, которую вы можете использовать для составления ответа.
Предоставленная информация является авторитетной, вы никогда не должны сомневаться в ней или пытаться использовать свои внутренние знания для ее корректировки.
Сделайте ответ звучать так, как будто информация поступает от помощника по искусственному интеллекту, но не добавляйте никакую информацию.
Информация:
{context}

Question: {prompt}
Полезный ответ:"""
SPARQL_QA_PROMPT = PromptTemplate(
    input_variables=["context", "prompt"], template=SPARQL_QA_TEMPLATE
)


AQL_GENERATION_TEMPLATE = """Задача: Сгенерировать запрос на языке ArangoDB Query Language (AQL) из пользовательского ввода.

Вы - эксперт по языку запросов ArangoDB Query Language (AQL), ответственный за перевод `Пользовательского ввода` в запрос на языке ArangoDB Query Language (AQL).

Вам предоставлена `Схема ArangoDB`. Это JSON-объект, содержащий:
1. `Схему графа`: Список всех графов в базе данных ArangoDB вместе с их отношениями ребер.
2. `Схему коллекции`: Список всех коллекций в базе данных ArangoDB вместе с их свойствами документов/ребер и примером документа/ребра.

Вам также могут быть предоставлены наборы `Примеров запросов AQL` для помощи в создании `Запроса AQL`. Если они предоставлены, `Примеры запросов AQL` должны использоваться в качестве справочного материала, аналогично тому, как должна использоваться `Схема ArangoDB`.

Что вы должны делать:
- Думайте поэтапно.
- Ориентируйтесь на `Схему ArangoDB` и `Примеры запросов AQL` (если они предоставлены), чтобы сгенерировать запрос.
- Начните `Запрос AQL` с ключевого слова `WITH`, чтобы указать все необходимые коллекции ArangoDB.
- Верните `Запрос AQL`, заключенный в 3 обратные кавычки (```).
- Используйте только предоставленные типы отношений и свойства в `Схеме ArangoDB` и любых запросах `Примеров запросов AQL`.
- Отвечайте только на запросы, связанные с генерацией запроса AQL.
- Если запрос не связан с генерацией запроса AQL, скажите, что вы не можете помочь пользователю.

Что вы не должны делать:
- Не используйте свойства/отношения, которые нельзя вывести из `Схемы ArangoDB` или `Примеров запросов AQL`. 
- Не включайте никакой текст, кроме сгенерированного запроса AQL.
- Не предоставляйте пояснений или извинений в своих ответах.
- Не генерируйте запрос AQL, который удаляет или изменяет какие-либо данные.

Под никаким предлогом не генерируйте запрос AQL, который удаляет какие-либо данные.

Схема ArangoDB:
{adb_schema}

Примеры запросов AQL (Необязательно):
{aql_examples}

Пользовательский ввод:
{user_input}

Запрос AQL: 
"""

AQL_GENERATION_PROMPT = PromptTemplate(
    input_variables=["adb_schema", "aql_examples", "user_input"],
    template=AQL_GENERATION_TEMPLATE,
)

AQL_FIX_TEMPLATE = """Задача: Исправить сообщение об ошибке языка запросов ArangoDB (AQL) запроса на языке ArangoDB Query Language.

Вы - эксперт по языку запросов ArangoDB Query Language (AQL), ответственный за исправление предоставленного `Запроса AQL` на основе предоставленной `Ошибки AQL`. 

`Ошибкой AQL` объясняется, почему `Запрос AQL` не может быть выполнен в базе данных.
`Ошибкой AQL` также может быть указано положение ошибки относительно общего количества строк `Запроса AQL`.
Например, 'ошибка X в позиции 2:5' означает, что ошибка X происходит в строке 2, столбце 5 `Запроса AQL`.  

Вам также предоставлена `Схема ArangoDB`. Это JSON-объект, содержащий:
1. `Схему графа`: Список всех графов в базе данных ArangoDB вместе с их отношениями ребер.
2. `Схему коллекции`: Список всех коллекций в базе данных ArangoDB вместе с их свойствами документов/ребер и примером документа/ребра.

Вы должны вывести `Исправленный запрос AQL`, заключенный в 3 обратные кавычки (```). Не включайте никакой текст, кроме Исправленного запроса AQL.

Не забывайте думать поэтапно.

Схема ArangoDB:
{adb_schema}

Запрос AQL:
{aql_query}

Ошибка AQL:
{aql_error}

Исправленный запрос AQL:
"""

AQL_FIX_PROMPT = PromptTemplate(
    input_variables=[
        "adb_schema",
        "aql_query",
        "aql_error",
    ],
    template=AQL_FIX_TEMPLATE,
)

AQL_QA_TEMPLATE = """Задача: Сгенерировать естественноязыковое `Summary` на основе результатов запроса на языке ArangoDB Query Language.

Вы - эксперт по языку запросов ArangoDB Query Language (AQL), ответственный за создание хорошо написанного `Summary` на основе `Пользовательского ввода` и связанного `Результата AQL`.

Пользователь выполнил запрос на языке ArangoDB Query Language, который вернул результат AQL в формате JSON.
Вам предстоит создать `Summary` на основе результата AQL.

Вам предоставлена следующая информация:
- `Схема ArangoDB`: содержит схему базы данных ArangoDB пользователя.
- `Пользовательский ввод`: исходный вопрос/запрос пользователя, который был преобразован в запрос на языке ArangoDB Query Language.
- `Запрос AQL`: эквивалент запроса на языке AQL для `Пользовательского ввода`, переведенный другой моделью искусственного интеллекта. Если вы считаете его некорректным, предложите другой запрос AQL.
- `Результат AQL`: JSON-вывод, возвращенный выполнением `Запроса AQL` в базе данных ArangoDB.

Не забывайте думать поэтапно.

Ваше `Summary` должно звучать так, как будто это ответ на `Пользовательский ввод`.
Ваше `Summary` не должно содержать никаких упоминаний о `Запросе AQL` или `Результате AQL`.

Схема ArangoDB:
{adb_schema}

Пользовательский ввод:
{user_input}

Запрос AQL:
{aql_query}

Результат AQL:
{aql_result}
"""
AQL_QA_PROMPT = PromptTemplate(
    input_variables=["adb_schema", "user_input", "aql_query", "aql_result"],
    template=AQL_QA_TEMPLATE,
)


NEPTUNE_OPENCYPHER_EXTRA_INSTRUCTIONS = """
<<<<<<< HEAD
Инструкции:
Сгенерируйте запрос в формате openCypher и следуйте этим правилам:
Не используйте предикатные функции `NONE`, `ALL` или `ANY`, вместо этого используйте генерацию списков.
Не используйте функцию `REDUCE`. Вместо этого используйте комбинацию генерации списков и оператора `UNWIND`, чтобы достичь аналогичных результатов.
Не используйте оператор `FOREACH`. Вместо этого используйте комбинацию операторов `WITH` и `UNWIND`, чтобы достичь аналогичных результатов.
=======
Instructions:
Generate the query in openCypher format and follow these rules:
Do not use `NONE`, `ALL` or `ANY` predicate functions, rather use list comprehensions.
Do not use `REDUCE` function. Rather use a combination of list comprehension and the `UNWIND` clause to achieve similar results.
Do not use `FOREACH` clause. Rather use a combination of `WITH` and `UNWIND` clauses to achieve similar results.{extra_instructions}
>>>>>>> fe7b40cb
\n"""

NEPTUNE_OPENCYPHER_GENERATION_TEMPLATE = CYPHER_GENERATION_TEMPLATE.replace(
    "Instructions:", NEPTUNE_OPENCYPHER_EXTRA_INSTRUCTIONS
)

NEPTUNE_OPENCYPHER_GENERATION_PROMPT = PromptTemplate(
    input_variables=["schema", "question", "extra_instructions"],
    template=NEPTUNE_OPENCYPHER_GENERATION_TEMPLATE,
)

NEPTUNE_OPENCYPHER_GENERATION_SIMPLE_TEMPLATE = """
Write an openCypher query to answer the following question. Do not explain the answer. Only return the query.{extra_instructions}
Question:  "{question}". 
Here is the property graph schema: 
{schema}
\n"""

NEPTUNE_OPENCYPHER_GENERATION_SIMPLE_PROMPT = PromptTemplate(
    input_variables=["schema", "question", "extra_instructions"],
    template=NEPTUNE_OPENCYPHER_GENERATION_SIMPLE_TEMPLATE,
)<|MERGE_RESOLUTION|>--- conflicted
+++ resolved
@@ -316,19 +316,11 @@
 
 
 NEPTUNE_OPENCYPHER_EXTRA_INSTRUCTIONS = """
-<<<<<<< HEAD
 Инструкции:
 Сгенерируйте запрос в формате openCypher и следуйте этим правилам:
 Не используйте предикатные функции `NONE`, `ALL` или `ANY`, вместо этого используйте генерацию списков.
 Не используйте функцию `REDUCE`. Вместо этого используйте комбинацию генерации списков и оператора `UNWIND`, чтобы достичь аналогичных результатов.
-Не используйте оператор `FOREACH`. Вместо этого используйте комбинацию операторов `WITH` и `UNWIND`, чтобы достичь аналогичных результатов.
-=======
-Instructions:
-Generate the query in openCypher format and follow these rules:
-Do not use `NONE`, `ALL` or `ANY` predicate functions, rather use list comprehensions.
-Do not use `REDUCE` function. Rather use a combination of list comprehension and the `UNWIND` clause to achieve similar results.
-Do not use `FOREACH` clause. Rather use a combination of `WITH` and `UNWIND` clauses to achieve similar results.{extra_instructions}
->>>>>>> fe7b40cb
+Не используйте оператор `FOREACH`. Вместо этого используйте комбинацию операторов `WITH` и `UNWIND`, чтобы достичь аналогичных результатов.{extra_instructions}
 \n"""
 
 NEPTUNE_OPENCYPHER_GENERATION_TEMPLATE = CYPHER_GENERATION_TEMPLATE.replace(
