--- conflicted
+++ resolved
@@ -1,12 +1,7 @@
 def __getattr__(name: str = "") -> None:
     """Raise an error on import since is deprecated."""
-<<<<<<< HEAD
-    raise ImportError(
-        "This module has been moved to gigachain-experimental. "
-=======
     raise AttributeError(
         "This module has been moved to langchain-experimental. "
->>>>>>> cd4c5428
         "For more details: https://github.com/langchain-ai/langchain/discussions/11352."
         "To access this code, install it with `pip install gigachain-experimental`."
         "`from langchain_experimental.llm_symbolic_math.base "
