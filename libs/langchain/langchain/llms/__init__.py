"""
**LLM** classes provide
access to the large language model (**LLM**) APIs and services.

**Class hierarchy:**

.. code-block::

    BaseLanguageModel --> BaseLLM --> LLM --> <name>  # Examples: AI21, HuggingFaceHub, OpenAI

**Main helpers:**

.. code-block::

    LLMResult, PromptValue,
    CallbackManagerForLLMRun, AsyncCallbackManagerForLLMRun,
    CallbackManager, AsyncCallbackManager,
    AIMessage, BaseMessage
"""  # noqa: E501
from typing import Any, Callable, Dict, Type

from langchain.llms.base import BaseLLM


def _import_ai21() -> Any:
    from langchain.llms.ai21 import AI21

    return AI21


def _import_aleph_alpha() -> Any:
    from langchain.llms.aleph_alpha import AlephAlpha

    return AlephAlpha


def _import_amazon_api_gateway() -> Any:
    from langchain.llms.amazon_api_gateway import AmazonAPIGateway

    return AmazonAPIGateway


def _import_anthropic() -> Any:
    from langchain.llms.anthropic import Anthropic

    return Anthropic


def _import_anyscale() -> Any:
    from langchain.llms.anyscale import Anyscale

    return Anyscale


def _import_arcee() -> Any:
    from langchain.llms.arcee import Arcee

    return Arcee


def _import_aviary() -> Any:
    from langchain.llms.aviary import Aviary

    return Aviary


def _import_azureml_endpoint() -> Any:
    from langchain.llms.azureml_endpoint import AzureMLOnlineEndpoint

    return AzureMLOnlineEndpoint


def _import_baidu_qianfan_endpoint() -> Any:
    from langchain.llms.baidu_qianfan_endpoint import QianfanLLMEndpoint

    return QianfanLLMEndpoint


def _import_bananadev() -> Any:
    from langchain.llms.bananadev import Banana

    return Banana


def _import_baseten() -> Any:
    from langchain.llms.baseten import Baseten

    return Baseten


def _import_beam() -> Any:
    from langchain.llms.beam import Beam

    return Beam


def _import_bedrock() -> Any:
    from langchain.llms.bedrock import Bedrock

    return Bedrock


def _import_bittensor() -> Any:
    from langchain.llms.bittensor import NIBittensorLLM

    return NIBittensorLLM


def _import_cerebriumai() -> Any:
    from langchain.llms.cerebriumai import CerebriumAI

    return CerebriumAI


def _import_chatglm() -> Any:
    from langchain.llms.chatglm import ChatGLM

    return ChatGLM


def _import_clarifai() -> Any:
    from langchain.llms.clarifai import Clarifai

    return Clarifai


def _import_cohere() -> Any:
    from langchain.llms.cohere import Cohere

    return Cohere


def _import_ctransformers() -> Any:
    from langchain.llms.ctransformers import CTransformers

    return CTransformers


def _import_ctranslate2() -> Any:
    from langchain.llms.ctranslate2 import CTranslate2

    return CTranslate2


def _import_databricks() -> Any:
    from langchain.llms.databricks import Databricks

    return Databricks


def _import_deepinfra() -> Any:
    from langchain.llms.deepinfra import DeepInfra

    return DeepInfra


def _import_deepsparse() -> Any:
    from langchain.llms.deepsparse import DeepSparse

    return DeepSparse


def _import_edenai() -> Any:
    from langchain.llms.edenai import EdenAI

    return EdenAI


def _import_erniebot() -> Any:
    from langchain.llms.erniebot import ErnieBot

    return ErnieBot


def _import_fake() -> Any:
    from langchain.llms.fake import FakeListLLM

    return FakeListLLM


def _import_fireworks() -> Any:
    from langchain.llms.fireworks import Fireworks

    return Fireworks


def _import_forefrontai() -> Any:
    from langchain.llms.forefrontai import ForefrontAI

    return ForefrontAI


def _import_google_palm() -> Any:
    from langchain.llms.google_palm import GooglePalm

    return GooglePalm


def _import_gooseai() -> Any:
    from langchain.llms.gooseai import GooseAI

    return GooseAI


def _import_gpt4all() -> Any:
    from langchain.llms.gpt4all import GPT4All

    return GPT4All


def _import_gradient_ai() -> Any:
    from langchain.llms.gradient_ai import GradientLLM

    return GradientLLM


def _import_huggingface_endpoint() -> Any:
    from langchain.llms.huggingface_endpoint import HuggingFaceEndpoint

    return HuggingFaceEndpoint


def _import_huggingface_hub() -> Any:
    from langchain.llms.huggingface_hub import HuggingFaceHub

    return HuggingFaceHub


def _import_huggingface_pipeline() -> Any:
    from langchain.llms.huggingface_pipeline import HuggingFacePipeline

    return HuggingFacePipeline


def _import_huggingface_text_gen_inference() -> Any:
    from langchain.llms.huggingface_text_gen_inference import (
        HuggingFaceTextGenInference,
    )

    return HuggingFaceTextGenInference


def _import_human() -> Any:
    from langchain.llms.human import HumanInputLLM

    return HumanInputLLM


def _import_javelin_ai_gateway() -> Any:
    from langchain.llms.javelin_ai_gateway import JavelinAIGateway

    return JavelinAIGateway


def _import_koboldai() -> Any:
    from langchain.llms.koboldai import KoboldApiLLM

    return KoboldApiLLM


def _import_llamacpp() -> Any:
    from langchain.llms.llamacpp import LlamaCpp

    return LlamaCpp


def _import_manifest() -> Any:
    from langchain.llms.manifest import ManifestWrapper

    return ManifestWrapper


def _import_minimax() -> Any:
    from langchain.llms.minimax import Minimax

    return Minimax


def _import_mlflow_ai_gateway() -> Any:
    from langchain.llms.mlflow_ai_gateway import MlflowAIGateway

    return MlflowAIGateway


def _import_modal() -> Any:
    from langchain.llms.modal import Modal

    return Modal


def _import_mosaicml() -> Any:
    from langchain.llms.mosaicml import MosaicML

    return MosaicML


def _import_nlpcloud() -> Any:
    from langchain.llms.nlpcloud import NLPCloud

    return NLPCloud


def _import_octoai_endpoint() -> Any:
    from langchain.llms.octoai_endpoint import OctoAIEndpoint

    return OctoAIEndpoint


def _import_ollama() -> Any:
    from langchain.llms.ollama import Ollama

    return Ollama


def _import_opaqueprompts() -> Any:
    from langchain.llms.opaqueprompts import OpaquePrompts

    return OpaquePrompts


def _import_azure_openai() -> Any:
    from langchain.llms.openai import AzureOpenAI

    return AzureOpenAI


def _import_openai() -> Any:
    from langchain.llms.openai import OpenAI

    return OpenAI


def _import_openai_chat() -> Any:
    from langchain.llms.openai import OpenAIChat

    return OpenAIChat


def _import_openllm() -> Any:
    from langchain.llms.openllm import OpenLLM

    return OpenLLM


def _import_openlm() -> Any:
    from langchain.llms.openlm import OpenLM

    return OpenLM


def _import_petals() -> Any:
    from langchain.llms.petals import Petals

    return Petals


def _import_pipelineai() -> Any:
    from langchain.llms.pipelineai import PipelineAI

    return PipelineAI


def _import_predibase() -> Any:
    from langchain.llms.predibase import Predibase

    return Predibase


def _import_predictionguard() -> Any:
    from langchain.llms.predictionguard import PredictionGuard

    return PredictionGuard


def _import_promptlayer() -> Any:
    from langchain.llms.promptlayer_openai import PromptLayerOpenAI

    return PromptLayerOpenAI


def _import_promptlayer_chat() -> Any:
    from langchain.llms.promptlayer_openai import PromptLayerOpenAIChat

    return PromptLayerOpenAIChat


def _import_replicate() -> Any:
    from langchain.llms.replicate import Replicate

    return Replicate


def _import_rwkv() -> Any:
    from langchain.llms.rwkv import RWKV

    return RWKV


def _import_sagemaker_endpoint() -> Any:
    from langchain.llms.sagemaker_endpoint import SagemakerEndpoint

    return SagemakerEndpoint


def _import_self_hosted() -> Any:
    from langchain.llms.self_hosted import SelfHostedPipeline

    return SelfHostedPipeline


def _import_self_hosted_hugging_face() -> Any:
    from langchain.llms.self_hosted_hugging_face import SelfHostedHuggingFaceLLM

    return SelfHostedHuggingFaceLLM


def _import_stochasticai() -> Any:
    from langchain.llms.stochasticai import StochasticAI

    return StochasticAI


def _import_symblai_nebula() -> Any:
    from langchain.llms.symblai_nebula import Nebula

    return Nebula


def _import_textgen() -> Any:
    from langchain.llms.textgen import TextGen

    return TextGen


def _import_titan_takeoff() -> Any:
    from langchain.llms.titan_takeoff import TitanTakeoff

    return TitanTakeoff


def _import_together() -> Any:
    from langchain.llms.together import Together

    return Together


def _import_tongyi() -> Any:
    from langchain.llms.tongyi import Tongyi

    return Tongyi


def _import_vertex() -> Any:
    from langchain.llms.vertexai import VertexAI

    return VertexAI


def _import_vertex_model_garden() -> Any:
    from langchain.llms.vertexai import VertexAIModelGarden

    return VertexAIModelGarden


def _import_vllm() -> Any:
    from langchain.llms.vllm import VLLM

    return VLLM


def _import_vllm_openai() -> Any:
    from langchain.llms.vllm import VLLMOpenAI

    return VLLMOpenAI


def _import_writer() -> Any:
    from langchain.llms.writer import Writer

    return Writer


def _import_xinference() -> Any:
    from langchain.llms.xinference import Xinference

    return Xinference


def _import_yandex_gpt() -> Any:
    from langchain.llms.yandex import YandexGPT

    return YandexGPT


def __getattr__(name: str) -> Any:
    if name == "AI21":
        return _import_ai21()
    elif name == "AlephAlpha":
        return _import_aleph_alpha()
    elif name == "AmazonAPIGateway":
        return _import_amazon_api_gateway()
    elif name == "Anthropic":
        return _import_anthropic()
    elif name == "Anyscale":
        return _import_anyscale()
    elif name == "Arcee":
        return _import_arcee()
    elif name == "Aviary":
        return _import_aviary()
    elif name == "AzureMLOnlineEndpoint":
        return _import_azureml_endpoint()
    elif name == "QianfanLLMEndpoint":
        return _import_baidu_qianfan_endpoint()
    elif name == "Banana":
        return _import_bananadev()
    elif name == "Baseten":
        return _import_baseten()
    elif name == "Beam":
        return _import_beam()
    elif name == "Bedrock":
        return _import_bedrock()
    elif name == "NIBittensorLLM":
        return _import_bittensor()
    elif name == "CerebriumAI":
        return _import_cerebriumai()
    elif name == "ChatGLM":
        return _import_chatglm()
    elif name == "Clarifai":
        return _import_clarifai()
    elif name == "Cohere":
        return _import_cohere()
    elif name == "CTransformers":
        return _import_ctransformers()
    elif name == "CTranslate2":
        return _import_ctranslate2()
    elif name == "Databricks":
        return _import_databricks()
    elif name == "DeepInfra":
        return _import_deepinfra()
    elif name == "DeepSparse":
        return _import_deepsparse()
    elif name == "EdenAI":
        return _import_edenai()
    elif name == "ErnieBot":
        return _import_erniebot()
    elif name == "FakeListLLM":
        return _import_fake()
    elif name == "Fireworks":
        return _import_fireworks()
    elif name == "ForefrontAI":
        return _import_forefrontai()
    elif name == "GooglePalm":
        return _import_google_palm()
    elif name == "GooseAI":
        return _import_gooseai()
    elif name == "GPT4All":
        return _import_gpt4all()
    elif name == "GradientLLM":
        return _import_gradient_ai()
    elif name == "HuggingFaceEndpoint":
        return _import_huggingface_endpoint()
    elif name == "HuggingFaceHub":
        return _import_huggingface_hub()
    elif name == "HuggingFacePipeline":
        return _import_huggingface_pipeline()
    elif name == "HuggingFaceTextGenInference":
        return _import_huggingface_text_gen_inference()
    elif name == "HumanInputLLM":
        return _import_human()
    elif name == "JavelinAIGateway":
        return _import_javelin_ai_gateway()
    elif name == "KoboldApiLLM":
        return _import_koboldai()
    elif name == "LlamaCpp":
        return _import_llamacpp()
    elif name == "ManifestWrapper":
        return _import_manifest()
    elif name == "Minimax":
        return _import_minimax()
    elif name == "MlflowAIGateway":
        return _import_mlflow_ai_gateway()
    elif name == "Modal":
        return _import_modal()
    elif name == "MosaicML":
        return _import_mosaicml()
    elif name == "NLPCloud":
        return _import_nlpcloud()
    elif name == "OctoAIEndpoint":
        return _import_octoai_endpoint()
    elif name == "Ollama":
        return _import_ollama()
    elif name == "OpaquePrompts":
        return _import_opaqueprompts()
    elif name == "AzureOpenAI":
        return _import_azure_openai()
    elif name == "OpenAI":
        return _import_openai()
    elif name == "OpenAIChat":
        return _import_openai_chat()
    elif name == "OpenLLM":
        return _import_openllm()
    elif name == "OpenLM":
        return _import_openlm()
    elif name == "Petals":
        return _import_petals()
    elif name == "PipelineAI":
        return _import_pipelineai()
    elif name == "Predibase":
        return _import_predibase()
    elif name == "PredictionGuard":
        return _import_predictionguard()
    elif name == "PromptLayerOpenAI":
        return _import_promptlayer()
    elif name == "PromptLayerOpenAIChat":
        return _import_promptlayer_chat()
    elif name == "Replicate":
        return _import_replicate()
    elif name == "RWKV":
        return _import_rwkv()
    elif name == "SagemakerEndpoint":
        return _import_sagemaker_endpoint()
    elif name == "SelfHostedPipeline":
        return _import_self_hosted()
    elif name == "SelfHostedHuggingFaceLLM":
        return _import_self_hosted_hugging_face()
    elif name == "StochasticAI":
        return _import_stochasticai()
    elif name == "Nebula":
        return _import_symblai_nebula()
    elif name == "TextGen":
        return _import_textgen()
    elif name == "TitanTakeoff":
        return _import_titan_takeoff()
    elif name == "Together":
        return _import_together()
    elif name == "Tongyi":
        return _import_tongyi()
    elif name == "VertexAI":
        return _import_vertex()
    elif name == "VertexAIModelGarden":
        return _import_vertex_model_garden()
    elif name == "VLLM":
        return _import_vllm()
    elif name == "VLLMOpenAI":
        return _import_vllm_openai()
    elif name == "Writer":
        return _import_writer()
    elif name == "Xinference":
        return _import_xinference()
    elif name == "YandexGPT":
        return _import_yandex_gpt()
    elif name == "type_to_cls_dict":
        # for backwards compatibility
        type_to_cls_dict: Dict[str, Type[BaseLLM]] = {
            k: v() for k, v in get_type_to_cls_dict().items()
        }
        return type_to_cls_dict
    else:
        raise AttributeError(f"Could not find: {name}")


__all__ = [
    "AI21",
    "AlephAlpha",
    "AmazonAPIGateway",
    "Anthropic",
    "Anyscale",
    "Arcee",
    "Aviary",
    "AzureMLOnlineEndpoint",
    "AzureOpenAI",
    "Banana",
    "Baseten",
    "Beam",
    "Bedrock",
    "CTransformers",
    "CTranslate2",
    "CerebriumAI",
    "ChatGLM",
    "Clarifai",
    "Cohere",
    "Databricks",
    "DeepInfra",
    "DeepSparse",
    "EdenAI",
    "FakeListLLM",
    "Fireworks",
    "ForefrontAI",
    "GPT4All",
    "GooglePalm",
    "GooseAI",
    "GradientLLM",
    "HuggingFaceEndpoint",
    "HuggingFaceHub",
    "HuggingFacePipeline",
    "HuggingFaceTextGenInference",
    "HumanInputLLM",
    "KoboldApiLLM",
    "LlamaCpp",
    "TextGen",
    "ManifestWrapper",
    "Minimax",
    "MlflowAIGateway",
    "Modal",
    "MosaicML",
    "Nebula",
    "NIBittensorLLM",
    "NLPCloud",
    "Ollama",
    "OpenAI",
    "OpenAIChat",
    "OpenLLM",
    "OpenLM",
    "Petals",
    "PipelineAI",
    "Predibase",
    "PredictionGuard",
    "PromptLayerOpenAI",
    "PromptLayerOpenAIChat",
    "OpaquePrompts",
    "RWKV",
    "Replicate",
    "SagemakerEndpoint",
    "SelfHostedHuggingFaceLLM",
    "SelfHostedPipeline",
    "StochasticAI",
    "TitanTakeoff",
    "Tongyi",
    "VertexAI",
    "VertexAIModelGarden",
    "VLLM",
    "VLLMOpenAI",
    "Writer",
    "OctoAIEndpoint",
    "Xinference",
    "JavelinAIGateway",
    "QianfanLLMEndpoint",
    "YandexGPT",
]


def get_type_to_cls_dict() -> Dict[str, Callable[[], Type[BaseLLM]]]:
    return {
        "ai21": _import_ai21,
        "aleph_alpha": _import_aleph_alpha,
        "amazon_api_gateway": _import_amazon_api_gateway,
        "amazon_bedrock": _import_bedrock,
        "anthropic": _import_anthropic,
        "anyscale": _import_anyscale,
        "arcee": _import_arcee,
        "aviary": _import_aviary,
        "azure": _import_azure_openai,
        "azureml_endpoint": _import_azureml_endpoint,
        "bananadev": _import_bananadev,
        "baseten": _import_baseten,
        "beam": _import_beam,
        "cerebriumai": _import_cerebriumai,
        "chat_glm": _import_chatglm,
        "clarifai": _import_clarifai,
        "cohere": _import_cohere,
        "ctransformers": _import_ctransformers,
        "ctranslate2": _import_ctranslate2,
        "databricks": _import_databricks,
        "deepinfra": _import_deepinfra,
        "deepsparse": _import_deepsparse,
        "edenai": _import_edenai,
        "fake-list": _import_fake,
        "forefrontai": _import_forefrontai,
        "google_palm": _import_google_palm,
        "gooseai": _import_gooseai,
        "gradient": _import_gradient_ai,
        "gpt4all": _import_gpt4all,
        "huggingface_endpoint": _import_huggingface_endpoint,
        "huggingface_hub": _import_huggingface_hub,
        "huggingface_pipeline": _import_huggingface_pipeline,
        "huggingface_textgen_inference": _import_huggingface_text_gen_inference,
        "human-input": _import_human,
        "koboldai": _import_koboldai,
        "llamacpp": _import_llamacpp,
        "textgen": _import_textgen,
        "minimax": _import_minimax,
        "mlflow-ai-gateway": _import_mlflow_ai_gateway,
        "modal": _import_modal,
        "mosaic": _import_mosaicml,
        "nebula": _import_symblai_nebula,
        "nibittensor": _import_bittensor,
        "nlpcloud": _import_nlpcloud,
        "ollama": _import_ollama,
        "openai": _import_openai,
        "openlm": _import_openlm,
        "petals": _import_petals,
        "pipelineai": _import_pipelineai,
        "predibase": _import_predibase,
        "opaqueprompts": _import_opaqueprompts,
        "replicate": _import_replicate,
        "rwkv": _import_rwkv,
        "sagemaker_endpoint": _import_sagemaker_endpoint,
        "self_hosted": _import_self_hosted,
        "self_hosted_hugging_face": _import_self_hosted_hugging_face,
        "stochasticai": _import_stochasticai,
        "together": _import_together,
        "tongyi": _import_tongyi,
        "titan_takeoff": _import_titan_takeoff,
        "vertexai": _import_vertex,
        "vertexai_model_garden": _import_vertex_model_garden,
        "openllm": _import_openllm,
        "openllm_client": _import_openllm,
        "vllm": _import_vllm,
        "vllm_openai": _import_vllm_openai,
        "writer": _import_writer,
        "xinference": _import_xinference,
        "javelin-ai-gateway": _import_javelin_ai_gateway,
        "qianfan_endpoint": _import_baidu_qianfan_endpoint,
<<<<<<< HEAD
        "erniebot": _import_erniebot,
=======
        "yandex_gpt": _import_yandex_gpt,
>>>>>>> 31f26416
    }<|MERGE_RESOLUTION|>--- conflicted
+++ resolved
@@ -811,9 +811,6 @@
         "xinference": _import_xinference,
         "javelin-ai-gateway": _import_javelin_ai_gateway,
         "qianfan_endpoint": _import_baidu_qianfan_endpoint,
-<<<<<<< HEAD
+        "yandex_gpt": _import_yandex_gpt,
         "erniebot": _import_erniebot,
-=======
-        "yandex_gpt": _import_yandex_gpt,
->>>>>>> 31f26416
     }