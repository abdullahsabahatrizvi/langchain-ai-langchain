"""
**LLM** classes provide
access to the large language model (**LLM**) APIs and services.

**Class hierarchy:**

.. code-block::

    BaseLanguageModel --> BaseLLM --> LLM --> <name>  # Examples: AI21, HuggingFaceHub, OpenAI

**Main helpers:**

.. code-block::

    LLMResult, PromptValue,
    CallbackManagerForLLMRun, AsyncCallbackManagerForLLMRun,
    CallbackManager, AsyncCallbackManager,
    AIMessage, BaseMessage
"""  # noqa: E501
from typing import Dict, Type

from langchain.llms.ai21 import AI21
from langchain.llms.aleph_alpha import AlephAlpha
from langchain.llms.amazon_api_gateway import AmazonAPIGateway
from langchain.llms.anthropic import Anthropic
from langchain.llms.anyscale import Anyscale
from langchain.llms.aviary import Aviary
from langchain.llms.azureml_endpoint import AzureMLOnlineEndpoint
from langchain.llms.baidu_qianfan_endpoint import QianfanLLMEndpoint
from langchain.llms.bananadev import Banana
from langchain.llms.base import BaseLLM
from langchain.llms.baseten import Baseten
from langchain.llms.beam import Beam
from langchain.llms.bedrock import Bedrock
from langchain.llms.bittensor import NIBittensorLLM
from langchain.llms.cerebriumai import CerebriumAI
from langchain.llms.chatglm import ChatGLM
from langchain.llms.clarifai import Clarifai
from langchain.llms.cohere import Cohere
from langchain.llms.ctransformers import CTransformers
from langchain.llms.ctranslate2 import CTranslate2
from langchain.llms.databricks import Databricks
from langchain.llms.deepinfra import DeepInfra
from langchain.llms.deepsparse import DeepSparse
from langchain.llms.edenai import EdenAI
from langchain.llms.fake import FakeListLLM
from langchain.llms.fireworks import Fireworks, FireworksChat
from langchain.llms.forefrontai import ForefrontAI
from langchain.llms.google_palm import GooglePalm
from langchain.llms.gooseai import GooseAI
from langchain.llms.gpt4all import GPT4All
from langchain.llms.huggingface_endpoint import HuggingFaceEndpoint
from langchain.llms.huggingface_hub import HuggingFaceHub
from langchain.llms.huggingface_pipeline import HuggingFacePipeline
from langchain.llms.huggingface_text_gen_inference import HuggingFaceTextGenInference
from langchain.llms.human import HumanInputLLM
from langchain.llms.javelin_ai_gateway import JavelinAIGateway
from langchain.llms.koboldai import KoboldApiLLM
from langchain.llms.llamacpp import LlamaCpp
from langchain.llms.manifest import ManifestWrapper
from langchain.llms.minimax import Minimax
from langchain.llms.mlflow_ai_gateway import MlflowAIGateway
from langchain.llms.modal import Modal
from langchain.llms.mosaicml import MosaicML
from langchain.llms.nlpcloud import NLPCloud
from langchain.llms.octoai_endpoint import OctoAIEndpoint
from langchain.llms.ollama import Ollama
from langchain.llms.opaqueprompts import OpaquePrompts
from langchain.llms.openai import AzureOpenAI, OpenAI, OpenAIChat
from langchain.llms.openllm import OpenLLM
from langchain.llms.openlm import OpenLM
from langchain.llms.petals import Petals
from langchain.llms.pipelineai import PipelineAI
from langchain.llms.portkey import Portkey
from langchain.llms.predibase import Predibase
from langchain.llms.predictionguard import PredictionGuard
from langchain.llms.promptlayer_openai import PromptLayerOpenAI, PromptLayerOpenAIChat
from langchain.llms.replicate import Replicate
from langchain.llms.rwkv import RWKV
from langchain.llms.sagemaker_endpoint import SagemakerEndpoint
from langchain.llms.self_hosted import SelfHostedPipeline
from langchain.llms.self_hosted_hugging_face import SelfHostedHuggingFaceLLM
from langchain.llms.stochasticai import StochasticAI
from langchain.llms.symblai_nebula import Nebula
from langchain.llms.textgen import TextGen
from langchain.llms.titan_takeoff import TitanTakeoff
from langchain.llms.tongyi import Tongyi
from langchain.llms.vertexai import VertexAI, VertexAIModelGarden
from langchain.llms.vllm import VLLM, VLLMOpenAI
from langchain.llms.writer import Writer
from langchain.llms.xinference import Xinference

__all__ = [
    "AI21",
    "AlephAlpha",
    "AmazonAPIGateway",
    "Anthropic",
    "Anyscale",
    "Aviary",
    "AzureMLOnlineEndpoint",
    "AzureOpenAI",
    "Banana",
    "Baseten",
    "Beam",
    "Bedrock",
    "CTransformers",
    "CTranslate2",
    "CerebriumAI",
    "ChatGLM",
    "Clarifai",
    "Cohere",
    "Databricks",
    "DeepInfra",
    "DeepSparse",
    "EdenAI",
    "FakeListLLM",
    "Fireworks",
    "FireworksChat",
    "ForefrontAI",
    "GPT4All",
    "GooglePalm",
    "GooseAI",
    "HuggingFaceEndpoint",
    "HuggingFaceHub",
    "HuggingFacePipeline",
    "HuggingFaceTextGenInference",
    "HumanInputLLM",
    "KoboldApiLLM",
    "LlamaCpp",
    "TextGen",
    "ManifestWrapper",
    "Minimax",
    "MlflowAIGateway",
    "Modal",
    "MosaicML",
    "Nebula",
    "NIBittensorLLM",
    "NLPCloud",
    "Ollama",
    "OpenAI",
    "OpenAIChat",
    "OpenLLM",
    "OpenLM",
    "Petals",
    "PipelineAI",
    "Predibase",
    "PredictionGuard",
    "PromptLayerOpenAI",
    "PromptLayerOpenAIChat",
    "OpaquePrompts",
    "RWKV",
    "Replicate",
    "SagemakerEndpoint",
    "SelfHostedHuggingFaceLLM",
    "SelfHostedPipeline",
    "StochasticAI",
    "TitanTakeoff",
    "Tongyi",
    "VertexAI",
    "VertexAIModelGarden",
    "VLLM",
    "VLLMOpenAI",
    "Writer",
    "OctoAIEndpoint",
    "Xinference",
<<<<<<< HEAD
    "Portkey",
=======
    "JavelinAIGateway",
>>>>>>> 4b558c9e
    "QianfanLLMEndpoint",
]

type_to_cls_dict: Dict[str, Type[BaseLLM]] = {
    "ai21": AI21,
    "aleph_alpha": AlephAlpha,
    "amazon_api_gateway": AmazonAPIGateway,
    "amazon_bedrock": Bedrock,
    "anthropic": Anthropic,
    "anyscale": Anyscale,
    "aviary": Aviary,
    "azure": AzureOpenAI,
    "azureml_endpoint": AzureMLOnlineEndpoint,
    "bananadev": Banana,
    "baseten": Baseten,
    "beam": Beam,
    "cerebriumai": CerebriumAI,
    "chat_glm": ChatGLM,
    "clarifai": Clarifai,
    "cohere": Cohere,
    "ctransformers": CTransformers,
    "ctranslate2": CTranslate2,
    "databricks": Databricks,
    "deepinfra": DeepInfra,
    "deepsparse": DeepSparse,
    "edenai": EdenAI,
    "fake-list": FakeListLLM,
    "forefrontai": ForefrontAI,
    "google_palm": GooglePalm,
    "gooseai": GooseAI,
    "gpt4all": GPT4All,
    "huggingface_endpoint": HuggingFaceEndpoint,
    "huggingface_hub": HuggingFaceHub,
    "huggingface_pipeline": HuggingFacePipeline,
    "huggingface_textgen_inference": HuggingFaceTextGenInference,
    "human-input": HumanInputLLM,
    "koboldai": KoboldApiLLM,
    "llamacpp": LlamaCpp,
    "textgen": TextGen,
    "minimax": Minimax,
    "mlflow-ai-gateway": MlflowAIGateway,
    "modal": Modal,
    "mosaic": MosaicML,
    "nebula": Nebula,
    "nibittensor": NIBittensorLLM,
    "nlpcloud": NLPCloud,
    "ollama": Ollama,
    "openai": OpenAI,
    "openlm": OpenLM,
    "petals": Petals,
    "pipelineai": PipelineAI,
    "predibase": Predibase,
    "opaqueprompts": OpaquePrompts,
    "replicate": Replicate,
    "rwkv": RWKV,
    "sagemaker_endpoint": SagemakerEndpoint,
    "self_hosted": SelfHostedPipeline,
    "self_hosted_hugging_face": SelfHostedHuggingFaceLLM,
    "stochasticai": StochasticAI,
    "tongyi": Tongyi,
    "titan_takeoff": TitanTakeoff,
    "vertexai": VertexAI,
    "vertexai_model_garden": VertexAIModelGarden,
    "openllm": OpenLLM,
    "openllm_client": OpenLLM,
    "vllm": VLLM,
    "vllm_openai": VLLMOpenAI,
    "writer": Writer,
    "xinference": Xinference,
<<<<<<< HEAD
    "portkey": Portkey,
=======
    "javelin-ai-gateway": JavelinAIGateway,
>>>>>>> 4b558c9e
    "qianfan_endpoint": QianfanLLMEndpoint,
}<|MERGE_RESOLUTION|>--- conflicted
+++ resolved
@@ -163,11 +163,8 @@
     "Writer",
     "OctoAIEndpoint",
     "Xinference",
-<<<<<<< HEAD
     "Portkey",
-=======
     "JavelinAIGateway",
->>>>>>> 4b558c9e
     "QianfanLLMEndpoint",
 ]
 
@@ -237,10 +234,7 @@
     "vllm_openai": VLLMOpenAI,
     "writer": Writer,
     "xinference": Xinference,
-<<<<<<< HEAD
     "portkey": Portkey,
-=======
     "javelin-ai-gateway": JavelinAIGateway,
->>>>>>> 4b558c9e
     "qianfan_endpoint": QianfanLLMEndpoint,
 }