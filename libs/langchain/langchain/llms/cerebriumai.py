import logging
from typing import Any, Dict, List, Mapping, Optional

<<<<<<< HEAD
import requests
=======
from langchain_core.pydantic_v1 import Extra, Field, root_validator
>>>>>>> ee94ef55

from langchain.callbacks.manager import CallbackManagerForLLMRun
from langchain.llms.base import LLM
from langchain.llms.utils import enforce_stop_tokens
from langchain.utils import get_from_dict_or_env

logger = logging.getLogger(__name__)


class CerebriumAI(LLM):
    """CerebriumAI large language models.

    To use, you should have the ``cerebrium`` python package installed, and the
    environment variable ``CEREBRIUMAI_API_KEY`` set with your API key.

    Any parameters that are valid to be passed to the call can be passed
    in, even if not explicitly saved on this class.

    Example:
        .. code-block:: python

            from langchain.llms import CerebriumAI
            cerebrium = CerebriumAI(endpoint_url="")

    """

    endpoint_url: str = ""
    """model endpoint to use"""

    model_kwargs: Dict[str, Any] = Field(default_factory=dict)
    """Holds any model parameters valid for `create` call not
    explicitly specified."""

    cerebriumai_api_key: Optional[str] = None

    class Config:
        """Configuration for this pydantic config."""

        extra = Extra.forbid

    @root_validator(pre=True)
    def build_extra(cls, values: Dict[str, Any]) -> Dict[str, Any]:
        """Build extra kwargs from additional params that were passed in."""
        all_required_field_names = {field.alias for field in cls.__fields__.values()}

        extra = values.get("model_kwargs", {})
        for field_name in list(values):
            if field_name not in all_required_field_names:
                if field_name in extra:
                    raise ValueError(f"Found {field_name} supplied twice.")
                logger.warning(
                    f"""{field_name} was transferred to model_kwargs.
                    Please confirm that {field_name} is what you intended."""
                )
                extra[field_name] = values.pop(field_name)
        values["model_kwargs"] = extra
        return values

    @root_validator()
    def validate_environment(cls, values: Dict) -> Dict:
        """Validate that api key and python package exists in environment."""
        cerebriumai_api_key = get_from_dict_or_env(
            values, "cerebriumai_api_key", "CEREBRIUMAI_API_KEY"
        )
        values["cerebriumai_api_key"] = cerebriumai_api_key
        return values

    @property
    def _identifying_params(self) -> Mapping[str, Any]:
        """Get the identifying parameters."""
        return {
            **{"endpoint_url": self.endpoint_url},
            **{"model_kwargs": self.model_kwargs},
        }

    @property
    def _llm_type(self) -> str:
        """Return type of llm."""
        return "cerebriumai"

    def _call(
        self,
        prompt: str,
        stop: Optional[List[str]] = None,
        run_manager: Optional[CallbackManagerForLLMRun] = None,
        **kwargs: Any,
    ) -> str:
        headers = {
            "Authorization": self.cerebriumai_api_key,
            "Content-Type": "application/json",
        }
        params = self.model_kwargs or {}
        payload = {"prompt": prompt, **params, **kwargs}
        response = requests.post(self.endpoint_url, json=payload, headers=headers)
        if response.status_code == 200:
            data = response.json()
            text = data["result"]
            if stop is not None:
                # I believe this is required since the stop tokens
                # are not enforced by the model parameters
                text = enforce_stop_tokens(text, stop)
            return text
        else:
            response.raise_for_status()<|MERGE_RESOLUTION|>--- conflicted
+++ resolved
@@ -1,11 +1,8 @@
 import logging
 from typing import Any, Dict, List, Mapping, Optional
 
-<<<<<<< HEAD
 import requests
-=======
 from langchain_core.pydantic_v1 import Extra, Field, root_validator
->>>>>>> ee94ef55
 
 from langchain.callbacks.manager import CallbackManagerForLLMRun
 from langchain.llms.base import LLM
@@ -93,7 +90,7 @@
         run_manager: Optional[CallbackManagerForLLMRun] = None,
         **kwargs: Any,
     ) -> str:
-        headers = {
+        headers: Dict = {
             "Authorization": self.cerebriumai_api_key,
             "Content-Type": "application/json",
         }
@@ -109,4 +106,5 @@
                 text = enforce_stop_tokens(text, stop)
             return text
         else:
-            response.raise_for_status()+            response.raise_for_status()
+        return ""