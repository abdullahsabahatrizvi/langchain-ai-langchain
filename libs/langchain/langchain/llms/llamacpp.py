from __future__ import annotations

import logging
<<<<<<< HEAD
from pathlib import Path
from typing import TYPE_CHECKING, Any, Dict, Iterator, List, Optional, Union
=======
from typing import Any, AsyncIterator, Dict, Iterator, List, Optional
>>>>>>> 9109a15a

from langchain.callbacks.manager import (
    AsyncCallbackManagerForLLMRun,
    CallbackManagerForLLMRun,
)
from langchain.llms.base import LLM
from langchain.pydantic_v1 import Field, root_validator
from langchain.schema.output import GenerationChunk
from langchain.utils import get_pydantic_field_names
from langchain.utils.utils import build_extra_kwargs

if TYPE_CHECKING:
    from llama_cpp import LlamaGrammar

logger = logging.getLogger(__name__)


class LlamaCpp(LLM):
    """llama.cpp model.

    To use, you should have the llama-cpp-python library installed, and provide the
    path to the Llama model as a named parameter to the constructor.
    Check out: https://github.com/abetlen/llama-cpp-python

    Example:
        .. code-block:: python

            from langchain.llms import LlamaCpp
            llm = LlamaCpp(model_path="/path/to/llama/model")
    """

    client: Any  #: :meta private:
    model_path: str
    """The path to the Llama model file."""

    lora_base: Optional[str] = None
    """The path to the Llama LoRA base model."""

    lora_path: Optional[str] = None
    """The path to the Llama LoRA. If None, no LoRa is loaded."""

    n_ctx: int = Field(512, alias="n_ctx")
    """Token context window."""

    n_parts: int = Field(-1, alias="n_parts")
    """Number of parts to split the model into.
    If -1, the number of parts is automatically determined."""

    seed: int = Field(-1, alias="seed")
    """Seed. If -1, a random seed is used."""

    f16_kv: bool = Field(True, alias="f16_kv")
    """Use half-precision for key/value cache."""

    logits_all: bool = Field(False, alias="logits_all")
    """Return logits for all tokens, not just the last token."""

    vocab_only: bool = Field(False, alias="vocab_only")
    """Only load the vocabulary, no weights."""

    use_mlock: bool = Field(False, alias="use_mlock")
    """Force system to keep model in RAM."""

    n_threads: Optional[int] = Field(None, alias="n_threads")
    """Number of threads to use.
    If None, the number of threads is automatically determined."""

    n_batch: Optional[int] = Field(8, alias="n_batch")
    """Number of tokens to process in parallel.
    Should be a number between 1 and n_ctx."""

    n_gpu_layers: Optional[int] = Field(None, alias="n_gpu_layers")
    """Number of layers to be loaded into gpu memory. Default None."""

    suffix: Optional[str] = Field(None)
    """A suffix to append to the generated text. If None, no suffix is appended."""

    max_tokens: Optional[int] = 256
    """The maximum number of tokens to generate."""

    temperature: Optional[float] = 0.8
    """The temperature to use for sampling."""

    top_p: Optional[float] = 0.95
    """The top-p value to use for sampling."""

    logprobs: Optional[int] = Field(None)
    """The number of logprobs to return. If None, no logprobs are returned."""

    echo: Optional[bool] = False
    """Whether to echo the prompt."""

    stop: Optional[List[str]] = []
    """A list of strings to stop generation when encountered."""

    repeat_penalty: Optional[float] = 1.1
    """The penalty to apply to repeated tokens."""

    top_k: Optional[int] = 40
    """The top-k value to use for sampling."""

    last_n_tokens_size: Optional[int] = 64
    """The number of tokens to look back when applying the repeat_penalty."""

    use_mmap: Optional[bool] = True
    """Whether to keep the model loaded in RAM"""

    rope_freq_scale: float = 1.0
    """Scale factor for rope sampling."""

    rope_freq_base: float = 10000.0
    """Base frequency for rope sampling."""

    model_kwargs: Dict[str, Any] = Field(default_factory=dict)
    """Any additional parameters to pass to llama_cpp.Llama."""

    streaming: bool = True
    """Whether to stream the results, token by token."""

    grammar_path: Optional[Union[str, Path]] = None
    """
    grammar_path: Path to the .gbnf file that defines formal grammars
    for constraining model outputs. For instance, the grammar can be used
    to force the model to generate valid JSON or to speak exclusively in emojis. At most
    one of grammar_path and grammar should be passed in.
    """
    grammar: Optional[Union[str, LlamaGrammar]] = None
    """
    grammar: formal grammar for constraining model outputs. For instance, the grammar 
    can be used to force the model to generate valid JSON or to speak exclusively in 
    emojis. At most one of grammar_path and grammar should be passed in.
    """

    verbose: bool = True
    """Print verbose output to stderr."""

    @root_validator()
    def validate_environment(cls, values: Dict) -> Dict:
        """Validate that llama-cpp-python library is installed."""
        try:
            from llama_cpp import Llama, LlamaGrammar
        except ImportError:
            raise ImportError(
                "Could not import llama-cpp-python library. "
                "Please install the llama-cpp-python library to "
                "use this embedding model: pip install llama-cpp-python"
            )

        model_path = values["model_path"]
        model_param_names = [
            "rope_freq_scale",
            "rope_freq_base",
            "lora_path",
            "lora_base",
            "n_ctx",
            "n_parts",
            "seed",
            "f16_kv",
            "logits_all",
            "vocab_only",
            "use_mlock",
            "n_threads",
            "n_batch",
            "use_mmap",
            "last_n_tokens_size",
            "verbose",
        ]
        model_params = {k: values[k] for k in model_param_names}
        # For backwards compatibility, only include if non-null.
        if values["n_gpu_layers"] is not None:
            model_params["n_gpu_layers"] = values["n_gpu_layers"]

        model_params.update(values["model_kwargs"])

        try:
            values["client"] = Llama(model_path, **model_params)
        except Exception as e:
            raise ValueError(
                f"Could not load Llama model from path: {model_path}. "
                f"Received error {e}"
            )

        if values["grammar"] and values["grammar_path"]:
            grammar = values["grammar"]
            grammar_path = values["grammar_path"]
            raise ValueError(
                "Can only pass in one of grammar and grammar_path. Received "
                f"{grammar=} and {grammar_path=}."
            )
        elif isinstance(values["grammar"], str):
            values["grammar"] = LlamaGrammar.from_string(values["grammar"])
        elif values["grammar_path"]:
            values["grammar"] = LlamaGrammar.from_file(values["grammar_path"])
        else:
            pass
        return values

    @root_validator(pre=True)
    def build_model_kwargs(cls, values: Dict[str, Any]) -> Dict[str, Any]:
        """Build extra kwargs from additional params that were passed in."""
        all_required_field_names = get_pydantic_field_names(cls)
        extra = values.get("model_kwargs", {})
        values["model_kwargs"] = build_extra_kwargs(
            extra, values, all_required_field_names
        )
        return values

    @property
    def _default_params(self) -> Dict[str, Any]:
        """Get the default parameters for calling llama_cpp."""
        params = {
            "suffix": self.suffix,
            "max_tokens": self.max_tokens,
            "temperature": self.temperature,
            "top_p": self.top_p,
            "logprobs": self.logprobs,
            "echo": self.echo,
            "stop_sequences": self.stop,  # key here is convention among LLM classes
            "repeat_penalty": self.repeat_penalty,
            "top_k": self.top_k,
        }
        if self.grammar:
            params["grammar"] = self.grammar
        return params

    @property
    def _identifying_params(self) -> Dict[str, Any]:
        """Get the identifying parameters."""
        return {**{"model_path": self.model_path}, **self._default_params}

    @property
    def _llm_type(self) -> str:
        """Return type of llm."""
        return "llamacpp"

    def _get_parameters(self, stop: Optional[List[str]] = None) -> Dict[str, Any]:
        """
        Performs sanity check, preparing parameters in format needed by llama_cpp.

        Args:
            stop (Optional[List[str]]): List of stop sequences for llama_cpp.

        Returns:
            Dictionary containing the combined parameters.
        """

        # Raise error if stop sequences are in both input and default params
        if self.stop and stop is not None:
            raise ValueError("`stop` found in both the input and default params.")

        params = self._default_params

        # llama_cpp expects the "stop" key not this, so we remove it:
        params.pop("stop_sequences")

        # then sets it as configured, or default to an empty list:
        params["stop"] = self.stop or stop or []

        return params

    def _call(
        self,
        prompt: str,
        stop: Optional[List[str]] = None,
        run_manager: Optional[CallbackManagerForLLMRun] = None,
        **kwargs: Any,
    ) -> str:
        """Call the Llama model and return the output.

        Args:
            prompt: The prompt to use for generation.
            stop: A list of strings to stop generation when encountered.

        Returns:
            The generated text.

        Example:
            .. code-block:: python

                from langchain.llms import LlamaCpp
                llm = LlamaCpp(model_path="/path/to/local/llama/model.bin")
                llm("This is a prompt.")
        """
        if self.streaming:
            # If streaming is enabled, we use the stream
            # method that yields as they are generated
            # and return the combined strings from the first choices's text:
            combined_text_output = ""
            for chunk in self._stream(
                prompt=prompt,
                stop=stop,
                run_manager=run_manager,
                **kwargs,
            ):
                combined_text_output += chunk.text
            return combined_text_output
        else:
            params = self._get_parameters(stop)
            params = {**params, **kwargs}
            result = self.client(prompt=prompt, **params)
            return result["choices"][0]["text"]

    async def _acall(
        self,
        prompt: str,
        stop: Optional[List[str]] = None,
        run_manager: Optional[AsyncCallbackManagerForLLMRun] = None,
        **kwargs: Any,
    ) -> str:
        """Async call the Llama model and return the output.
        Args:
            prompt: The prompt to use for generation.
            stop: A list of strings to stop generation when encountered.
        Returns:
            The generated text.
        """
        if self.streaming:
            combined_text_output = ""
            async for chunk in self._astream(prompt, stop, run_manager, **kwargs):
                combined_text_output += chunk.text
            return combined_text_output
        else:
            params = self._get_parameters(stop)
            params = {**params, **kwargs}
            result = self.client(prompt=prompt, **params)
            return result["choices"][0]["text"]

    def _stream(
        self,
        prompt: str,
        stop: Optional[List[str]] = None,
        run_manager: Optional[CallbackManagerForLLMRun] = None,
        **kwargs: Any,
    ) -> Iterator[GenerationChunk]:
        """Yields results objects as they are generated in real time.

        It also calls the callback manager's on_llm_new_token event with
        similar parameters to the OpenAI LLM class method of the same name.

        Args:
            prompt: The prompts to pass into the model.
            stop: Optional list of stop words to use when generating.

        Returns:
            A generator representing the stream of tokens being generated.

        Yields:
            A dictionary like objects containing a string token and metadata.
            See llama-cpp-python docs and below for more.

        Example:
            .. code-block:: python

                from langchain.llms import LlamaCpp
                llm = LlamaCpp(
                    model_path="/path/to/local/model.bin",
                    temperature = 0.5
                )
                for chunk in llm.stream("Ask 'Hi, how are you?' like a pirate:'",
                        stop=["'","\n"]):
                    result = chunk["choices"][0]
                    print(result["text"], end='', flush=True)

        """
        params = {**self._get_parameters(stop), **kwargs}
        result = self.client(prompt=prompt, stream=True, **params)
        for part in result:
            logprobs = part["choices"][0].get("logprobs", None)
            chunk = GenerationChunk(
                text=part["choices"][0]["text"],
                generation_info={"logprobs": logprobs},
            )
            yield chunk
            if run_manager:
                run_manager.on_llm_new_token(
                    token=chunk.text, verbose=self.verbose, log_probs=logprobs
                )

    async def _astream(
        self,
        prompt: str,
        stop: Optional[List[str]] = None,
        run_manager: Optional[AsyncCallbackManagerForLLMRun] = None,
        **kwargs: Any,
    ) -> AsyncIterator[GenerationChunk]:
        """Yields results objects as they are generated in real time.
        It also calls the callback manager's on_llm_new_token event with
        similar parameters to the OpenAI LLM class method of the same name.
        Args:
            prompt: The prompts to pass into the model.
            stop: Optional list of stop words to use when generating.
        Returns:
            An async generator representing the stream of tokens being generated.
        """
        params = {**self._get_parameters(stop), **kwargs}
        result = self.client(prompt=prompt, stream=True, **params)
        for part in result:
            logprobs = part["choices"][0].get("logprobs", None)
            chunk = GenerationChunk(
                text=part["choices"][0]["text"],
                generation_info={"logprobs": logprobs},
            )
            yield chunk
            if run_manager:
                await run_manager.on_llm_new_token(
                    token=chunk.text, verbose=self.verbose, log_probs=logprobs
                )

    def get_num_tokens(self, text: str) -> int:
        tokenized_text = self.client.tokenize(text.encode("utf-8"))
        return len(tokenized_text)<|MERGE_RESOLUTION|>--- conflicted
+++ resolved
@@ -1,12 +1,17 @@
 from __future__ import annotations
 
 import logging
-<<<<<<< HEAD
 from pathlib import Path
-from typing import TYPE_CHECKING, Any, Dict, Iterator, List, Optional, Union
-=======
-from typing import Any, AsyncIterator, Dict, Iterator, List, Optional
->>>>>>> 9109a15a
+from typing import (
+    TYPE_CHECKING,
+    Any,
+    AsyncIterator,
+    Dict,
+    Iterator,
+    List,
+    Optional,
+    Union,
+)
 
 from langchain.callbacks.manager import (
     AsyncCallbackManagerForLLMRun,
