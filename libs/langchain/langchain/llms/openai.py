--- conflicted
+++ resolved
@@ -1,44 +1,5 @@
 from typing import TYPE_CHECKING, Any
 
-<<<<<<< HEAD
-import logging
-import os
-import sys
-import warnings
-from typing import (
-    AbstractSet,
-    Any,
-    AsyncIterator,
-    Callable,
-    Collection,
-    Dict,
-    Iterator,
-    List,
-    Literal,
-    Mapping,
-    Optional,
-    Set,
-    Tuple,
-    Union,
-    cast,
-)
-
-from langchain_core.outputs import Generation, GenerationChunk, LLMResult
-from langchain_core.pydantic_v1 import Field, SecretStr, root_validator
-from langchain_core.utils import get_pydantic_field_names
-from langchain_core.utils.utils import build_extra_kwargs
-
-from langchain.callbacks.manager import (
-    AsyncCallbackManagerForLLMRun,
-    CallbackManagerForLLMRun,
-)
-from langchain.llms.base import BaseLLM, create_base_retry_decorator
-from langchain.utils import (
-    convert_to_secret_str,
-    get_from_dict_or_env,
-)
-from langchain.utils.openai import is_openai_v1
-=======
 from langchain._api import create_importer
 
 if TYPE_CHECKING:
@@ -54,7 +15,6 @@
     "AzureOpenAI": "langchain_community.llms",
     "OpenAIChat": "langchain_community.llms",
 }
->>>>>>> f99369a5
 
 _import_attribute = create_importer(__package__, deprecated_lookups=DEPRECATED_LOOKUP)
 
@@ -64,1173 +24,9 @@
     return _import_attribute(name)
 
 
-<<<<<<< HEAD
-def _stream_response_to_generation_chunk(
-    stream_response: Dict[str, Any],
-) -> GenerationChunk:
-    """Convert a stream response to a generation chunk."""
-    if not stream_response["choices"]:
-        return GenerationChunk(text="")
-    return GenerationChunk(
-        text=stream_response["choices"][0]["text"],
-        generation_info=dict(
-            finish_reason=stream_response["choices"][0].get("finish_reason", None),
-            logprobs=stream_response["choices"][0].get("logprobs", None),
-        ),
-    )
-
-
-def _update_response(response: Dict[str, Any], stream_response: Dict[str, Any]) -> None:
-    """Update response from the stream response."""
-    response["choices"][0]["text"] += stream_response["choices"][0]["text"]
-    response["choices"][0]["finish_reason"] = stream_response["choices"][0].get(
-        "finish_reason", None
-    )
-    response["choices"][0]["logprobs"] = stream_response["choices"][0]["logprobs"]
-
-
-def _streaming_response_template() -> Dict[str, Any]:
-    return {
-        "choices": [
-            {
-                "text": "",
-                "finish_reason": None,
-                "logprobs": None,
-            }
-        ]
-    }
-
-
-def _create_retry_decorator(
-    llm: Union[BaseOpenAI, OpenAIChat],
-    run_manager: Optional[
-        Union[AsyncCallbackManagerForLLMRun, CallbackManagerForLLMRun]
-    ] = None,
-) -> Callable[[Any], Any]:
-    import openai
-
-    errors = [
-        openai.error.Timeout,
-        openai.error.APIError,
-        openai.error.APIConnectionError,
-        openai.error.RateLimitError,
-        openai.error.ServiceUnavailableError,
-    ]
-    return create_base_retry_decorator(
-        error_types=errors, max_retries=llm.max_retries, run_manager=run_manager
-    )
-
-
-def completion_with_retry(
-    llm: Union[BaseOpenAI, OpenAIChat],
-    run_manager: Optional[CallbackManagerForLLMRun] = None,
-    **kwargs: Any,
-) -> Any:
-    """Use tenacity to retry the completion call."""
-    if is_openai_v1():
-        return llm.client.create(**kwargs)
-
-    retry_decorator = _create_retry_decorator(llm, run_manager=run_manager)
-
-    @retry_decorator
-    def _completion_with_retry(**kwargs: Any) -> Any:
-        return llm.client.create(**kwargs)
-
-    return _completion_with_retry(**kwargs)
-
-
-async def acompletion_with_retry(
-    llm: Union[BaseOpenAI, OpenAIChat],
-    run_manager: Optional[AsyncCallbackManagerForLLMRun] = None,
-    **kwargs: Any,
-) -> Any:
-    """Use tenacity to retry the async completion call."""
-    if is_openai_v1():
-        return await llm.async_client.create(**kwargs)
-
-    retry_decorator = _create_retry_decorator(llm, run_manager=run_manager)
-
-    @retry_decorator
-    async def _completion_with_retry(**kwargs: Any) -> Any:
-        # Use OpenAI's async api https://github.com/openai/openai-python#async-api
-        return await llm.client.acreate(**kwargs)
-
-    return await _completion_with_retry(**kwargs)
-
-
-class BaseOpenAI(BaseLLM):
-    """Base OpenAI large language model class."""
-
-    @property
-    def lc_secrets(self) -> Dict[str, str]:
-        return {"openai_api_key": "OPENAI_API_KEY"}
-
-    @property
-    def lc_attributes(self) -> Dict[str, Any]:
-        attributes: Dict[str, Any] = {}
-        if self.openai_api_base:
-            attributes["openai_api_base"] = self.openai_api_base
-
-        if self.openai_organization:
-            attributes["openai_organization"] = self.openai_organization
-
-        if self.openai_proxy:
-            attributes["openai_proxy"] = self.openai_proxy
-
-        return attributes
-
-    @classmethod
-    def is_lc_serializable(cls) -> bool:
-        return True
-
-    client: Any = Field(default=None, exclude=True)  #: :meta private:
-    async_client: Any = Field(default=None, exclude=True)  #: :meta private:
-    model_name: str = Field(default="text-davinci-003", alias="model")
-    """Model name to use."""
-    temperature: float = 0.7
-    """What sampling temperature to use."""
-    max_tokens: int = 256
-    """The maximum number of tokens to generate in the completion.
-    -1 returns as many tokens as possible given the prompt and
-    the models maximal context size."""
-    top_p: float = 1
-    """Total probability mass of tokens to consider at each step."""
-    frequency_penalty: float = 0
-    """Penalizes repeated tokens according to frequency."""
-    presence_penalty: float = 0
-    """Penalizes repeated tokens."""
-    n: int = 1
-    """How many completions to generate for each prompt."""
-    best_of: int = 1
-    """Generates best_of completions server-side and returns the "best"."""
-    model_kwargs: Dict[str, Any] = Field(default_factory=dict)
-    """Holds any model parameters valid for `create` call not explicitly specified."""
-    # When updating this to use a SecretStr
-    # Check for classes that derive from this class (as some of them
-    # may assume openai_api_key is a str)
-    openai_api_key: Optional[SecretStr] = Field(default=None, alias="api_key")
-    """Automatically inferred from env var `OPENAI_API_KEY` if not provided."""
-    openai_api_base: Optional[str] = Field(default=None, alias="base_url")
-    """Base URL path for API requests, leave blank if not using a proxy or service 
-        emulator."""
-    openai_organization: Optional[str] = Field(default=None, alias="organization")
-    """Automatically inferred from env var `OPENAI_ORG_ID` if not provided."""
-    # to support explicit proxy for OpenAI
-    openai_proxy: Optional[str] = None
-    batch_size: int = 20
-    """Batch size to use when passing multiple documents to generate."""
-    request_timeout: Union[float, Tuple[float, float], Any, None] = Field(
-        default=None, alias="timeout"
-    )
-    """Timeout for requests to OpenAI completion API. Can be float, httpx.Timeout or 
-        None."""
-    logit_bias: Optional[Dict[str, float]] = Field(default_factory=dict)
-    """Adjust the probability of specific tokens being generated."""
-    max_retries: int = 2
-    """Maximum number of retries to make when generating."""
-    streaming: bool = False
-    """Whether to stream the results or not."""
-    allowed_special: Union[Literal["all"], AbstractSet[str]] = set()
-    """Set of special tokens that are allowed。"""
-    disallowed_special: Union[Literal["all"], Collection[str]] = "all"
-    """Set of special tokens that are not allowed。"""
-    tiktoken_model_name: Optional[str] = None
-    """The model name to pass to tiktoken when using this class. 
-    Tiktoken is used to count the number of tokens in documents to constrain 
-    them to be under a certain limit. By default, when set to None, this will 
-    be the same as the embedding model name. However, there are some cases 
-    where you may want to use this Embedding class with a model name not 
-    supported by tiktoken. This can include when using Azure embeddings or 
-    when using one of the many model providers that expose an OpenAI-like 
-    API but with different models. In those cases, in order to avoid erroring 
-    when tiktoken is called, you can specify a model name to use here."""
-    default_headers: Union[Mapping[str, str], None] = None
-    default_query: Union[Mapping[str, object], None] = None
-    # Configure a custom httpx client. See the
-    # [httpx documentation](https://www.python-httpx.org/api/#client) for more details.
-    http_client: Union[Any, None] = None
-    """Optional httpx.Client."""
-
-    def __new__(cls, **data: Any) -> Union[OpenAIChat, BaseOpenAI]:  # type: ignore
-        """Initialize the OpenAI object."""
-        model_name = data.get("model_name", "")
-        if (
-            model_name.startswith("gpt-3.5-turbo") or model_name.startswith("gpt-4")
-        ) and "-instruct" not in model_name:
-            warnings.warn(
-                "You are trying to use a chat model. This way of initializing it is "
-                "no longer supported. Instead, please use: "
-                "`from langchain.chat_models import ChatOpenAI`"
-            )
-            return OpenAIChat(**data)
-        return super().__new__(cls)
-
-    class Config:
-        """Configuration for this pydantic object."""
-
-        allow_population_by_field_name = True
-
-    @root_validator(pre=True)
-    def build_extra(cls, values: Dict[str, Any]) -> Dict[str, Any]:
-        """Build extra kwargs from additional params that were passed in."""
-        all_required_field_names = get_pydantic_field_names(cls)
-        extra = values.get("model_kwargs", {})
-        values["model_kwargs"] = build_extra_kwargs(
-            extra, values, all_required_field_names
-        )
-        return values
-
-    @root_validator()
-    def validate_environment(cls, values: Dict) -> Dict:
-        """Validate that api key and python package exists in environment."""
-        if values["n"] < 1:
-            raise ValueError("n must be at least 1.")
-        if values["streaming"] and values["n"] > 1:
-            raise ValueError("Cannot stream results when n > 1.")
-        if values["streaming"] and values["best_of"] > 1:
-            raise ValueError("Cannot stream results when best_of > 1.")
-
-        values["openai_api_key"] = convert_to_secret_str(
-            get_from_dict_or_env(values, "openai_api_key", "OPENAI_API_KEY")
-        )
-        values["openai_api_base"] = values["openai_api_base"] or os.getenv(
-            "OPENAI_API_BASE"
-        )
-        values["openai_proxy"] = get_from_dict_or_env(
-            values,
-            "openai_proxy",
-            "OPENAI_PROXY",
-            default="",
-        )
-        values["openai_organization"] = (
-            values["openai_organization"]
-            or os.getenv("OPENAI_ORG_ID")
-            or os.getenv("OPENAI_ORGANIZATION")
-        )
-        try:
-            import openai
-        except ImportError:
-            raise ImportError(
-                "Could not import openai python package. "
-                "Please install it with `pip install openai`."
-            )
-
-        if is_openai_v1():
-            client_params = {
-                "api_key": values["openai_api_key"].get_secret_value(),
-                "organization": values["openai_organization"],
-                "base_url": values["openai_api_base"],
-                "timeout": values["request_timeout"],
-                "max_retries": values["max_retries"],
-                "default_headers": values["default_headers"],
-                "default_query": values["default_query"],
-                "http_client": values["http_client"],
-            }
-            if not values.get("client"):
-                values["client"] = openai.OpenAI(**client_params).completions
-            if not values.get("async_client"):
-                values["async_client"] = openai.AsyncOpenAI(**client_params).completions
-        elif not values.get("client"):
-            values["client"] = openai.Completion
-        else:
-            pass
-
-        return values
-
-    @property
-    def _default_params(self) -> Dict[str, Any]:
-        """Get the default parameters for calling OpenAI API."""
-        normal_params: Dict[str, Any] = {
-            "temperature": self.temperature,
-            "top_p": self.top_p,
-            "frequency_penalty": self.frequency_penalty,
-            "presence_penalty": self.presence_penalty,
-            "n": self.n,
-            "logit_bias": self.logit_bias,
-        }
-
-        if self.max_tokens is not None:
-            normal_params["max_tokens"] = self.max_tokens
-        if self.request_timeout is not None and not is_openai_v1():
-            normal_params["request_timeout"] = self.request_timeout
-
-        # Azure gpt-35-turbo doesn't support best_of
-        # don't specify best_of if it is 1
-        if self.best_of > 1:
-            normal_params["best_of"] = self.best_of
-
-        return {**normal_params, **self.model_kwargs}
-
-    def _stream(
-        self,
-        prompt: str,
-        stop: Optional[List[str]] = None,
-        run_manager: Optional[CallbackManagerForLLMRun] = None,
-        **kwargs: Any,
-    ) -> Iterator[GenerationChunk]:
-        params = {**self._invocation_params, **kwargs, "stream": True}
-        self.get_sub_prompts(params, [prompt], stop)  # this mutates params
-        for stream_resp in completion_with_retry(
-            self, prompt=prompt, run_manager=run_manager, **params
-        ):
-            if not isinstance(stream_resp, dict):
-                stream_resp = stream_resp.dict()
-            chunk = _stream_response_to_generation_chunk(stream_resp)
-            yield chunk
-            if run_manager:
-                run_manager.on_llm_new_token(
-                    chunk.text,
-                    chunk=chunk,
-                    verbose=self.verbose,
-                    logprobs=chunk.generation_info["logprobs"]
-                    if chunk.generation_info
-                    else None,
-                )
-
-    async def _astream(
-        self,
-        prompt: str,
-        stop: Optional[List[str]] = None,
-        run_manager: Optional[AsyncCallbackManagerForLLMRun] = None,
-        **kwargs: Any,
-    ) -> AsyncIterator[GenerationChunk]:
-        params = {**self._invocation_params, **kwargs, "stream": True}
-        self.get_sub_prompts(params, [prompt], stop)  # this mutates params
-        async for stream_resp in await acompletion_with_retry(
-            self, prompt=prompt, run_manager=run_manager, **params
-        ):
-            if not isinstance(stream_resp, dict):
-                stream_resp = stream_resp.dict()
-            chunk = _stream_response_to_generation_chunk(stream_resp)
-            yield chunk
-            if run_manager:
-                await run_manager.on_llm_new_token(
-                    chunk.text,
-                    chunk=chunk,
-                    verbose=self.verbose,
-                    logprobs=chunk.generation_info["logprobs"]
-                    if chunk.generation_info
-                    else None,
-                )
-
-    def _generate(
-        self,
-        prompts: List[str],
-        stop: Optional[List[str]] = None,
-        run_manager: Optional[CallbackManagerForLLMRun] = None,
-        **kwargs: Any,
-    ) -> LLMResult:
-        """Call out to OpenAI's endpoint with k unique prompts.
-
-        Args:
-            prompts: The prompts to pass into the model.
-            stop: Optional list of stop words to use when generating.
-
-        Returns:
-            The full LLM output.
-
-        Example:
-            .. code-block:: python
-
-                response = openai.generate(["Tell me a joke."])
-        """
-        # TODO: write a unit test for this
-        params = self._invocation_params
-        params = {**params, **kwargs}
-        sub_prompts = self.get_sub_prompts(params, prompts, stop)
-        choices = []
-        token_usage: Dict[str, int] = {}
-        # Get the token usage from the response.
-        # Includes prompt, completion, and total tokens used.
-        _keys = {"completion_tokens", "prompt_tokens", "total_tokens"}
-        system_fingerprint: Optional[str] = None
-        for _prompts in sub_prompts:
-            if self.streaming:
-                if len(_prompts) > 1:
-                    raise ValueError("Cannot stream results with multiple prompts.")
-
-                generation: Optional[GenerationChunk] = None
-                for chunk in self._stream(_prompts[0], stop, run_manager, **kwargs):
-                    if generation is None:
-                        generation = chunk
-                    else:
-                        generation += chunk
-                assert generation is not None
-                choices.append(
-                    {
-                        "text": generation.text,
-                        "finish_reason": generation.generation_info.get("finish_reason")
-                        if generation.generation_info
-                        else None,
-                        "logprobs": generation.generation_info.get("logprobs")
-                        if generation.generation_info
-                        else None,
-                    }
-                )
-            else:
-                response = completion_with_retry(
-                    self, prompt=_prompts, run_manager=run_manager, **params
-                )
-                if not isinstance(response, dict):
-                    # V1 client returns the response in an PyDantic object instead of
-                    # dict. For the transition period, we deep convert it to dict.
-                    response = response.dict()
-
-                choices.extend(response["choices"])
-                update_token_usage(_keys, response, token_usage)
-                if not system_fingerprint:
-                    system_fingerprint = response.get("system_fingerprint")
-        return self.create_llm_result(
-            choices,
-            prompts,
-            params,
-            token_usage,
-            system_fingerprint=system_fingerprint,
-        )
-
-    async def _agenerate(
-        self,
-        prompts: List[str],
-        stop: Optional[List[str]] = None,
-        run_manager: Optional[AsyncCallbackManagerForLLMRun] = None,
-        **kwargs: Any,
-    ) -> LLMResult:
-        """Call out to OpenAI's endpoint async with k unique prompts."""
-        params = self._invocation_params
-        params = {**params, **kwargs}
-        sub_prompts = self.get_sub_prompts(params, prompts, stop)
-        choices = []
-        token_usage: Dict[str, int] = {}
-        # Get the token usage from the response.
-        # Includes prompt, completion, and total tokens used.
-        _keys = {"completion_tokens", "prompt_tokens", "total_tokens"}
-        system_fingerprint: Optional[str] = None
-        for _prompts in sub_prompts:
-            if self.streaming:
-                if len(_prompts) > 1:
-                    raise ValueError("Cannot stream results with multiple prompts.")
-
-                generation: Optional[GenerationChunk] = None
-                async for chunk in self._astream(
-                    _prompts[0], stop, run_manager, **kwargs
-                ):
-                    if generation is None:
-                        generation = chunk
-                    else:
-                        generation += chunk
-                assert generation is not None
-                choices.append(
-                    {
-                        "text": generation.text,
-                        "finish_reason": generation.generation_info.get("finish_reason")
-                        if generation.generation_info
-                        else None,
-                        "logprobs": generation.generation_info.get("logprobs")
-                        if generation.generation_info
-                        else None,
-                    }
-                )
-            else:
-                response = await acompletion_with_retry(
-                    self, prompt=_prompts, run_manager=run_manager, **params
-                )
-                if not isinstance(response, dict):
-                    response = response.dict()
-                choices.extend(response["choices"])
-                update_token_usage(_keys, response, token_usage)
-        return self.create_llm_result(
-            choices,
-            prompts,
-            params,
-            token_usage,
-            system_fingerprint=system_fingerprint,
-        )
-
-    def get_sub_prompts(
-        self,
-        params: Dict[str, Any],
-        prompts: List[str],
-        stop: Optional[List[str]] = None,
-    ) -> List[List[str]]:
-        """Get the sub prompts for llm call."""
-        if stop is not None:
-            if "stop" in params:
-                raise ValueError("`stop` found in both the input and default params.")
-            params["stop"] = stop
-        if params["max_tokens"] == -1:
-            if len(prompts) != 1:
-                raise ValueError(
-                    "max_tokens set to -1 not supported for multiple inputs."
-                )
-            params["max_tokens"] = self.max_tokens_for_prompt(prompts[0])
-        sub_prompts = [
-            prompts[i : i + self.batch_size]
-            for i in range(0, len(prompts), self.batch_size)
-        ]
-        return sub_prompts
-
-    def create_llm_result(
-        self,
-        choices: Any,
-        prompts: List[str],
-        params: Dict[str, Any],
-        token_usage: Dict[str, int],
-        *,
-        system_fingerprint: Optional[str] = None,
-    ) -> LLMResult:
-        """Create the LLMResult from the choices and prompts."""
-        generations = []
-        n = params.get("n", self.n)
-        for i, _ in enumerate(prompts):
-            sub_choices = choices[i * n : (i + 1) * n]
-            generations.append(
-                [
-                    Generation(
-                        text=choice["text"],
-                        generation_info=dict(
-                            finish_reason=choice.get("finish_reason"),
-                            logprobs=choice.get("logprobs"),
-                        ),
-                    )
-                    for choice in sub_choices
-                ]
-            )
-        llm_output = {"token_usage": token_usage, "model_name": self.model_name}
-        if system_fingerprint:
-            llm_output["system_fingerprint"] = system_fingerprint
-        return LLMResult(generations=generations, llm_output=llm_output)
-
-    @property
-    def _invocation_params(self) -> Dict[str, Any]:
-        """Get the parameters used to invoke the model."""
-        openai_creds: Dict[str, Any] = {}
-        if not is_openai_v1():
-            openai_creds.update(
-                {
-                    "api_key": cast(SecretStr, self.openai_api_key).get_secret_value(),
-                    "api_base": self.openai_api_base,
-                    "organization": self.openai_organization,
-                }
-            )
-        if self.openai_proxy:
-            import openai
-
-            openai.proxy = {"http": self.openai_proxy, "https": self.openai_proxy}  # type: ignore[assignment]  # noqa: E501
-        return {**openai_creds, **self._default_params}
-
-    @property
-    def _identifying_params(self) -> Mapping[str, Any]:
-        """Get the identifying parameters."""
-        return {**{"model_name": self.model_name}, **self._default_params}
-
-    @property
-    def _llm_type(self) -> str:
-        """Return type of llm."""
-        return "openai"
-
-    def get_token_ids(self, text: str) -> List[int]:
-        """Get the token IDs using the tiktoken package."""
-        # tiktoken NOT supported for Python < 3.8
-        if sys.version_info[1] < 8:
-            return super().get_num_tokens(text)
-        try:
-            import tiktoken
-        except ImportError:
-            raise ImportError(
-                "Could not import tiktoken python package. "
-                "This is needed in order to calculate get_num_tokens. "
-                "Please install it with `pip install tiktoken`."
-            )
-
-        model_name = self.tiktoken_model_name or self.model_name
-        try:
-            enc = tiktoken.encoding_for_model(model_name)
-        except KeyError:
-            logger.warning("Warning: model not found. Using cl100k_base encoding.")
-            model = "cl100k_base"
-            enc = tiktoken.get_encoding(model)
-
-        return enc.encode(
-            text,
-            allowed_special=self.allowed_special,
-            disallowed_special=self.disallowed_special,
-        )
-
-    @staticmethod
-    def modelname_to_contextsize(modelname: str) -> int:
-        """Calculate the maximum number of tokens possible to generate for a model.
-
-        Args:
-            modelname: The modelname we want to know the context size for.
-
-        Returns:
-            The maximum context size
-
-        Example:
-            .. code-block:: python
-
-                max_tokens = openai.modelname_to_contextsize("text-davinci-003")
-        """
-        model_token_mapping = {
-            "gpt-4": 8192,
-            "gpt-4-0314": 8192,
-            "gpt-4-0613": 8192,
-            "gpt-4-32k": 32768,
-            "gpt-4-32k-0314": 32768,
-            "gpt-4-32k-0613": 32768,
-            "gpt-3.5-turbo": 4096,
-            "gpt-3.5-turbo-0301": 4096,
-            "gpt-3.5-turbo-0613": 4096,
-            "gpt-3.5-turbo-16k": 16385,
-            "gpt-3.5-turbo-16k-0613": 16385,
-            "gpt-3.5-turbo-instruct": 4096,
-            "text-ada-001": 2049,
-            "ada": 2049,
-            "text-babbage-001": 2040,
-            "babbage": 2049,
-            "text-curie-001": 2049,
-            "curie": 2049,
-            "davinci": 2049,
-            "text-davinci-003": 4097,
-            "text-davinci-002": 4097,
-            "code-davinci-002": 8001,
-            "code-davinci-001": 8001,
-            "code-cushman-002": 2048,
-            "code-cushman-001": 2048,
-        }
-
-        # handling finetuned models
-        if "ft-" in modelname:
-            modelname = modelname.split(":")[0]
-
-        context_size = model_token_mapping.get(modelname, None)
-
-        if context_size is None:
-            raise ValueError(
-                f"Unknown model: {modelname}. Please provide a valid OpenAI model name."
-                "Known models are: " + ", ".join(model_token_mapping.keys())
-            )
-
-        return context_size
-
-    @property
-    def max_context_size(self) -> int:
-        """Get max context size for this model."""
-        return self.modelname_to_contextsize(self.model_name)
-
-    def max_tokens_for_prompt(self, prompt: str) -> int:
-        """Calculate the maximum number of tokens possible to generate for a prompt.
-
-        Args:
-            prompt: The prompt to pass into the model.
-
-        Returns:
-            The maximum number of tokens to generate for a prompt.
-
-        Example:
-            .. code-block:: python
-
-                max_tokens = openai.max_token_for_prompt("Tell me a joke.")
-        """
-        num_tokens = self.get_num_tokens(prompt)
-        return self.max_context_size - num_tokens
-
-
-class OpenAI(BaseOpenAI):
-    """OpenAI large language models.
-
-    To use, you should have the ``openai`` python package installed, and the
-    environment variable ``OPENAI_API_KEY`` set with your API key.
-
-    Any parameters that are valid to be passed to the openai.create call can be passed
-    in, even if not explicitly saved on this class.
-
-    Example:
-        .. code-block:: python
-
-            from langchain.llms import OpenAI
-            openai = OpenAI(model_name="text-davinci-003")
-    """
-
-    @property
-    def _invocation_params(self) -> Dict[str, Any]:
-        return {**{"model": self.model_name}, **super()._invocation_params}
-
-
-class AzureOpenAI(BaseOpenAI):
-    """Azure-specific OpenAI large language models.
-
-    To use, you should have the ``openai`` python package installed, and the
-    environment variable ``OPENAI_API_KEY`` set with your API key.
-
-    Any parameters that are valid to be passed to the openai.create call can be passed
-    in, even if not explicitly saved on this class.
-
-    Example:
-        .. code-block:: python
-
-            from langchain.llms import AzureOpenAI
-            openai = AzureOpenAI(model_name="text-davinci-003")
-    """
-
-    azure_endpoint: Union[str, None] = None
-    """Your Azure endpoint, including the resource.
-
-        Automatically inferred from env var `AZURE_OPENAI_ENDPOINT` if not provided.
-
-        Example: `https://example-resource.azure.openai.com/`
-    """
-    deployment_name: Union[str, None] = Field(default=None, alias="azure_deployment")
-    """A model deployment. 
-
-        If given sets the base client URL to include `/deployments/{azure_deployment}`.
-        Note: this means you won't be able to use non-deployment endpoints.
-    """
-    openai_api_version: str = Field(default="", alias="api_version")
-    """Automatically inferred from env var `OPENAI_API_VERSION` if not provided."""
-    openai_api_key: Union[str, None] = Field(default=None, alias="api_key")
-    """Automatically inferred from env var `AZURE_OPENAI_API_KEY` if not provided."""
-    azure_ad_token: Union[str, None] = None
-    """Your Azure Active Directory token.
-
-        Automatically inferred from env var `AZURE_OPENAI_AD_TOKEN` if not provided.
-
-        For more: 
-        https://www.microsoft.com/en-us/security/business/identity-access/microsoft-entra-id.
-    """  # noqa: E501
-    azure_ad_token_provider: Union[str, None] = None
-    """A function that returns an Azure Active Directory token.
-
-        Will be invoked on every request.
-    """
-    openai_api_type: str = ""
-    """Legacy, for openai<1.0.0 support."""
-    validate_base_url: bool = True
-    """For backwards compatibility. If legacy val openai_api_base is passed in, try to 
-        infer if it is a base_url or azure_endpoint and update accordingly.
-    """
-
-    @root_validator()
-    def validate_environment(cls, values: Dict) -> Dict:
-        """Validate that api key and python package exists in environment."""
-        if values["n"] < 1:
-            raise ValueError("n must be at least 1.")
-        if values["streaming"] and values["n"] > 1:
-            raise ValueError("Cannot stream results when n > 1.")
-        if values["streaming"] and values["best_of"] > 1:
-            raise ValueError("Cannot stream results when best_of > 1.")
-
-        # Check OPENAI_KEY for backwards compatibility.
-        # TODO: Remove OPENAI_API_KEY support to avoid possible conflict when using
-        # other forms of azure credentials.
-        values["openai_api_key"] = (
-            values["openai_api_key"]
-            or os.getenv("AZURE_OPENAI_API_KEY")
-            or os.getenv("OPENAI_API_KEY")
-        )
-
-        values["azure_endpoint"] = values["azure_endpoint"] or os.getenv(
-            "AZURE_OPENAI_ENDPOINT"
-        )
-        values["azure_ad_token"] = values["azure_ad_token"] or os.getenv(
-            "AZURE_OPENAI_AD_TOKEN"
-        )
-        values["openai_api_base"] = values["openai_api_base"] or os.getenv(
-            "OPENAI_API_BASE"
-        )
-        values["openai_proxy"] = get_from_dict_or_env(
-            values,
-            "openai_proxy",
-            "OPENAI_PROXY",
-            default="",
-        )
-        values["openai_organization"] = (
-            values["openai_organization"]
-            or os.getenv("OPENAI_ORG_ID")
-            or os.getenv("OPENAI_ORGANIZATION")
-        )
-        values["openai_api_version"] = values["openai_api_version"] or os.getenv(
-            "OPENAI_API_VERSION"
-        )
-        values["openai_api_type"] = get_from_dict_or_env(
-            values, "openai_api_type", "OPENAI_API_TYPE", default="azure"
-        )
-        try:
-            import openai
-        except ImportError:
-            raise ImportError(
-                "Could not import openai python package. "
-                "Please install it with `pip install openai`."
-            )
-        if is_openai_v1():
-            # For backwards compatibility. Before openai v1, no distinction was made
-            # between azure_endpoint and base_url (openai_api_base).
-            openai_api_base = values["openai_api_base"]
-            if openai_api_base and values["validate_base_url"]:
-                if "/openai" not in openai_api_base:
-                    values["openai_api_base"] = (
-                        values["openai_api_base"].rstrip("/") + "/openai"
-                    )
-                    warnings.warn(
-                        "As of openai>=1.0.0, Azure endpoints should be specified via "
-                        f"the `azure_endpoint` param not `openai_api_base` "
-                        f"(or alias `base_url`). Updating `openai_api_base` from "
-                        f"{openai_api_base} to {values['openai_api_base']}."
-                    )
-                if values["deployment_name"]:
-                    warnings.warn(
-                        "As of openai>=1.0.0, if `deployment_name` (or alias "
-                        "`azure_deployment`) is specified then "
-                        "`openai_api_base` (or alias `base_url`) should not be. "
-                        "Instead use `deployment_name` (or alias `azure_deployment`) "
-                        "and `azure_endpoint`."
-                    )
-                    if values["deployment_name"] not in values["openai_api_base"]:
-                        warnings.warn(
-                            "As of openai>=1.0.0, if `openai_api_base` "
-                            "(or alias `base_url`) is specified it is expected to be "
-                            "of the form "
-                            "https://example-resource.azure.openai.com/openai/deployments/example-deployment. "  # noqa: E501
-                            f"Updating {openai_api_base} to "
-                            f"{values['openai_api_base']}."
-                        )
-                        values["openai_api_base"] += (
-                            "/deployments/" + values["deployment_name"]
-                        )
-                    values["deployment_name"] = None
-            client_params = {
-                "api_version": values["openai_api_version"],
-                "azure_endpoint": values["azure_endpoint"],
-                "azure_deployment": values["deployment_name"],
-                "api_key": values["openai_api_key"],
-                "azure_ad_token": values["azure_ad_token"],
-                "azure_ad_token_provider": values["azure_ad_token_provider"],
-                "organization": values["openai_organization"],
-                "base_url": values["openai_api_base"],
-                "timeout": values["request_timeout"],
-                "max_retries": values["max_retries"],
-                "default_headers": values["default_headers"],
-                "default_query": values["default_query"],
-                "http_client": values["http_client"],
-            }
-            values["client"] = openai.AzureOpenAI(**client_params).completions
-            values["async_client"] = openai.AsyncAzureOpenAI(
-                **client_params
-            ).completions
-
-        else:
-            values["client"] = openai.Completion
-
-        return values
-
-    @property
-    def _identifying_params(self) -> Mapping[str, Any]:
-        return {
-            **{"deployment_name": self.deployment_name},
-            **super()._identifying_params,
-        }
-
-    @property
-    def _invocation_params(self) -> Dict[str, Any]:
-        if is_openai_v1():
-            openai_params = {"model": self.deployment_name}
-        else:
-            openai_params = {
-                "engine": self.deployment_name,
-                "api_type": self.openai_api_type,
-                "api_version": self.openai_api_version,
-            }
-        return {**openai_params, **super()._invocation_params}
-
-    @property
-    def _llm_type(self) -> str:
-        """Return type of llm."""
-        return "azure"
-
-    @property
-    def lc_attributes(self) -> Dict[str, Any]:
-        return {
-            "openai_api_type": self.openai_api_type,
-            "openai_api_version": self.openai_api_version,
-        }
-
-
-class OpenAIChat(BaseLLM):
-    """OpenAI Chat large language models.
-
-    To use, you should have the ``openai`` python package installed, and the
-    environment variable ``OPENAI_API_KEY`` set with your API key.
-
-    Any parameters that are valid to be passed to the openai.create call can be passed
-    in, even if not explicitly saved on this class.
-
-    Example:
-        .. code-block:: python
-
-            from langchain.llms import OpenAIChat
-            openaichat = OpenAIChat(model_name="gpt-3.5-turbo")
-    """
-
-    client: Any = Field(default=None, exclude=True)  #: :meta private:
-    async_client: Any = Field(default=None, exclude=True)  #: :meta private:
-    model_name: str = "gpt-3.5-turbo"
-    """Model name to use."""
-    model_kwargs: Dict[str, Any] = Field(default_factory=dict)
-    """Holds any model parameters valid for `create` call not explicitly specified."""
-    # When updating this to use a SecretStr
-    # Check for classes that derive from this class (as some of them
-    # may assume openai_api_key is a str)
-    openai_api_key: Optional[str] = Field(default=None, alias="api_key")
-    """Automatically inferred from env var `OPENAI_API_KEY` if not provided."""
-    openai_api_base: Optional[str] = Field(default=None, alias="base_url")
-    """Base URL path for API requests, leave blank if not using a proxy or service 
-        emulator."""
-    # to support explicit proxy for OpenAI
-    openai_proxy: Optional[str] = None
-    max_retries: int = 6
-    """Maximum number of retries to make when generating."""
-    prefix_messages: List = Field(default_factory=list)
-    """Series of messages for Chat input."""
-    streaming: bool = False
-    """Whether to stream the results or not."""
-    allowed_special: Union[Literal["all"], AbstractSet[str]] = set()
-    """Set of special tokens that are allowed。"""
-    disallowed_special: Union[Literal["all"], Collection[str]] = "all"
-    """Set of special tokens that are not allowed。"""
-
-    @root_validator(pre=True)
-    def build_extra(cls, values: Dict[str, Any]) -> Dict[str, Any]:
-        """Build extra kwargs from additional params that were passed in."""
-        all_required_field_names = {field.alias for field in cls.__fields__.values()}
-
-        extra = values.get("model_kwargs", {})
-        for field_name in list(values):
-            if field_name not in all_required_field_names:
-                if field_name in extra:
-                    raise ValueError(f"Found {field_name} supplied twice.")
-                extra[field_name] = values.pop(field_name)
-        values["model_kwargs"] = extra
-        return values
-
-    @root_validator()
-    def validate_environment(cls, values: Dict) -> Dict:
-        """Validate that api key and python package exists in environment."""
-        values["openai_api_key"] = convert_to_secret_str(
-            get_from_dict_or_env(values, "openai_api_key", "OPENAI_API_KEY")
-        )
-        openai_api_base = get_from_dict_or_env(
-            values,
-            "openai_api_base",
-            "OPENAI_API_BASE",
-            default="",
-        )
-        openai_proxy = get_from_dict_or_env(
-            values,
-            "openai_proxy",
-            "OPENAI_PROXY",
-            default="",
-        )
-        openai_organization = get_from_dict_or_env(
-            values, "openai_organization", "OPENAI_ORGANIZATION", default=""
-        )
-        try:
-            import openai
-
-            openai.api_key = values["openai_api_key"].get_secret_value()
-            if openai_api_base:
-                openai.api_base = openai_api_base
-            if openai_organization:
-                openai.organization = openai_organization
-            if openai_proxy:
-                openai.proxy = {"http": openai_proxy, "https": openai_proxy}  # type: ignore[assignment]  # noqa: E501
-        except ImportError:
-            raise ImportError(
-                "Could not import openai python package. "
-                "Please install it with `pip install openai`."
-            )
-        try:
-            values["client"] = openai.ChatCompletion
-        except AttributeError:
-            raise ValueError(
-                "`openai` has no `ChatCompletion` attribute, this is likely "
-                "due to an old version of the openai package. Try upgrading it "
-                "with `pip install --upgrade openai`."
-            )
-        warnings.warn(
-            "You are trying to use a chat model. This way of initializing it is "
-            "no longer supported. Instead, please use: "
-            "`from langchain.chat_models import ChatOpenAI`"
-        )
-        return values
-
-    @property
-    def _default_params(self) -> Dict[str, Any]:
-        """Get the default parameters for calling OpenAI API."""
-        return self.model_kwargs
-
-    def _get_chat_params(
-        self, prompts: List[str], stop: Optional[List[str]] = None
-    ) -> Tuple:
-        if len(prompts) > 1:
-            raise ValueError(
-                f"OpenAIChat currently only supports single prompt, got {prompts}"
-            )
-        messages = self.prefix_messages + [{"role": "user", "content": prompts[0]}]
-        params: Dict[str, Any] = {**{"model": self.model_name}, **self._default_params}
-        if stop is not None:
-            if "stop" in params:
-                raise ValueError("`stop` found in both the input and default params.")
-            params["stop"] = stop
-        if params.get("max_tokens") == -1:
-            # for ChatGPT api, omitting max_tokens is equivalent to having no limit
-            del params["max_tokens"]
-        return messages, params
-
-    def _stream(
-        self,
-        prompt: str,
-        stop: Optional[List[str]] = None,
-        run_manager: Optional[CallbackManagerForLLMRun] = None,
-        **kwargs: Any,
-    ) -> Iterator[GenerationChunk]:
-        messages, params = self._get_chat_params([prompt], stop)
-        params = {**params, **kwargs, "stream": True}
-        for stream_resp in completion_with_retry(
-            self, messages=messages, run_manager=run_manager, **params
-        ):
-            if not isinstance(stream_resp, dict):
-                stream_resp = stream_resp.dict()
-            token = stream_resp["choices"][0]["delta"].get("content", "")
-            chunk = GenerationChunk(text=token)
-            yield chunk
-            if run_manager:
-                run_manager.on_llm_new_token(token, chunk=chunk)
-
-    async def _astream(
-        self,
-        prompt: str,
-        stop: Optional[List[str]] = None,
-        run_manager: Optional[AsyncCallbackManagerForLLMRun] = None,
-        **kwargs: Any,
-    ) -> AsyncIterator[GenerationChunk]:
-        messages, params = self._get_chat_params([prompt], stop)
-        params = {**params, **kwargs, "stream": True}
-        async for stream_resp in await acompletion_with_retry(
-            self, messages=messages, run_manager=run_manager, **params
-        ):
-            if not isinstance(stream_resp, dict):
-                stream_resp = stream_resp.dict()
-            token = stream_resp["choices"][0]["delta"].get("content", "")
-            chunk = GenerationChunk(text=token)
-            yield chunk
-            if run_manager:
-                await run_manager.on_llm_new_token(token, chunk=chunk)
-
-    def _generate(
-        self,
-        prompts: List[str],
-        stop: Optional[List[str]] = None,
-        run_manager: Optional[CallbackManagerForLLMRun] = None,
-        **kwargs: Any,
-    ) -> LLMResult:
-        if self.streaming:
-            generation: Optional[GenerationChunk] = None
-            for chunk in self._stream(prompts[0], stop, run_manager, **kwargs):
-                if generation is None:
-                    generation = chunk
-                else:
-                    generation += chunk
-            assert generation is not None
-            return LLMResult(generations=[[generation]])
-
-        messages, params = self._get_chat_params(prompts, stop)
-        params = {**params, **kwargs}
-        full_response = completion_with_retry(
-            self, messages=messages, run_manager=run_manager, **params
-        )
-        if not isinstance(full_response, dict):
-            full_response = full_response.dict()
-        llm_output = {
-            "token_usage": full_response["usage"],
-            "model_name": self.model_name,
-        }
-        return LLMResult(
-            generations=[
-                [Generation(text=full_response["choices"][0]["message"]["content"])]
-            ],
-            llm_output=llm_output,
-        )
-
-    async def _agenerate(
-        self,
-        prompts: List[str],
-        stop: Optional[List[str]] = None,
-        run_manager: Optional[AsyncCallbackManagerForLLMRun] = None,
-        **kwargs: Any,
-    ) -> LLMResult:
-        if self.streaming:
-            generation: Optional[GenerationChunk] = None
-            async for chunk in self._astream(prompts[0], stop, run_manager, **kwargs):
-                if generation is None:
-                    generation = chunk
-                else:
-                    generation += chunk
-            assert generation is not None
-            return LLMResult(generations=[[generation]])
-
-        messages, params = self._get_chat_params(prompts, stop)
-        params = {**params, **kwargs}
-        full_response = await acompletion_with_retry(
-            self, messages=messages, run_manager=run_manager, **params
-        )
-        if not isinstance(full_response, dict):
-            full_response = full_response.dict()
-        llm_output = {
-            "token_usage": full_response["usage"],
-            "model_name": self.model_name,
-        }
-        return LLMResult(
-            generations=[
-                [Generation(text=full_response["choices"][0]["message"]["content"])]
-            ],
-            llm_output=llm_output,
-        )
-
-    @property
-    def _identifying_params(self) -> Mapping[str, Any]:
-        """Get the identifying parameters."""
-        return {**{"model_name": self.model_name}, **self._default_params}
-
-    @property
-    def _llm_type(self) -> str:
-        """Return type of llm."""
-        return "openai-chat"
-
-    def get_token_ids(self, text: str) -> List[int]:
-        """Get the token IDs using the tiktoken package."""
-        # tiktoken NOT supported for Python < 3.8
-        if sys.version_info[1] < 8:
-            return super().get_token_ids(text)
-        try:
-            import tiktoken
-        except ImportError:
-            raise ImportError(
-                "Could not import tiktoken python package. "
-                "This is needed in order to calculate get_num_tokens. "
-                "Please install it with `pip install tiktoken`."
-            )
-
-        enc = tiktoken.encoding_for_model(self.model_name)
-        return enc.encode(
-            text,
-            allowed_special=self.allowed_special,
-            disallowed_special=self.disallowed_special,
-        )
-=======
 __all__ = [
     "BaseOpenAI",
     "OpenAI",
     "AzureOpenAI",
     "OpenAIChat",
-]
->>>>>>> f99369a5
+]