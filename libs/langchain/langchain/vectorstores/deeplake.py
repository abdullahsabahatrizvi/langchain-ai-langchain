--- conflicted
+++ resolved
@@ -142,18 +142,10 @@
 
         self.dataset_path = dataset_path
 
-<<<<<<< HEAD
-        if embedding_function:
-            logger.warning(
-                "Using embedding function is deprecated and will be removed "
-                "in the future. Please use embedding instead."
-            )
-=======
         logger.warning(
             "Using embedding function is deprecated and will be removed "
             "in the future. Please use embedding instead."
         )
->>>>>>> d0391cdd
 
         self.vectorstore = DeepLakeVectorStore(
             path=self.dataset_path,
