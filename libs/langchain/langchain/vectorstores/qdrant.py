from langchain_community.vectorstores.qdrant import (
    Qdrant,
    QdrantException,
    sync_call_fallback,
)

<<<<<<< HEAD
import numpy as np
from langchain_core.embeddings import Embeddings
from langchain_core.vectorstores import VectorStore

from langchain.docstore.document import Document
from langchain.vectorstores.utils import maximal_marginal_relevance

if TYPE_CHECKING:
    from qdrant_client import grpc  # noqa
    from qdrant_client.conversions import common_types
    from qdrant_client.http import models as rest

    DictFilter = Dict[str, Union[str, int, bool, dict, list]]
    MetadataFilter = Union[DictFilter, common_types.Filter]


class QdrantException(Exception):
    """`Qdrant` related exceptions."""


def sync_call_fallback(method: Callable) -> Callable:
    """
    Decorator to call the synchronous method of the class if the async method is not
    implemented. This decorator might be only used for the methods that are defined
    as async in the class.
    """

    @functools.wraps(method)
    async def wrapper(self: Any, *args: Any, **kwargs: Any) -> Any:
        try:
            return await method(self, *args, **kwargs)
        except NotImplementedError:
            # If the async method is not implemented, call the synchronous method
            # by removing the first letter from the method name. For example,
            # if the async method is called ``aaad_texts``, the synchronous method
            # will be called ``aad_texts``.
            sync_method = functools.partial(
                getattr(self, method.__name__[1:]), *args, **kwargs
            )
            return await asyncio.get_event_loop().run_in_executor(None, sync_method)

    return wrapper


class Qdrant(VectorStore):
    """`Qdrant` vector store.

    To use you should have the ``qdrant-client`` package installed.

    Example:
        .. code-block:: python

            from qdrant_client import QdrantClient
            from langchain.vectorstores import Qdrant

            client = QdrantClient()
            collection_name = "MyCollection"
            qdrant = Qdrant(client, collection_name, embedding_function)
    """

    CONTENT_KEY = "page_content"
    METADATA_KEY = "metadata"
    VECTOR_NAME = None

    def __init__(
        self,
        client: Any,
        collection_name: str,
        embeddings: Optional[Embeddings] = None,
        content_payload_key: str = CONTENT_KEY,
        metadata_payload_key: str = METADATA_KEY,
        distance_strategy: str = "COSINE",
        vector_name: Optional[str] = VECTOR_NAME,
        async_client: Optional[Any] = None,
        embedding_function: Optional[Callable] = None,  # deprecated
    ):
        """Initialize with necessary components."""
        try:
            import qdrant_client
        except ImportError:
            raise ImportError(
                "Could not import qdrant-client python package. "
                "Please install it with `pip install qdrant-client`."
            )

        if not isinstance(client, qdrant_client.QdrantClient):
            raise ValueError(
                f"client should be an instance of qdrant_client.QdrantClient, "
                f"got {type(client)}"
            )

        if async_client is not None and not isinstance(
            async_client, qdrant_client.AsyncQdrantClient
        ):
            raise ValueError(
                f"async_client should be an instance of qdrant_client.AsyncQdrantClient"
                f"got {type(async_client)}"
            )

        if embeddings is None and embedding_function is None:
            raise ValueError(
                "`embeddings` value can't be None. Pass `Embeddings` instance."
            )

        if embeddings is not None and embedding_function is not None:
            raise ValueError(
                "Both `embeddings` and `embedding_function` are passed. "
                "Use `embeddings` only."
            )

        self._embeddings = embeddings
        self._embeddings_function = embedding_function
        self.client: qdrant_client.QdrantClient = client
        self.async_client: Optional[qdrant_client.AsyncQdrantClient] = async_client
        self.collection_name = collection_name
        self.content_payload_key = content_payload_key or self.CONTENT_KEY
        self.metadata_payload_key = metadata_payload_key or self.METADATA_KEY
        self.vector_name = vector_name or self.VECTOR_NAME

        if embedding_function is not None:
            warnings.warn(
                "Using `embedding_function` is deprecated. "
                "Pass `Embeddings` instance to `embeddings` instead."
            )

        if not isinstance(embeddings, Embeddings):
            warnings.warn(
                "`embeddings` should be an instance of `Embeddings`."
                "Using `embeddings` as `embedding_function` which is deprecated"
            )
            self._embeddings_function = embeddings
            self._embeddings = None

        self.distance_strategy = distance_strategy.upper()

    @property
    def embeddings(self) -> Optional[Embeddings]:
        return self._embeddings

    def add_texts(
        self,
        texts: Iterable[str],
        metadatas: Optional[List[dict]] = None,
        ids: Optional[Sequence[str]] = None,
        batch_size: int = 64,
        **kwargs: Any,
    ) -> List[str]:
        """Run more texts through the embeddings and add to the vectorstore.

        Args:
            texts: Iterable of strings to add to the vectorstore.
            metadatas: Optional list of metadatas associated with the texts.
            ids:
                Optional list of ids to associate with the texts. Ids have to be
                uuid-like strings.
            batch_size:
                How many vectors upload per-request.
                Default: 64

        Returns:
            List of ids from adding the texts into the vectorstore.
        """
        added_ids = []
        for batch_ids, points in self._generate_rest_batches(
            texts, metadatas, ids, batch_size
        ):
            self.client.upsert(
                collection_name=self.collection_name, points=points, **kwargs
            )
            added_ids.extend(batch_ids)

        return added_ids

    @sync_call_fallback
    async def aadd_texts(
        self,
        texts: Iterable[str],
        metadatas: Optional[List[dict]] = None,
        ids: Optional[Sequence[str]] = None,
        batch_size: int = 64,
        **kwargs: Any,
    ) -> List[str]:
        """Run more texts through the embeddings and add to the vectorstore.

        Args:
            texts: Iterable of strings to add to the vectorstore.
            metadatas: Optional list of metadatas associated with the texts.
            ids:
                Optional list of ids to associate with the texts. Ids have to be
                uuid-like strings.
            batch_size:
                How many vectors upload per-request.
                Default: 64

        Returns:
            List of ids from adding the texts into the vectorstore.
        """
        from qdrant_client.local.async_qdrant_local import AsyncQdrantLocal

        if self.async_client is None or isinstance(
            self.async_client._client, AsyncQdrantLocal
        ):
            raise NotImplementedError(
                "QdrantLocal cannot interoperate with sync and async clients"
            )

        added_ids = []
        async for batch_ids, points in self._agenerate_rest_batches(
            texts, metadatas, ids, batch_size
        ):
            await self.async_client.upsert(
                collection_name=self.collection_name, points=points, **kwargs
            )
            added_ids.extend(batch_ids)

        return added_ids

    def similarity_search(
        self,
        query: str,
        k: int = 4,
        filter: Optional[MetadataFilter] = None,
        search_params: Optional[common_types.SearchParams] = None,
        offset: int = 0,
        score_threshold: Optional[float] = None,
        consistency: Optional[common_types.ReadConsistency] = None,
        **kwargs: Any,
    ) -> List[Document]:
        """Return docs most similar to query.

        Args:
            query: Text to look up documents similar to.
            k: Number of Documents to return. Defaults to 4.
            filter: Filter by metadata. Defaults to None.
            search_params: Additional search params
            offset:
                Offset of the first result to return.
                May be used to paginate results.
                Note: large offset values may cause performance issues.
            score_threshold:
                Define a minimal score threshold for the result.
                If defined, less similar results will not be returned.
                Score of the returned result might be higher or smaller than the
                threshold depending on the Distance function used.
                E.g. for cosine similarity only higher scores will be returned.
            consistency:
                Read consistency of the search. Defines how many replicas should be
                queried before returning the result.
                Values:
                - int - number of replicas to query, values should present in all
                        queried replicas
                - 'majority' - query all replicas, but return values present in the
                               majority of replicas
                - 'quorum' - query the majority of replicas, return values present in
                             all of them
                - 'all' - query all replicas, and return values present in all replicas
            **kwargs:
                Any other named arguments to pass through to QdrantClient.search()

        Returns:
            List of Documents most similar to the query.
        """
        results = self.similarity_search_with_score(
            query,
            k,
            filter=filter,
            search_params=search_params,
            offset=offset,
            score_threshold=score_threshold,
            consistency=consistency,
            **kwargs,
        )
        return list(map(itemgetter(0), results))

    @sync_call_fallback
    async def asimilarity_search(
        self,
        query: str,
        k: int = 4,
        filter: Optional[MetadataFilter] = None,
        **kwargs: Any,
    ) -> List[Document]:
        """Return docs most similar to query.
        Args:
            query: Text to look up documents similar to.
            k: Number of Documents to return. Defaults to 4.
            filter: Filter by metadata. Defaults to None.
        Returns:
            List of Documents most similar to the query.
        """
        results = await self.asimilarity_search_with_score(query, k, filter, **kwargs)
        return list(map(itemgetter(0), results))

    def similarity_search_with_score(
        self,
        query: str,
        k: int = 4,
        filter: Optional[MetadataFilter] = None,
        search_params: Optional[common_types.SearchParams] = None,
        offset: int = 0,
        score_threshold: Optional[float] = None,
        consistency: Optional[common_types.ReadConsistency] = None,
        **kwargs: Any,
    ) -> List[Tuple[Document, float]]:
        """Return docs most similar to query.

        Args:
            query: Text to look up documents similar to.
            k: Number of Documents to return. Defaults to 4.
            filter: Filter by metadata. Defaults to None.
            search_params: Additional search params
            offset:
                Offset of the first result to return.
                May be used to paginate results.
                Note: large offset values may cause performance issues.
            score_threshold:
                Define a minimal score threshold for the result.
                If defined, less similar results will not be returned.
                Score of the returned result might be higher or smaller than the
                threshold depending on the Distance function used.
                E.g. for cosine similarity only higher scores will be returned.
            consistency:
                Read consistency of the search. Defines how many replicas should be
                queried before returning the result.
                Values:
                - int - number of replicas to query, values should present in all
                        queried replicas
                - 'majority' - query all replicas, but return values present in the
                               majority of replicas
                - 'quorum' - query the majority of replicas, return values present in
                             all of them
                - 'all' - query all replicas, and return values present in all replicas
            **kwargs:
                Any other named arguments to pass through to QdrantClient.search()

        Returns:
            List of documents most similar to the query text and distance for each.
        """
        return self.similarity_search_with_score_by_vector(
            self._embed_query(query),
            k,
            filter=filter,
            search_params=search_params,
            offset=offset,
            score_threshold=score_threshold,
            consistency=consistency,
            **kwargs,
        )

    @sync_call_fallback
    async def asimilarity_search_with_score(
        self,
        query: str,
        k: int = 4,
        filter: Optional[MetadataFilter] = None,
        search_params: Optional[common_types.SearchParams] = None,
        offset: int = 0,
        score_threshold: Optional[float] = None,
        consistency: Optional[common_types.ReadConsistency] = None,
        **kwargs: Any,
    ) -> List[Tuple[Document, float]]:
        """Return docs most similar to query.

        Args:
            query: Text to look up documents similar to.
            k: Number of Documents to return. Defaults to 4.
            filter: Filter by metadata. Defaults to None.
            search_params: Additional search params
            offset:
                Offset of the first result to return.
                May be used to paginate results.
                Note: large offset values may cause performance issues.
            score_threshold:
                Define a minimal score threshold for the result.
                If defined, less similar results will not be returned.
                Score of the returned result might be higher or smaller than the
                threshold depending on the Distance function used.
                E.g. for cosine similarity only higher scores will be returned.
            consistency:
                Read consistency of the search. Defines how many replicas should be
                queried before returning the result.
                Values:
                - int - number of replicas to query, values should present in all
                        queried replicas
                - 'majority' - query all replicas, but return values present in the
                               majority of replicas
                - 'quorum' - query the majority of replicas, return values present in
                             all of them
                - 'all' - query all replicas, and return values present in all replicas
            **kwargs:
                Any other named arguments to pass through to
                AsyncQdrantClient.Search().

        Returns:
            List of documents most similar to the query text and distance for each.
        """
        return await self.asimilarity_search_with_score_by_vector(
            self._embed_query(query),
            k,
            filter=filter,
            search_params=search_params,
            offset=offset,
            score_threshold=score_threshold,
            consistency=consistency,
            **kwargs,
        )

    def similarity_search_by_vector(
        self,
        embedding: List[float],
        k: int = 4,
        filter: Optional[MetadataFilter] = None,
        search_params: Optional[common_types.SearchParams] = None,
        offset: int = 0,
        score_threshold: Optional[float] = None,
        consistency: Optional[common_types.ReadConsistency] = None,
        **kwargs: Any,
    ) -> List[Document]:
        """Return docs most similar to embedding vector.

        Args:
            embedding: Embedding vector to look up documents similar to.
            k: Number of Documents to return. Defaults to 4.
            filter: Filter by metadata. Defaults to None.
            search_params: Additional search params
            offset:
                Offset of the first result to return.
                May be used to paginate results.
                Note: large offset values may cause performance issues.
            score_threshold:
                Define a minimal score threshold for the result.
                If defined, less similar results will not be returned.
                Score of the returned result might be higher or smaller than the
                threshold depending on the Distance function used.
                E.g. for cosine similarity only higher scores will be returned.
            consistency:
                Read consistency of the search. Defines how many replicas should be
                queried before returning the result.
                Values:
                - int - number of replicas to query, values should present in all
                        queried replicas
                - 'majority' - query all replicas, but return values present in the
                               majority of replicas
                - 'quorum' - query the majority of replicas, return values present in
                             all of them
                - 'all' - query all replicas, and return values present in all replicas
            **kwargs:
                Any other named arguments to pass through to QdrantClient.search()

        Returns:
            List of Documents most similar to the query.
        """
        results = self.similarity_search_with_score_by_vector(
            embedding,
            k,
            filter=filter,
            search_params=search_params,
            offset=offset,
            score_threshold=score_threshold,
            consistency=consistency,
            **kwargs,
        )
        return list(map(itemgetter(0), results))

    @sync_call_fallback
    async def asimilarity_search_by_vector(
        self,
        embedding: List[float],
        k: int = 4,
        filter: Optional[MetadataFilter] = None,
        search_params: Optional[common_types.SearchParams] = None,
        offset: int = 0,
        score_threshold: Optional[float] = None,
        consistency: Optional[common_types.ReadConsistency] = None,
        **kwargs: Any,
    ) -> List[Document]:
        """Return docs most similar to embedding vector.

        Args:
            embedding: Embedding vector to look up documents similar to.
            k: Number of Documents to return. Defaults to 4.
            filter: Filter by metadata. Defaults to None.
            search_params: Additional search params
            offset:
                Offset of the first result to return.
                May be used to paginate results.
                Note: large offset values may cause performance issues.
            score_threshold:
                Define a minimal score threshold for the result.
                If defined, less similar results will not be returned.
                Score of the returned result might be higher or smaller than the
                threshold depending on the Distance function used.
                E.g. for cosine similarity only higher scores will be returned.
            consistency:
                Read consistency of the search. Defines how many replicas should be
                queried before returning the result.
                Values:
                - int - number of replicas to query, values should present in all
                        queried replicas
                - 'majority' - query all replicas, but return values present in the
                               majority of replicas
                - 'quorum' - query the majority of replicas, return values present in
                             all of them
                - 'all' - query all replicas, and return values present in all replicas
            **kwargs:
                Any other named arguments to pass through to
                AsyncQdrantClient.Search().

        Returns:
            List of Documents most similar to the query.
        """
        results = await self.asimilarity_search_with_score_by_vector(
            embedding,
            k,
            filter=filter,
            search_params=search_params,
            offset=offset,
            score_threshold=score_threshold,
            consistency=consistency,
            **kwargs,
        )
        return list(map(itemgetter(0), results))

    def similarity_search_with_score_by_vector(
        self,
        embedding: List[float],
        k: int = 4,
        filter: Optional[MetadataFilter] = None,
        search_params: Optional[common_types.SearchParams] = None,
        offset: int = 0,
        score_threshold: Optional[float] = None,
        consistency: Optional[common_types.ReadConsistency] = None,
        **kwargs: Any,
    ) -> List[Tuple[Document, float]]:
        """Return docs most similar to embedding vector.

        Args:
            embedding: Embedding vector to look up documents similar to.
            k: Number of Documents to return. Defaults to 4.
            filter: Filter by metadata. Defaults to None.
            search_params: Additional search params
            offset:
                Offset of the first result to return.
                May be used to paginate results.
                Note: large offset values may cause performance issues.
            score_threshold:
                Define a minimal score threshold for the result.
                If defined, less similar results will not be returned.
                Score of the returned result might be higher or smaller than the
                threshold depending on the Distance function used.
                E.g. for cosine similarity only higher scores will be returned.
            consistency:
                Read consistency of the search. Defines how many replicas should be
                queried before returning the result.
                Values:
                - int - number of replicas to query, values should present in all
                        queried replicas
                - 'majority' - query all replicas, but return values present in the
                               majority of replicas
                - 'quorum' - query the majority of replicas, return values present in
                             all of them
                - 'all' - query all replicas, and return values present in all replicas
            **kwargs:
                Any other named arguments to pass through to QdrantClient.search()

        Returns:
            List of documents most similar to the query text and distance for each.
        """
        if filter is not None and isinstance(filter, dict):
            warnings.warn(
                "Using dict as a `filter` is deprecated. Please use qdrant-client "
                "filters directly: "
                "https://qdrant.tech/documentation/concepts/filtering/",
                DeprecationWarning,
            )
            qdrant_filter = self._qdrant_filter_from_dict(filter)
        else:
            qdrant_filter = filter

        query_vector = embedding
        if self.vector_name is not None:
            query_vector = (self.vector_name, embedding)  # type: ignore[assignment]

        results = self.client.search(
            collection_name=self.collection_name,
            query_vector=query_vector,
            query_filter=qdrant_filter,
            search_params=search_params,
            limit=k,
            offset=offset,
            with_payload=True,
            with_vectors=False,  # Langchain does not expect vectors to be returned
            score_threshold=score_threshold,
            consistency=consistency,
            **kwargs,
        )
        return [
            (
                self._document_from_scored_point(
                    result, self.content_payload_key, self.metadata_payload_key
                ),
                result.score,
            )
            for result in results
        ]

    @sync_call_fallback
    async def asimilarity_search_with_score_by_vector(
        self,
        embedding: List[float],
        k: int = 4,
        filter: Optional[MetadataFilter] = None,
        search_params: Optional[common_types.SearchParams] = None,
        offset: int = 0,
        score_threshold: Optional[float] = None,
        consistency: Optional[common_types.ReadConsistency] = None,
        **kwargs: Any,
    ) -> List[Tuple[Document, float]]:
        """Return docs most similar to embedding vector.

        Args:
            embedding: Embedding vector to look up documents similar to.
            k: Number of Documents to return. Defaults to 4.
            filter: Filter by metadata. Defaults to None.
            search_params: Additional search params
            offset:
                Offset of the first result to return.
                May be used to paginate results.
                Note: large offset values may cause performance issues.
            score_threshold:
                Define a minimal score threshold for the result.
                If defined, less similar results will not be returned.
                Score of the returned result might be higher or smaller than the
                threshold depending on the Distance function used.
                E.g. for cosine similarity only higher scores will be returned.
            consistency:
                Read consistency of the search. Defines how many replicas should be
                queried before returning the result.
                Values:
                - int - number of replicas to query, values should present in all
                        queried replicas
                - 'majority' - query all replicas, but return values present in the
                               majority of replicas
                - 'quorum' - query the majority of replicas, return values present in
                             all of them
                - 'all' - query all replicas, and return values present in all replicas
            **kwargs:
                Any other named arguments to pass through to
                AsyncQdrantClient.Search().

        Returns:
            List of documents most similar to the query text and distance for each.
        """
        from qdrant_client.local.async_qdrant_local import AsyncQdrantLocal

        if self.async_client is None or isinstance(
            self.async_client._client, AsyncQdrantLocal
        ):
            raise NotImplementedError(
                "QdrantLocal cannot interoperate with sync and async clients"
            )
        if filter is not None and isinstance(filter, dict):
            warnings.warn(
                "Using dict as a `filter` is deprecated. Please use qdrant-client "
                "filters directly: "
                "https://qdrant.tech/documentation/concepts/filtering/",
                DeprecationWarning,
            )
            qdrant_filter = self._qdrant_filter_from_dict(filter)
        else:
            qdrant_filter = filter

        query_vector = embedding
        if self.vector_name is not None:
            query_vector = (self.vector_name, embedding)  # type: ignore[assignment]

        results = await self.async_client.search(
            collection_name=self.collection_name,
            query_vector=query_vector,
            query_filter=qdrant_filter,
            search_params=search_params,
            limit=k,
            offset=offset,
            with_payload=True,
            with_vectors=False,  # Langchain does not expect vectors to be returned
            score_threshold=score_threshold,
            consistency=consistency,
            **kwargs,
        )
        return [
            (
                self._document_from_scored_point(
                    result, self.content_payload_key, self.metadata_payload_key
                ),
                result.score,
            )
            for result in results
        ]

    def max_marginal_relevance_search(
        self,
        query: str,
        k: int = 4,
        fetch_k: int = 20,
        lambda_mult: float = 0.5,
        filter: Optional[MetadataFilter] = None,
        search_params: Optional[common_types.SearchParams] = None,
        score_threshold: Optional[float] = None,
        consistency: Optional[common_types.ReadConsistency] = None,
        **kwargs: Any,
    ) -> List[Document]:
        """Return docs selected using the maximal marginal relevance.

        Maximal marginal relevance optimizes for similarity to query AND diversity
        among selected documents.

        Args:
            query: Text to look up documents similar to.
            k: Number of Documents to return. Defaults to 4.
            fetch_k: Number of Documents to fetch to pass to MMR algorithm.
                     Defaults to 20.
            lambda_mult: Number between 0 and 1 that determines the degree
                        of diversity among the results with 0 corresponding
                        to maximum diversity and 1 to minimum diversity.
                        Defaults to 0.5.
            filter: Filter by metadata. Defaults to None.
            search_params: Additional search params
            score_threshold:
                Define a minimal score threshold for the result.
                If defined, less similar results will not be returned.
                Score of the returned result might be higher or smaller than the
                threshold depending on the Distance function used.
                E.g. for cosine similarity only higher scores will be returned.
            consistency:
                Read consistency of the search. Defines how many replicas should be
                queried before returning the result.
                Values:
                - int - number of replicas to query, values should present in all
                        queried replicas
                - 'majority' - query all replicas, but return values present in the
                               majority of replicas
                - 'quorum' - query the majority of replicas, return values present in
                             all of them
                - 'all' - query all replicas, and return values present in all replicas
            **kwargs:
                Any other named arguments to pass through to QdrantClient.search()
        Returns:
            List of Documents selected by maximal marginal relevance.
        """
        query_embedding = self._embed_query(query)
        return self.max_marginal_relevance_search_by_vector(
            query_embedding,
            k=k,
            fetch_k=fetch_k,
            lambda_mult=lambda_mult,
            filter=filter,
            search_params=search_params,
            score_threshold=score_threshold,
            consistency=consistency,
            **kwargs,
        )

    @sync_call_fallback
    async def amax_marginal_relevance_search(
        self,
        query: str,
        k: int = 4,
        fetch_k: int = 20,
        lambda_mult: float = 0.5,
        filter: Optional[MetadataFilter] = None,
        search_params: Optional[common_types.SearchParams] = None,
        score_threshold: Optional[float] = None,
        consistency: Optional[common_types.ReadConsistency] = None,
        **kwargs: Any,
    ) -> List[Document]:
        """Return docs selected using the maximal marginal relevance.

        Maximal marginal relevance optimizes for similarity to query AND diversity
        among selected documents.

        Args:
            query: Text to look up documents similar to.
            k: Number of Documents to return. Defaults to 4.
            fetch_k: Number of Documents to fetch to pass to MMR algorithm.
                     Defaults to 20.
            lambda_mult: Number between 0 and 1 that determines the degree
                        of diversity among the results with 0 corresponding
                        to maximum diversity and 1 to minimum diversity.
                        Defaults to 0.5.
            filter: Filter by metadata. Defaults to None.
            search_params: Additional search params
            score_threshold:
                Define a minimal score threshold for the result.
                If defined, less similar results will not be returned.
                Score of the returned result might be higher or smaller than the
                threshold depending on the Distance function used.
                E.g. for cosine similarity only higher scores will be returned.
            consistency:
                Read consistency of the search. Defines how many replicas should be
                queried before returning the result.
                Values:
                - int - number of replicas to query, values should present in all
                        queried replicas
                - 'majority' - query all replicas, but return values present in the
                               majority of replicas
                - 'quorum' - query the majority of replicas, return values present in
                             all of them
                - 'all' - query all replicas, and return values present in all replicas
            **kwargs:
                Any other named arguments to pass through to
                AsyncQdrantClient.Search().
        Returns:
            List of Documents selected by maximal marginal relevance.
        """
        query_embedding = self._embed_query(query)
        return await self.amax_marginal_relevance_search_by_vector(
            query_embedding,
            k=k,
            fetch_k=fetch_k,
            lambda_mult=lambda_mult,
            filter=filter,
            search_params=search_params,
            score_threshold=score_threshold,
            consistency=consistency,
            **kwargs,
        )

    def max_marginal_relevance_search_by_vector(
        self,
        embedding: List[float],
        k: int = 4,
        fetch_k: int = 20,
        lambda_mult: float = 0.5,
        filter: Optional[MetadataFilter] = None,
        search_params: Optional[common_types.SearchParams] = None,
        score_threshold: Optional[float] = None,
        consistency: Optional[common_types.ReadConsistency] = None,
        **kwargs: Any,
    ) -> List[Document]:
        """Return docs selected using the maximal marginal relevance.

        Maximal marginal relevance optimizes for similarity to query AND diversity
        among selected documents.

        Args:
            embedding: Embedding to look up documents similar to.
            k: Number of Documents to return. Defaults to 4.
            fetch_k: Number of Documents to fetch to pass to MMR algorithm.
            lambda_mult: Number between 0 and 1 that determines the degree
                        of diversity among the results with 0 corresponding
                        to maximum diversity and 1 to minimum diversity.
                        Defaults to 0.5.
            filter: Filter by metadata. Defaults to None.
            search_params: Additional search params
            score_threshold:
                Define a minimal score threshold for the result.
                If defined, less similar results will not be returned.
                Score of the returned result might be higher or smaller than the
                threshold depending on the Distance function used.
                E.g. for cosine similarity only higher scores will be returned.
            consistency:
                Read consistency of the search. Defines how many replicas should be
                queried before returning the result.
                Values:
                - int - number of replicas to query, values should present in all
                        queried replicas
                - 'majority' - query all replicas, but return values present in the
                               majority of replicas
                - 'quorum' - query the majority of replicas, return values present in
                             all of them
                - 'all' - query all replicas, and return values present in all replicas
            **kwargs:
                Any other named arguments to pass through to QdrantClient.search()
        Returns:
            List of Documents selected by maximal marginal relevance.
        """
        results = self.max_marginal_relevance_search_with_score_by_vector(
            embedding,
            k=k,
            fetch_k=fetch_k,
            lambda_mult=lambda_mult,
            filter=filter,
            search_params=search_params,
            score_threshold=score_threshold,
            consistency=consistency,
            **kwargs,
        )
        return list(map(itemgetter(0), results))

    @sync_call_fallback
    async def amax_marginal_relevance_search_by_vector(
        self,
        embedding: List[float],
        k: int = 4,
        fetch_k: int = 20,
        lambda_mult: float = 0.5,
        filter: Optional[MetadataFilter] = None,
        search_params: Optional[common_types.SearchParams] = None,
        score_threshold: Optional[float] = None,
        consistency: Optional[common_types.ReadConsistency] = None,
        **kwargs: Any,
    ) -> List[Document]:
        """Return docs selected using the maximal marginal relevance.
        Maximal marginal relevance optimizes for similarity to query AND diversity
        among selected documents.
        Args:
            query: Text to look up documents similar to.
            k: Number of Documents to return. Defaults to 4.
            fetch_k: Number of Documents to fetch to pass to MMR algorithm.
                     Defaults to 20.
            lambda_mult: Number between 0 and 1 that determines the degree
                        of diversity among the results with 0 corresponding
                        to maximum diversity and 1 to minimum diversity.
                        Defaults to 0.5.
            filter: Filter by metadata. Defaults to None.
            search_params: Additional search params
            score_threshold:
                Define a minimal score threshold for the result.
                If defined, less similar results will not be returned.
                Score of the returned result might be higher or smaller than the
                threshold depending on the Distance function used.
                E.g. for cosine similarity only higher scores will be returned.
            consistency:
                Read consistency of the search. Defines how many replicas should be
                queried before returning the result.
                Values:
                - int - number of replicas to query, values should present in all
                        queried replicas
                - 'majority' - query all replicas, but return values present in the
                               majority of replicas
                - 'quorum' - query the majority of replicas, return values present in
                             all of them
                - 'all' - query all replicas, and return values present in all replicas
            **kwargs:
                Any other named arguments to pass through to
                AsyncQdrantClient.Search().
        Returns:
            List of Documents selected by maximal marginal relevance and distance for
            each.
        """
        results = await self.amax_marginal_relevance_search_with_score_by_vector(
            embedding,
            k=k,
            fetch_k=fetch_k,
            lambda_mult=lambda_mult,
            filter=filter,
            search_params=search_params,
            score_threshold=score_threshold,
            consistency=consistency,
            **kwargs,
        )
        return list(map(itemgetter(0), results))

    def max_marginal_relevance_search_with_score_by_vector(
        self,
        embedding: List[float],
        k: int = 4,
        fetch_k: int = 20,
        lambda_mult: float = 0.5,
        filter: Optional[MetadataFilter] = None,
        search_params: Optional[common_types.SearchParams] = None,
        score_threshold: Optional[float] = None,
        consistency: Optional[common_types.ReadConsistency] = None,
        **kwargs: Any,
    ) -> List[Tuple[Document, float]]:
        """Return docs selected using the maximal marginal relevance.
        Maximal marginal relevance optimizes for similarity to query AND diversity
        among selected documents.
        Args:
            query: Text to look up documents similar to.
            k: Number of Documents to return. Defaults to 4.
            fetch_k: Number of Documents to fetch to pass to MMR algorithm.
                     Defaults to 20.
            lambda_mult: Number between 0 and 1 that determines the degree
                        of diversity among the results with 0 corresponding
                        to maximum diversity and 1 to minimum diversity.
                        Defaults to 0.5.
            filter: Filter by metadata. Defaults to None.
            search_params: Additional search params
            score_threshold:
                Define a minimal score threshold for the result.
                If defined, less similar results will not be returned.
                Score of the returned result might be higher or smaller than the
                threshold depending on the Distance function used.
                E.g. for cosine similarity only higher scores will be returned.
            consistency:
                Read consistency of the search. Defines how many replicas should be
                queried before returning the result.
                Values:
                - int - number of replicas to query, values should present in all
                        queried replicas
                - 'majority' - query all replicas, but return values present in the
                               majority of replicas
                - 'quorum' - query the majority of replicas, return values present in
                             all of them
                - 'all' - query all replicas, and return values present in all replicas
            **kwargs:
                Any other named arguments to pass through to QdrantClient.search()
        Returns:
            List of Documents selected by maximal marginal relevance and distance for
            each.
        """
        query_vector = embedding
        if self.vector_name is not None:
            query_vector = (self.vector_name, query_vector)  # type: ignore[assignment]

        results = self.client.search(
            collection_name=self.collection_name,
            query_vector=query_vector,
            query_filter=filter,
            search_params=search_params,
            limit=fetch_k,
            with_payload=True,
            with_vectors=True,
            score_threshold=score_threshold,
            consistency=consistency,
            **kwargs,
        )
        embeddings = [
            result.vector.get(self.vector_name)  # type: ignore[index, union-attr]
            if self.vector_name is not None
            else result.vector
            for result in results
        ]
        mmr_selected = maximal_marginal_relevance(
            np.array(embedding), embeddings, k=k, lambda_mult=lambda_mult
        )
        return [
            (
                self._document_from_scored_point(
                    results[i], self.content_payload_key, self.metadata_payload_key
                ),
                results[i].score,
            )
            for i in mmr_selected
        ]

    @sync_call_fallback
    async def amax_marginal_relevance_search_with_score_by_vector(
        self,
        embedding: List[float],
        k: int = 4,
        fetch_k: int = 20,
        lambda_mult: float = 0.5,
        filter: Optional[MetadataFilter] = None,
        search_params: Optional[common_types.SearchParams] = None,
        score_threshold: Optional[float] = None,
        consistency: Optional[common_types.ReadConsistency] = None,
        **kwargs: Any,
    ) -> List[Tuple[Document, float]]:
        """Return docs selected using the maximal marginal relevance.
        Maximal marginal relevance optimizes for similarity to query AND diversity
        among selected documents.
        Args:
            query: Text to look up documents similar to.
            k: Number of Documents to return. Defaults to 4.
            fetch_k: Number of Documents to fetch to pass to MMR algorithm.
                     Defaults to 20.
            lambda_mult: Number between 0 and 1 that determines the degree
                        of diversity among the results with 0 corresponding
                        to maximum diversity and 1 to minimum diversity.
                        Defaults to 0.5.
        Returns:
            List of Documents selected by maximal marginal relevance and distance for
            each.
        """
        from qdrant_client.local.async_qdrant_local import AsyncQdrantLocal

        if self.async_client is None or isinstance(
            self.async_client._client, AsyncQdrantLocal
        ):
            raise NotImplementedError(
                "QdrantLocal cannot interoperate with sync and async clients"
            )
        query_vector = embedding
        if self.vector_name is not None:
            query_vector = (self.vector_name, query_vector)  # type: ignore[assignment]

        results = await self.async_client.search(
            collection_name=self.collection_name,
            query_vector=query_vector,
            query_filter=filter,
            search_params=search_params,
            limit=fetch_k,
            with_payload=True,
            with_vectors=True,
            score_threshold=score_threshold,
            consistency=consistency,
            **kwargs,
        )
        embeddings = [
            result.vector.get(self.vector_name)  # type: ignore[index, union-attr]
            if self.vector_name is not None
            else result.vector
            for result in results
        ]
        mmr_selected = maximal_marginal_relevance(
            np.array(embedding), embeddings, k=k, lambda_mult=lambda_mult
        )
        return [
            (
                self._document_from_scored_point(
                    results[i], self.content_payload_key, self.metadata_payload_key
                ),
                results[i].score,
            )
            for i in mmr_selected
        ]

    def delete(self, ids: Optional[List[str]] = None, **kwargs: Any) -> Optional[bool]:
        """Delete by vector ID or other criteria.

        Args:
            ids: List of ids to delete.
            **kwargs: Other keyword arguments that subclasses might use.

        Returns:
            Optional[bool]: True if deletion is successful,
            False otherwise, None if not implemented.
        """
        from qdrant_client.http import models as rest

        result = self.client.delete(
            collection_name=self.collection_name,
            points_selector=ids,
        )
        return result.status == rest.UpdateStatus.COMPLETED

    @classmethod
    def from_texts(
        cls: Type[Qdrant],
        texts: List[str],
        embedding: Embeddings,
        metadatas: Optional[List[dict]] = None,
        ids: Optional[Sequence[str]] = None,
        location: Optional[str] = None,
        url: Optional[str] = None,
        port: Optional[int] = 6333,
        grpc_port: int = 6334,
        prefer_grpc: bool = False,
        https: Optional[bool] = None,
        api_key: Optional[str] = None,
        prefix: Optional[str] = None,
        timeout: Optional[float] = None,
        host: Optional[str] = None,
        path: Optional[str] = None,
        collection_name: Optional[str] = None,
        distance_func: str = "Cosine",
        content_payload_key: str = CONTENT_KEY,
        metadata_payload_key: str = METADATA_KEY,
        vector_name: Optional[str] = VECTOR_NAME,
        batch_size: int = 64,
        shard_number: Optional[int] = None,
        replication_factor: Optional[int] = None,
        write_consistency_factor: Optional[int] = None,
        on_disk_payload: Optional[bool] = None,
        hnsw_config: Optional[common_types.HnswConfigDiff] = None,
        optimizers_config: Optional[common_types.OptimizersConfigDiff] = None,
        wal_config: Optional[common_types.WalConfigDiff] = None,
        quantization_config: Optional[common_types.QuantizationConfig] = None,
        init_from: Optional[common_types.InitFrom] = None,
        on_disk: Optional[bool] = None,
        force_recreate: bool = False,
        **kwargs: Any,
    ) -> Qdrant:
        """Construct Qdrant wrapper from a list of texts.

        Args:
            texts: A list of texts to be indexed in Qdrant.
            embedding: A subclass of `Embeddings`, responsible for text vectorization.
            metadatas:
                An optional list of metadata. If provided it has to be of the same
                length as a list of texts.
            ids:
                Optional list of ids to associate with the texts. Ids have to be
                uuid-like strings.
            location:
                If `:memory:` - use in-memory Qdrant instance.
                If `str` - use it as a `url` parameter.
                If `None` - fallback to relying on `host` and `port` parameters.
            url: either host or str of "Optional[scheme], host, Optional[port],
                Optional[prefix]". Default: `None`
            port: Port of the REST API interface. Default: 6333
            grpc_port: Port of the gRPC interface. Default: 6334
            prefer_grpc:
                If true - use gPRC interface whenever possible in custom methods.
                Default: False
            https: If true - use HTTPS(SSL) protocol. Default: None
            api_key: API key for authentication in Qdrant Cloud. Default: None
            prefix:
                If not None - add prefix to the REST URL path.
                Example: service/v1 will result in
                    http://localhost:6333/service/v1/{qdrant-endpoint} for REST API.
                Default: None
            timeout:
                Timeout for REST and gRPC API requests.
                Default: 5.0 seconds for REST and unlimited for gRPC
            host:
                Host name of Qdrant service. If url and host are None, set to
                'localhost'. Default: None
            path:
                Path in which the vectors will be stored while using local mode.
                Default: None
            collection_name:
                Name of the Qdrant collection to be used. If not provided,
                it will be created randomly. Default: None
            distance_func:
                Distance function. One of: "Cosine" / "Euclid" / "Dot".
                Default: "Cosine"
            content_payload_key:
                A payload key used to store the content of the document.
                Default: "page_content"
            metadata_payload_key:
                A payload key used to store the metadata of the document.
                Default: "metadata"
            vector_name:
                Name of the vector to be used internally in Qdrant.
                Default: None
            batch_size:
                How many vectors upload per-request.
                Default: 64
            shard_number: Number of shards in collection. Default is 1, minimum is 1.
            replication_factor:
                Replication factor for collection. Default is 1, minimum is 1.
                Defines how many copies of each shard will be created.
                Have effect only in distributed mode.
            write_consistency_factor:
                Write consistency factor for collection. Default is 1, minimum is 1.
                Defines how many replicas should apply the operation for us to consider
                it successful. Increasing this number will make the collection more
                resilient to inconsistencies, but will also make it fail if not enough
                replicas are available.
                Does not have any performance impact.
                Have effect only in distributed mode.
            on_disk_payload:
                If true - point`s payload will not be stored in memory.
                It will be read from the disk every time it is requested.
                This setting saves RAM by (slightly) increasing the response time.
                Note: those payload values that are involved in filtering and are
                indexed - remain in RAM.
            hnsw_config: Params for HNSW index
            optimizers_config: Params for optimizer
            wal_config: Params for Write-Ahead-Log
            quantization_config:
                Params for quantization, if None - quantization will be disabled
            init_from:
                Use data stored in another collection to initialize this collection
            force_recreate:
                Force recreating the collection
            **kwargs:
                Additional arguments passed directly into REST client initialization

        This is a user-friendly interface that:
        1. Creates embeddings, one for each text
        2. Initializes the Qdrant database as an in-memory docstore by default
           (and overridable to a remote docstore)
        3. Adds the text embeddings to the Qdrant database

        This is intended to be a quick way to get started.

        Example:
            .. code-block:: python

                from langchain.vectorstores import Qdrant
                from langchain.embeddings import OpenAIEmbeddings
                embeddings = OpenAIEmbeddings()
                qdrant = Qdrant.from_texts(texts, embeddings, "localhost")
        """
        qdrant = cls.construct_instance(
            texts,
            embedding,
            location,
            url,
            port,
            grpc_port,
            prefer_grpc,
            https,
            api_key,
            prefix,
            timeout,
            host,
            path,
            collection_name,
            distance_func,
            content_payload_key,
            metadata_payload_key,
            vector_name,
            shard_number,
            replication_factor,
            write_consistency_factor,
            on_disk_payload,
            hnsw_config,
            optimizers_config,
            wal_config,
            quantization_config,
            init_from,
            on_disk,
            force_recreate,
            **kwargs,
        )
        qdrant.add_texts(texts, metadatas, ids, batch_size)
        return qdrant

    @classmethod
    @sync_call_fallback
    async def afrom_texts(
        cls: Type[Qdrant],
        texts: List[str],
        embedding: Embeddings,
        metadatas: Optional[List[dict]] = None,
        ids: Optional[Sequence[str]] = None,
        location: Optional[str] = None,
        url: Optional[str] = None,
        port: Optional[int] = 6333,
        grpc_port: int = 6334,
        prefer_grpc: bool = False,
        https: Optional[bool] = None,
        api_key: Optional[str] = None,
        prefix: Optional[str] = None,
        timeout: Optional[float] = None,
        host: Optional[str] = None,
        path: Optional[str] = None,
        collection_name: Optional[str] = None,
        distance_func: str = "Cosine",
        content_payload_key: str = CONTENT_KEY,
        metadata_payload_key: str = METADATA_KEY,
        vector_name: Optional[str] = VECTOR_NAME,
        batch_size: int = 64,
        shard_number: Optional[int] = None,
        replication_factor: Optional[int] = None,
        write_consistency_factor: Optional[int] = None,
        on_disk_payload: Optional[bool] = None,
        hnsw_config: Optional[common_types.HnswConfigDiff] = None,
        optimizers_config: Optional[common_types.OptimizersConfigDiff] = None,
        wal_config: Optional[common_types.WalConfigDiff] = None,
        quantization_config: Optional[common_types.QuantizationConfig] = None,
        init_from: Optional[common_types.InitFrom] = None,
        on_disk: Optional[bool] = None,
        force_recreate: bool = False,
        **kwargs: Any,
    ) -> Qdrant:
        """Construct Qdrant wrapper from a list of texts.

        Args:
            texts: A list of texts to be indexed in Qdrant.
            embedding: A subclass of `Embeddings`, responsible for text vectorization.
            metadatas:
                An optional list of metadata. If provided it has to be of the same
                length as a list of texts.
            ids:
                Optional list of ids to associate with the texts. Ids have to be
                uuid-like strings.
            location:
                If `:memory:` - use in-memory Qdrant instance.
                If `str` - use it as a `url` parameter.
                If `None` - fallback to relying on `host` and `port` parameters.
            url: either host or str of "Optional[scheme], host, Optional[port],
                Optional[prefix]". Default: `None`
            port: Port of the REST API interface. Default: 6333
            grpc_port: Port of the gRPC interface. Default: 6334
            prefer_grpc:
                If true - use gPRC interface whenever possible in custom methods.
                Default: False
            https: If true - use HTTPS(SSL) protocol. Default: None
            api_key: API key for authentication in Qdrant Cloud. Default: None
            prefix:
                If not None - add prefix to the REST URL path.
                Example: service/v1 will result in
                    http://localhost:6333/service/v1/{qdrant-endpoint} for REST API.
                Default: None
            timeout:
                Timeout for REST and gRPC API requests.
                Default: 5.0 seconds for REST and unlimited for gRPC
            host:
                Host name of Qdrant service. If url and host are None, set to
                'localhost'. Default: None
            path:
                Path in which the vectors will be stored while using local mode.
                Default: None
            collection_name:
                Name of the Qdrant collection to be used. If not provided,
                it will be created randomly. Default: None
            distance_func:
                Distance function. One of: "Cosine" / "Euclid" / "Dot".
                Default: "Cosine"
            content_payload_key:
                A payload key used to store the content of the document.
                Default: "page_content"
            metadata_payload_key:
                A payload key used to store the metadata of the document.
                Default: "metadata"
            vector_name:
                Name of the vector to be used internally in Qdrant.
                Default: None
            batch_size:
                How many vectors upload per-request.
                Default: 64
            shard_number: Number of shards in collection. Default is 1, minimum is 1.
            replication_factor:
                Replication factor for collection. Default is 1, minimum is 1.
                Defines how many copies of each shard will be created.
                Have effect only in distributed mode.
            write_consistency_factor:
                Write consistency factor for collection. Default is 1, minimum is 1.
                Defines how many replicas should apply the operation for us to consider
                it successful. Increasing this number will make the collection more
                resilient to inconsistencies, but will also make it fail if not enough
                replicas are available.
                Does not have any performance impact.
                Have effect only in distributed mode.
            on_disk_payload:
                If true - point`s payload will not be stored in memory.
                It will be read from the disk every time it is requested.
                This setting saves RAM by (slightly) increasing the response time.
                Note: those payload values that are involved in filtering and are
                indexed - remain in RAM.
            hnsw_config: Params for HNSW index
            optimizers_config: Params for optimizer
            wal_config: Params for Write-Ahead-Log
            quantization_config:
                Params for quantization, if None - quantization will be disabled
            init_from:
                Use data stored in another collection to initialize this collection
            force_recreate:
                Force recreating the collection
            **kwargs:
                Additional arguments passed directly into REST client initialization

        This is a user-friendly interface that:
        1. Creates embeddings, one for each text
        2. Initializes the Qdrant database as an in-memory docstore by default
           (and overridable to a remote docstore)
        3. Adds the text embeddings to the Qdrant database

        This is intended to be a quick way to get started.

        Example:
            .. code-block:: python

                from langchain.vectorstores import Qdrant
                from langchain.embeddings import OpenAIEmbeddings
                embeddings = OpenAIEmbeddings()
                qdrant = await Qdrant.afrom_texts(texts, embeddings, "localhost")
        """
        qdrant = await cls.aconstruct_instance(
            texts,
            embedding,
            location,
            url,
            port,
            grpc_port,
            prefer_grpc,
            https,
            api_key,
            prefix,
            timeout,
            host,
            path,
            collection_name,
            distance_func,
            content_payload_key,
            metadata_payload_key,
            vector_name,
            shard_number,
            replication_factor,
            write_consistency_factor,
            on_disk_payload,
            hnsw_config,
            optimizers_config,
            wal_config,
            quantization_config,
            init_from,
            on_disk,
            force_recreate,
            **kwargs,
        )
        await qdrant.aadd_texts(texts, metadatas, ids, batch_size)
        return qdrant

    @classmethod
    def construct_instance(
        cls: Type[Qdrant],
        texts: List[str],
        embedding: Embeddings,
        location: Optional[str] = None,
        url: Optional[str] = None,
        port: Optional[int] = 6333,
        grpc_port: int = 6334,
        prefer_grpc: bool = False,
        https: Optional[bool] = None,
        api_key: Optional[str] = None,
        prefix: Optional[str] = None,
        timeout: Optional[float] = None,
        host: Optional[str] = None,
        path: Optional[str] = None,
        collection_name: Optional[str] = None,
        distance_func: str = "Cosine",
        content_payload_key: str = CONTENT_KEY,
        metadata_payload_key: str = METADATA_KEY,
        vector_name: Optional[str] = VECTOR_NAME,
        shard_number: Optional[int] = None,
        replication_factor: Optional[int] = None,
        write_consistency_factor: Optional[int] = None,
        on_disk_payload: Optional[bool] = None,
        hnsw_config: Optional[common_types.HnswConfigDiff] = None,
        optimizers_config: Optional[common_types.OptimizersConfigDiff] = None,
        wal_config: Optional[common_types.WalConfigDiff] = None,
        quantization_config: Optional[common_types.QuantizationConfig] = None,
        init_from: Optional[common_types.InitFrom] = None,
        on_disk: Optional[bool] = None,
        force_recreate: bool = False,
        **kwargs: Any,
    ) -> Qdrant:
        try:
            import qdrant_client  # noqa
        except ImportError:
            raise ValueError(
                "Could not import qdrant-client python package. "
                "Please install it with `pip install qdrant-client`."
            )
        from grpc import RpcError
        from qdrant_client.http import models as rest
        from qdrant_client.http.exceptions import UnexpectedResponse

        # Just do a single quick embedding to get vector size
        partial_embeddings = embedding.embed_documents(texts[:1])
        vector_size = len(partial_embeddings[0])
        collection_name = collection_name or uuid.uuid4().hex
        distance_func = distance_func.upper()
        client, async_client = cls._generate_clients(
            location=location,
            url=url,
            port=port,
            grpc_port=grpc_port,
            prefer_grpc=prefer_grpc,
            https=https,
            api_key=api_key,
            prefix=prefix,
            timeout=timeout,
            host=host,
            path=path,
            **kwargs,
        )
        try:
            # Skip any validation in case of forced collection recreate.
            if force_recreate:
                raise ValueError

            # Get the vector configuration of the existing collection and vector, if it
            # was specified. If the old configuration does not match the current one,
            # an exception is being thrown.
            collection_info = client.get_collection(collection_name=collection_name)
            current_vector_config = collection_info.config.params.vectors
            if isinstance(current_vector_config, dict) and vector_name is not None:
                if vector_name not in current_vector_config:
                    raise QdrantException(
                        f"Existing Qdrant collection {collection_name} does not "
                        f"contain vector named {vector_name}. Did you mean one of the "
                        f"existing vectors: {', '.join(current_vector_config.keys())}? "
                        f"If you want to recreate the collection, set `force_recreate` "
                        f"parameter to `True`."
                    )
                current_vector_config = current_vector_config.get(vector_name)  # type: ignore[assignment]
            elif isinstance(current_vector_config, dict) and vector_name is None:
                raise QdrantException(
                    f"Existing Qdrant collection {collection_name} uses named vectors. "
                    f"If you want to reuse it, please set `vector_name` to any of the "
                    f"existing named vectors: "
                    f"{', '.join(current_vector_config.keys())}."  # noqa
                    f"If you want to recreate the collection, set `force_recreate` "
                    f"parameter to `True`."
                )
            elif (
                not isinstance(current_vector_config, dict) and vector_name is not None
            ):
                raise QdrantException(
                    f"Existing Qdrant collection {collection_name} doesn't use named "
                    f"vectors. If you want to reuse it, please set `vector_name` to "
                    f"`None`. If you want to recreate the collection, set "
                    f"`force_recreate` parameter to `True`."
                )

            # Check if the vector configuration has the same dimensionality.
            if current_vector_config.size != vector_size:  # type: ignore[union-attr]
                raise QdrantException(
                    f"Existing Qdrant collection is configured for vectors with "
                    f"{current_vector_config.size} "  # type: ignore[union-attr]
                    f"dimensions. Selected embeddings are {vector_size}-dimensional. "
                    f"If you want to recreate the collection, set `force_recreate` "
                    f"parameter to `True`."
                )

            current_distance_func = (
                current_vector_config.distance.name.upper()  # type: ignore[union-attr]
            )
            if current_distance_func != distance_func:
                raise QdrantException(
                    f"Existing Qdrant collection is configured for "
                    f"{current_distance_func} similarity, but requested "
                    f"{distance_func}. Please set `distance_func` parameter to "
                    f"`{current_distance_func}` if you want to reuse it. "
                    f"If you want to recreate the collection, set `force_recreate` "
                    f"parameter to `True`."
                )
        except (UnexpectedResponse, RpcError, ValueError):
            vectors_config = rest.VectorParams(
                size=vector_size,
                distance=rest.Distance[distance_func],
                on_disk=on_disk,
            )

            # If vector name was provided, we're going to use the named vectors feature
            # with just a single vector.
            if vector_name is not None:
                vectors_config = {  # type: ignore[assignment]
                    vector_name: vectors_config,
                }

            client.recreate_collection(
                collection_name=collection_name,
                vectors_config=vectors_config,
                shard_number=shard_number,
                replication_factor=replication_factor,
                write_consistency_factor=write_consistency_factor,
                on_disk_payload=on_disk_payload,
                hnsw_config=hnsw_config,
                optimizers_config=optimizers_config,
                wal_config=wal_config,
                quantization_config=quantization_config,
                init_from=init_from,
                timeout=timeout,  # type: ignore[arg-type]
            )
        qdrant = cls(
            client=client,
            collection_name=collection_name,
            embeddings=embedding,
            content_payload_key=content_payload_key,
            metadata_payload_key=metadata_payload_key,
            distance_strategy=distance_func,
            vector_name=vector_name,
            async_client=async_client,
        )
        return qdrant

    @classmethod
    async def aconstruct_instance(
        cls: Type[Qdrant],
        texts: List[str],
        embedding: Embeddings,
        location: Optional[str] = None,
        url: Optional[str] = None,
        port: Optional[int] = 6333,
        grpc_port: int = 6334,
        prefer_grpc: bool = False,
        https: Optional[bool] = None,
        api_key: Optional[str] = None,
        prefix: Optional[str] = None,
        timeout: Optional[float] = None,
        host: Optional[str] = None,
        path: Optional[str] = None,
        collection_name: Optional[str] = None,
        distance_func: str = "Cosine",
        content_payload_key: str = CONTENT_KEY,
        metadata_payload_key: str = METADATA_KEY,
        vector_name: Optional[str] = VECTOR_NAME,
        shard_number: Optional[int] = None,
        replication_factor: Optional[int] = None,
        write_consistency_factor: Optional[int] = None,
        on_disk_payload: Optional[bool] = None,
        hnsw_config: Optional[common_types.HnswConfigDiff] = None,
        optimizers_config: Optional[common_types.OptimizersConfigDiff] = None,
        wal_config: Optional[common_types.WalConfigDiff] = None,
        quantization_config: Optional[common_types.QuantizationConfig] = None,
        init_from: Optional[common_types.InitFrom] = None,
        on_disk: Optional[bool] = None,
        force_recreate: bool = False,
        **kwargs: Any,
    ) -> Qdrant:
        try:
            import qdrant_client  # noqa
        except ImportError:
            raise ValueError(
                "Could not import qdrant-client python package. "
                "Please install it with `pip install qdrant-client`."
            )
        from grpc import RpcError
        from qdrant_client.http import models as rest
        from qdrant_client.http.exceptions import UnexpectedResponse

        # Just do a single quick embedding to get vector size
        partial_embeddings = await embedding.aembed_documents(texts[:1])
        vector_size = len(partial_embeddings[0])
        collection_name = collection_name or uuid.uuid4().hex
        distance_func = distance_func.upper()
        client, async_client = cls._generate_clients(
            location=location,
            url=url,
            port=port,
            grpc_port=grpc_port,
            prefer_grpc=prefer_grpc,
            https=https,
            api_key=api_key,
            prefix=prefix,
            timeout=timeout,
            host=host,
            path=path,
            **kwargs,
        )
        try:
            # Skip any validation in case of forced collection recreate.
            if force_recreate:
                raise ValueError

            # Get the vector configuration of the existing collection and vector, if it
            # was specified. If the old configuration does not match the current one,
            # an exception is being thrown.
            collection_info = client.get_collection(collection_name=collection_name)
            current_vector_config = collection_info.config.params.vectors
            if isinstance(current_vector_config, dict) and vector_name is not None:
                if vector_name not in current_vector_config:
                    raise QdrantException(
                        f"Existing Qdrant collection {collection_name} does not "
                        f"contain vector named {vector_name}. Did you mean one of the "
                        f"existing vectors: {', '.join(current_vector_config.keys())}? "
                        f"If you want to recreate the collection, set `force_recreate` "
                        f"parameter to `True`."
                    )
                current_vector_config = current_vector_config.get(vector_name)  # type: ignore[assignment]
            elif isinstance(current_vector_config, dict) and vector_name is None:
                raise QdrantException(
                    f"Existing Qdrant collection {collection_name} uses named vectors. "
                    f"If you want to reuse it, please set `vector_name` to any of the "
                    f"existing named vectors: "
                    f"{', '.join(current_vector_config.keys())}."  # noqa
                    f"If you want to recreate the collection, set `force_recreate` "
                    f"parameter to `True`."
                )
            elif (
                not isinstance(current_vector_config, dict) and vector_name is not None
            ):
                raise QdrantException(
                    f"Existing Qdrant collection {collection_name} doesn't use named "
                    f"vectors. If you want to reuse it, please set `vector_name` to "
                    f"`None`. If you want to recreate the collection, set "
                    f"`force_recreate` parameter to `True`."
                )

            # Check if the vector configuration has the same dimensionality.
            if current_vector_config.size != vector_size:  # type: ignore[union-attr]
                raise QdrantException(
                    f"Existing Qdrant collection is configured for vectors with "
                    f"{current_vector_config.size} "  # type: ignore[union-attr]
                    f"dimensions. Selected embeddings are {vector_size}-dimensional. "
                    f"If you want to recreate the collection, set `force_recreate` "
                    f"parameter to `True`."
                )

            current_distance_func = (
                current_vector_config.distance.name.upper()  # type: ignore[union-attr]
            )
            if current_distance_func != distance_func:
                raise QdrantException(
                    f"Existing Qdrant collection is configured for "
                    f"{current_vector_config.distance} "  # type: ignore[union-attr]
                    f"similarity. Please set `distance_func` parameter to "
                    f"`{distance_func}` if you want to reuse it. If you want to "
                    f"recreate the collection, set `force_recreate` parameter to "
                    f"`True`."
                )
        except (UnexpectedResponse, RpcError, ValueError):
            vectors_config = rest.VectorParams(
                size=vector_size,
                distance=rest.Distance[distance_func],
                on_disk=on_disk,
            )

            # If vector name was provided, we're going to use the named vectors feature
            # with just a single vector.
            if vector_name is not None:
                vectors_config = {  # type: ignore[assignment]
                    vector_name: vectors_config,
                }

            client.recreate_collection(
                collection_name=collection_name,
                vectors_config=vectors_config,
                shard_number=shard_number,
                replication_factor=replication_factor,
                write_consistency_factor=write_consistency_factor,
                on_disk_payload=on_disk_payload,
                hnsw_config=hnsw_config,
                optimizers_config=optimizers_config,
                wal_config=wal_config,
                quantization_config=quantization_config,
                init_from=init_from,
                timeout=timeout,  # type: ignore[arg-type]
            )
        qdrant = cls(
            client=client,
            collection_name=collection_name,
            embeddings=embedding,
            content_payload_key=content_payload_key,
            metadata_payload_key=metadata_payload_key,
            distance_strategy=distance_func,
            vector_name=vector_name,
            async_client=async_client,
        )
        return qdrant

    @staticmethod
    def _cosine_relevance_score_fn(distance: float) -> float:
        """Normalize the distance to a score on a scale [0, 1]."""
        return (distance + 1.0) / 2.0

    def _select_relevance_score_fn(self) -> Callable[[float], float]:
        """
        The 'correct' relevance function
        may differ depending on a few things, including:
        - the distance / similarity metric used by the VectorStore
        - the scale of your embeddings (OpenAI's are unit normed. Many others are not!)
        - embedding dimensionality
        - etc.
        """

        if self.distance_strategy == "COSINE":
            return self._cosine_relevance_score_fn
        elif self.distance_strategy == "DOT":
            return self._max_inner_product_relevance_score_fn
        elif self.distance_strategy == "EUCLID":
            return self._euclidean_relevance_score_fn
        else:
            raise ValueError(
                "Unknown distance strategy, must be cosine, "
                "max_inner_product, or euclidean"
            )

    def _similarity_search_with_relevance_scores(
        self,
        query: str,
        k: int = 4,
        **kwargs: Any,
    ) -> List[Tuple[Document, float]]:
        """Return docs and relevance scores in the range [0, 1].

        0 is dissimilar, 1 is most similar.

        Args:
            query: input text
            k: Number of Documents to return. Defaults to 4.
            **kwargs: kwargs to be passed to similarity search. Should include:
                score_threshold: Optional, a floating point value between 0 to 1 to
                    filter the resulting set of retrieved docs

        Returns:
            List of Tuples of (doc, similarity_score)
        """
        return self.similarity_search_with_score(query, k, **kwargs)

    @classmethod
    def _build_payloads(
        cls,
        texts: Iterable[str],
        metadatas: Optional[List[dict]],
        content_payload_key: str,
        metadata_payload_key: str,
    ) -> List[dict]:
        payloads = []
        for i, text in enumerate(texts):
            if text is None:
                raise ValueError(
                    "At least one of the texts is None. Please remove it before "
                    "calling .from_texts or .add_texts on Qdrant instance."
                )
            metadata = metadatas[i] if metadatas is not None else None
            payloads.append(
                {
                    content_payload_key: text,
                    metadata_payload_key: metadata,
                }
            )

        return payloads

    @classmethod
    def _document_from_scored_point(
        cls,
        scored_point: Any,
        content_payload_key: str,
        metadata_payload_key: str,
    ) -> Document:
        return Document(
            page_content=scored_point.payload.get(content_payload_key),
            metadata=scored_point.payload.get(metadata_payload_key) or {},
        )

    def _build_condition(self, key: str, value: Any) -> List[rest.FieldCondition]:
        from qdrant_client.http import models as rest

        out = []

        if isinstance(value, dict):
            for _key, value in value.items():
                out.extend(self._build_condition(f"{key}.{_key}", value))
        elif isinstance(value, list):
            for _value in value:
                if isinstance(_value, dict):
                    out.extend(self._build_condition(f"{key}[]", _value))
                else:
                    out.extend(self._build_condition(f"{key}", _value))
        else:
            out.append(
                rest.FieldCondition(
                    key=f"{self.metadata_payload_key}.{key}",
                    match=rest.MatchValue(value=value),
                )
            )

        return out

    def _qdrant_filter_from_dict(
        self, filter: Optional[DictFilter]
    ) -> Optional[rest.Filter]:
        from qdrant_client.http import models as rest

        if not filter:
            return None

        return rest.Filter(
            must=[
                condition
                for key, value in filter.items()
                for condition in self._build_condition(key, value)
            ]
        )

    def _embed_query(self, query: str) -> List[float]:
        """Embed query text.

        Used to provide backward compatibility with `embedding_function` argument.

        Args:
            query: Query text.

        Returns:
            List of floats representing the query embedding.
        """
        if self.embeddings is not None:
            embedding = self.embeddings.embed_query(query)
        else:
            if self._embeddings_function is not None:
                embedding = self._embeddings_function(query)
            else:
                raise ValueError("Neither of embeddings or embedding_function is set")
        return embedding.tolist() if hasattr(embedding, "tolist") else embedding

    def _embed_texts(self, texts: Iterable[str]) -> List[List[float]]:
        """Embed search texts.

        Used to provide backward compatibility with `embedding_function` argument.

        Args:
            texts: Iterable of texts to embed.

        Returns:
            List of floats representing the texts embedding.
        """
        if self.embeddings is not None:
            embeddings = self.embeddings.embed_documents(list(texts))
            if hasattr(embeddings, "tolist"):
                embeddings = embeddings.tolist()
        elif self._embeddings_function is not None:
            embeddings = []
            for text in texts:
                embedding = self._embeddings_function(text)
                if hasattr(embeddings, "tolist"):
                    embedding = embedding.tolist()
                embeddings.append(embedding)
        else:
            raise ValueError("Neither of embeddings or embedding_function is set")

        return embeddings

    async def _aembed_texts(self, texts: Iterable[str]) -> List[List[float]]:
        """Embed search texts.

        Used to provide backward compatibility with `embedding_function` argument.

        Args:
            texts: Iterable of texts to embed.

        Returns:
            List of floats representing the texts embedding.
        """
        if self.embeddings is not None:
            embeddings = await self.embeddings.aembed_documents(list(texts))
            if hasattr(embeddings, "tolist"):
                embeddings = embeddings.tolist()
        elif self._embeddings_function is not None:
            embeddings = []
            for text in texts:
                embedding = self._embeddings_function(text)
                if hasattr(embeddings, "tolist"):
                    embedding = embedding.tolist()
                embeddings.append(embedding)
        else:
            raise ValueError("Neither of embeddings or embedding_function is set")

        return embeddings

    def _generate_rest_batches(
        self,
        texts: Iterable[str],
        metadatas: Optional[List[dict]] = None,
        ids: Optional[Sequence[str]] = None,
        batch_size: int = 64,
    ) -> Generator[Tuple[List[str], List[rest.PointStruct]], None, None]:
        from qdrant_client.http import models as rest

        texts_iterator = iter(texts)
        metadatas_iterator = iter(metadatas or [])
        ids_iterator = iter(ids or [uuid.uuid4().hex for _ in iter(texts)])
        while batch_texts := list(islice(texts_iterator, batch_size)):
            # Take the corresponding metadata and id for each text in a batch
            batch_metadatas = list(islice(metadatas_iterator, batch_size)) or None
            batch_ids = list(islice(ids_iterator, batch_size))

            # Generate the embeddings for all the texts in a batch
            batch_embeddings = self._embed_texts(batch_texts)

            points = [
                rest.PointStruct(
                    id=point_id,
                    vector=vector
                    if self.vector_name is None
                    else {self.vector_name: vector},
                    payload=payload,
                )
                for point_id, vector, payload in zip(
                    batch_ids,
                    batch_embeddings,
                    self._build_payloads(
                        batch_texts,
                        batch_metadatas,
                        self.content_payload_key,
                        self.metadata_payload_key,
                    ),
                )
            ]

            yield batch_ids, points

    async def _agenerate_rest_batches(
        self,
        texts: Iterable[str],
        metadatas: Optional[List[dict]] = None,
        ids: Optional[Sequence[str]] = None,
        batch_size: int = 64,
    ) -> AsyncGenerator[Tuple[List[str], List[rest.PointStruct]], None]:
        from qdrant_client.http import models as rest

        texts_iterator = iter(texts)
        metadatas_iterator = iter(metadatas or [])
        ids_iterator = iter(ids or [uuid.uuid4().hex for _ in iter(texts)])
        while batch_texts := list(islice(texts_iterator, batch_size)):
            # Take the corresponding metadata and id for each text in a batch
            batch_metadatas = list(islice(metadatas_iterator, batch_size)) or None
            batch_ids = list(islice(ids_iterator, batch_size))

            # Generate the embeddings for all the texts in a batch
            batch_embeddings = await self._aembed_texts(batch_texts)

            points = [
                rest.PointStruct(
                    id=point_id,
                    vector=vector
                    if self.vector_name is None
                    else {self.vector_name: vector},
                    payload=payload,
                )
                for point_id, vector, payload in zip(
                    batch_ids,
                    batch_embeddings,
                    self._build_payloads(
                        batch_texts,
                        batch_metadatas,
                        self.content_payload_key,
                        self.metadata_payload_key,
                    ),
                )
            ]

            yield batch_ids, points

    @staticmethod
    def _generate_clients(
        location: Optional[str] = None,
        url: Optional[str] = None,
        port: Optional[int] = 6333,
        grpc_port: int = 6334,
        prefer_grpc: bool = False,
        https: Optional[bool] = None,
        api_key: Optional[str] = None,
        prefix: Optional[str] = None,
        timeout: Optional[float] = None,
        host: Optional[str] = None,
        path: Optional[str] = None,
        **kwargs: Any,
    ) -> Tuple[Any, Any]:
        from qdrant_client import AsyncQdrantClient, QdrantClient

        sync_client = QdrantClient(
            location=location,
            url=url,
            port=port,
            grpc_port=grpc_port,
            prefer_grpc=prefer_grpc,
            https=https,
            api_key=api_key,
            prefix=prefix,
            timeout=timeout,
            host=host,
            path=path,
            **kwargs,
        )

        if location == ":memory:" or path is not None:
            # Local Qdrant cannot co-exist with Sync and Async clients
            # We fallback to sync operations in this case
            async_client = None
        else:
            async_client = AsyncQdrantClient(
                location=location,
                url=url,
                port=port,
                grpc_port=grpc_port,
                prefer_grpc=prefer_grpc,
                https=https,
                api_key=api_key,
                prefix=prefix,
                timeout=timeout,
                host=host,
                path=path,
                **kwargs,
            )

        return sync_client, async_client
=======
__all__ = ["QdrantException", "sync_call_fallback", "Qdrant"]
>>>>>>> ca7da8f7
<|MERGE_RESOLUTION|>--- conflicted
+++ resolved
@@ -4,2153 +4,5 @@
     sync_call_fallback,
 )
 
-<<<<<<< HEAD
-import numpy as np
-from langchain_core.embeddings import Embeddings
-from langchain_core.vectorstores import VectorStore
 
-from langchain.docstore.document import Document
-from langchain.vectorstores.utils import maximal_marginal_relevance
-
-if TYPE_CHECKING:
-    from qdrant_client import grpc  # noqa
-    from qdrant_client.conversions import common_types
-    from qdrant_client.http import models as rest
-
-    DictFilter = Dict[str, Union[str, int, bool, dict, list]]
-    MetadataFilter = Union[DictFilter, common_types.Filter]
-
-
-class QdrantException(Exception):
-    """`Qdrant` related exceptions."""
-
-
-def sync_call_fallback(method: Callable) -> Callable:
-    """
-    Decorator to call the synchronous method of the class if the async method is not
-    implemented. This decorator might be only used for the methods that are defined
-    as async in the class.
-    """
-
-    @functools.wraps(method)
-    async def wrapper(self: Any, *args: Any, **kwargs: Any) -> Any:
-        try:
-            return await method(self, *args, **kwargs)
-        except NotImplementedError:
-            # If the async method is not implemented, call the synchronous method
-            # by removing the first letter from the method name. For example,
-            # if the async method is called ``aaad_texts``, the synchronous method
-            # will be called ``aad_texts``.
-            sync_method = functools.partial(
-                getattr(self, method.__name__[1:]), *args, **kwargs
-            )
-            return await asyncio.get_event_loop().run_in_executor(None, sync_method)
-
-    return wrapper
-
-
-class Qdrant(VectorStore):
-    """`Qdrant` vector store.
-
-    To use you should have the ``qdrant-client`` package installed.
-
-    Example:
-        .. code-block:: python
-
-            from qdrant_client import QdrantClient
-            from langchain.vectorstores import Qdrant
-
-            client = QdrantClient()
-            collection_name = "MyCollection"
-            qdrant = Qdrant(client, collection_name, embedding_function)
-    """
-
-    CONTENT_KEY = "page_content"
-    METADATA_KEY = "metadata"
-    VECTOR_NAME = None
-
-    def __init__(
-        self,
-        client: Any,
-        collection_name: str,
-        embeddings: Optional[Embeddings] = None,
-        content_payload_key: str = CONTENT_KEY,
-        metadata_payload_key: str = METADATA_KEY,
-        distance_strategy: str = "COSINE",
-        vector_name: Optional[str] = VECTOR_NAME,
-        async_client: Optional[Any] = None,
-        embedding_function: Optional[Callable] = None,  # deprecated
-    ):
-        """Initialize with necessary components."""
-        try:
-            import qdrant_client
-        except ImportError:
-            raise ImportError(
-                "Could not import qdrant-client python package. "
-                "Please install it with `pip install qdrant-client`."
-            )
-
-        if not isinstance(client, qdrant_client.QdrantClient):
-            raise ValueError(
-                f"client should be an instance of qdrant_client.QdrantClient, "
-                f"got {type(client)}"
-            )
-
-        if async_client is not None and not isinstance(
-            async_client, qdrant_client.AsyncQdrantClient
-        ):
-            raise ValueError(
-                f"async_client should be an instance of qdrant_client.AsyncQdrantClient"
-                f"got {type(async_client)}"
-            )
-
-        if embeddings is None and embedding_function is None:
-            raise ValueError(
-                "`embeddings` value can't be None. Pass `Embeddings` instance."
-            )
-
-        if embeddings is not None and embedding_function is not None:
-            raise ValueError(
-                "Both `embeddings` and `embedding_function` are passed. "
-                "Use `embeddings` only."
-            )
-
-        self._embeddings = embeddings
-        self._embeddings_function = embedding_function
-        self.client: qdrant_client.QdrantClient = client
-        self.async_client: Optional[qdrant_client.AsyncQdrantClient] = async_client
-        self.collection_name = collection_name
-        self.content_payload_key = content_payload_key or self.CONTENT_KEY
-        self.metadata_payload_key = metadata_payload_key or self.METADATA_KEY
-        self.vector_name = vector_name or self.VECTOR_NAME
-
-        if embedding_function is not None:
-            warnings.warn(
-                "Using `embedding_function` is deprecated. "
-                "Pass `Embeddings` instance to `embeddings` instead."
-            )
-
-        if not isinstance(embeddings, Embeddings):
-            warnings.warn(
-                "`embeddings` should be an instance of `Embeddings`."
-                "Using `embeddings` as `embedding_function` which is deprecated"
-            )
-            self._embeddings_function = embeddings
-            self._embeddings = None
-
-        self.distance_strategy = distance_strategy.upper()
-
-    @property
-    def embeddings(self) -> Optional[Embeddings]:
-        return self._embeddings
-
-    def add_texts(
-        self,
-        texts: Iterable[str],
-        metadatas: Optional[List[dict]] = None,
-        ids: Optional[Sequence[str]] = None,
-        batch_size: int = 64,
-        **kwargs: Any,
-    ) -> List[str]:
-        """Run more texts through the embeddings and add to the vectorstore.
-
-        Args:
-            texts: Iterable of strings to add to the vectorstore.
-            metadatas: Optional list of metadatas associated with the texts.
-            ids:
-                Optional list of ids to associate with the texts. Ids have to be
-                uuid-like strings.
-            batch_size:
-                How many vectors upload per-request.
-                Default: 64
-
-        Returns:
-            List of ids from adding the texts into the vectorstore.
-        """
-        added_ids = []
-        for batch_ids, points in self._generate_rest_batches(
-            texts, metadatas, ids, batch_size
-        ):
-            self.client.upsert(
-                collection_name=self.collection_name, points=points, **kwargs
-            )
-            added_ids.extend(batch_ids)
-
-        return added_ids
-
-    @sync_call_fallback
-    async def aadd_texts(
-        self,
-        texts: Iterable[str],
-        metadatas: Optional[List[dict]] = None,
-        ids: Optional[Sequence[str]] = None,
-        batch_size: int = 64,
-        **kwargs: Any,
-    ) -> List[str]:
-        """Run more texts through the embeddings and add to the vectorstore.
-
-        Args:
-            texts: Iterable of strings to add to the vectorstore.
-            metadatas: Optional list of metadatas associated with the texts.
-            ids:
-                Optional list of ids to associate with the texts. Ids have to be
-                uuid-like strings.
-            batch_size:
-                How many vectors upload per-request.
-                Default: 64
-
-        Returns:
-            List of ids from adding the texts into the vectorstore.
-        """
-        from qdrant_client.local.async_qdrant_local import AsyncQdrantLocal
-
-        if self.async_client is None or isinstance(
-            self.async_client._client, AsyncQdrantLocal
-        ):
-            raise NotImplementedError(
-                "QdrantLocal cannot interoperate with sync and async clients"
-            )
-
-        added_ids = []
-        async for batch_ids, points in self._agenerate_rest_batches(
-            texts, metadatas, ids, batch_size
-        ):
-            await self.async_client.upsert(
-                collection_name=self.collection_name, points=points, **kwargs
-            )
-            added_ids.extend(batch_ids)
-
-        return added_ids
-
-    def similarity_search(
-        self,
-        query: str,
-        k: int = 4,
-        filter: Optional[MetadataFilter] = None,
-        search_params: Optional[common_types.SearchParams] = None,
-        offset: int = 0,
-        score_threshold: Optional[float] = None,
-        consistency: Optional[common_types.ReadConsistency] = None,
-        **kwargs: Any,
-    ) -> List[Document]:
-        """Return docs most similar to query.
-
-        Args:
-            query: Text to look up documents similar to.
-            k: Number of Documents to return. Defaults to 4.
-            filter: Filter by metadata. Defaults to None.
-            search_params: Additional search params
-            offset:
-                Offset of the first result to return.
-                May be used to paginate results.
-                Note: large offset values may cause performance issues.
-            score_threshold:
-                Define a minimal score threshold for the result.
-                If defined, less similar results will not be returned.
-                Score of the returned result might be higher or smaller than the
-                threshold depending on the Distance function used.
-                E.g. for cosine similarity only higher scores will be returned.
-            consistency:
-                Read consistency of the search. Defines how many replicas should be
-                queried before returning the result.
-                Values:
-                - int - number of replicas to query, values should present in all
-                        queried replicas
-                - 'majority' - query all replicas, but return values present in the
-                               majority of replicas
-                - 'quorum' - query the majority of replicas, return values present in
-                             all of them
-                - 'all' - query all replicas, and return values present in all replicas
-            **kwargs:
-                Any other named arguments to pass through to QdrantClient.search()
-
-        Returns:
-            List of Documents most similar to the query.
-        """
-        results = self.similarity_search_with_score(
-            query,
-            k,
-            filter=filter,
-            search_params=search_params,
-            offset=offset,
-            score_threshold=score_threshold,
-            consistency=consistency,
-            **kwargs,
-        )
-        return list(map(itemgetter(0), results))
-
-    @sync_call_fallback
-    async def asimilarity_search(
-        self,
-        query: str,
-        k: int = 4,
-        filter: Optional[MetadataFilter] = None,
-        **kwargs: Any,
-    ) -> List[Document]:
-        """Return docs most similar to query.
-        Args:
-            query: Text to look up documents similar to.
-            k: Number of Documents to return. Defaults to 4.
-            filter: Filter by metadata. Defaults to None.
-        Returns:
-            List of Documents most similar to the query.
-        """
-        results = await self.asimilarity_search_with_score(query, k, filter, **kwargs)
-        return list(map(itemgetter(0), results))
-
-    def similarity_search_with_score(
-        self,
-        query: str,
-        k: int = 4,
-        filter: Optional[MetadataFilter] = None,
-        search_params: Optional[common_types.SearchParams] = None,
-        offset: int = 0,
-        score_threshold: Optional[float] = None,
-        consistency: Optional[common_types.ReadConsistency] = None,
-        **kwargs: Any,
-    ) -> List[Tuple[Document, float]]:
-        """Return docs most similar to query.
-
-        Args:
-            query: Text to look up documents similar to.
-            k: Number of Documents to return. Defaults to 4.
-            filter: Filter by metadata. Defaults to None.
-            search_params: Additional search params
-            offset:
-                Offset of the first result to return.
-                May be used to paginate results.
-                Note: large offset values may cause performance issues.
-            score_threshold:
-                Define a minimal score threshold for the result.
-                If defined, less similar results will not be returned.
-                Score of the returned result might be higher or smaller than the
-                threshold depending on the Distance function used.
-                E.g. for cosine similarity only higher scores will be returned.
-            consistency:
-                Read consistency of the search. Defines how many replicas should be
-                queried before returning the result.
-                Values:
-                - int - number of replicas to query, values should present in all
-                        queried replicas
-                - 'majority' - query all replicas, but return values present in the
-                               majority of replicas
-                - 'quorum' - query the majority of replicas, return values present in
-                             all of them
-                - 'all' - query all replicas, and return values present in all replicas
-            **kwargs:
-                Any other named arguments to pass through to QdrantClient.search()
-
-        Returns:
-            List of documents most similar to the query text and distance for each.
-        """
-        return self.similarity_search_with_score_by_vector(
-            self._embed_query(query),
-            k,
-            filter=filter,
-            search_params=search_params,
-            offset=offset,
-            score_threshold=score_threshold,
-            consistency=consistency,
-            **kwargs,
-        )
-
-    @sync_call_fallback
-    async def asimilarity_search_with_score(
-        self,
-        query: str,
-        k: int = 4,
-        filter: Optional[MetadataFilter] = None,
-        search_params: Optional[common_types.SearchParams] = None,
-        offset: int = 0,
-        score_threshold: Optional[float] = None,
-        consistency: Optional[common_types.ReadConsistency] = None,
-        **kwargs: Any,
-    ) -> List[Tuple[Document, float]]:
-        """Return docs most similar to query.
-
-        Args:
-            query: Text to look up documents similar to.
-            k: Number of Documents to return. Defaults to 4.
-            filter: Filter by metadata. Defaults to None.
-            search_params: Additional search params
-            offset:
-                Offset of the first result to return.
-                May be used to paginate results.
-                Note: large offset values may cause performance issues.
-            score_threshold:
-                Define a minimal score threshold for the result.
-                If defined, less similar results will not be returned.
-                Score of the returned result might be higher or smaller than the
-                threshold depending on the Distance function used.
-                E.g. for cosine similarity only higher scores will be returned.
-            consistency:
-                Read consistency of the search. Defines how many replicas should be
-                queried before returning the result.
-                Values:
-                - int - number of replicas to query, values should present in all
-                        queried replicas
-                - 'majority' - query all replicas, but return values present in the
-                               majority of replicas
-                - 'quorum' - query the majority of replicas, return values present in
-                             all of them
-                - 'all' - query all replicas, and return values present in all replicas
-            **kwargs:
-                Any other named arguments to pass through to
-                AsyncQdrantClient.Search().
-
-        Returns:
-            List of documents most similar to the query text and distance for each.
-        """
-        return await self.asimilarity_search_with_score_by_vector(
-            self._embed_query(query),
-            k,
-            filter=filter,
-            search_params=search_params,
-            offset=offset,
-            score_threshold=score_threshold,
-            consistency=consistency,
-            **kwargs,
-        )
-
-    def similarity_search_by_vector(
-        self,
-        embedding: List[float],
-        k: int = 4,
-        filter: Optional[MetadataFilter] = None,
-        search_params: Optional[common_types.SearchParams] = None,
-        offset: int = 0,
-        score_threshold: Optional[float] = None,
-        consistency: Optional[common_types.ReadConsistency] = None,
-        **kwargs: Any,
-    ) -> List[Document]:
-        """Return docs most similar to embedding vector.
-
-        Args:
-            embedding: Embedding vector to look up documents similar to.
-            k: Number of Documents to return. Defaults to 4.
-            filter: Filter by metadata. Defaults to None.
-            search_params: Additional search params
-            offset:
-                Offset of the first result to return.
-                May be used to paginate results.
-                Note: large offset values may cause performance issues.
-            score_threshold:
-                Define a minimal score threshold for the result.
-                If defined, less similar results will not be returned.
-                Score of the returned result might be higher or smaller than the
-                threshold depending on the Distance function used.
-                E.g. for cosine similarity only higher scores will be returned.
-            consistency:
-                Read consistency of the search. Defines how many replicas should be
-                queried before returning the result.
-                Values:
-                - int - number of replicas to query, values should present in all
-                        queried replicas
-                - 'majority' - query all replicas, but return values present in the
-                               majority of replicas
-                - 'quorum' - query the majority of replicas, return values present in
-                             all of them
-                - 'all' - query all replicas, and return values present in all replicas
-            **kwargs:
-                Any other named arguments to pass through to QdrantClient.search()
-
-        Returns:
-            List of Documents most similar to the query.
-        """
-        results = self.similarity_search_with_score_by_vector(
-            embedding,
-            k,
-            filter=filter,
-            search_params=search_params,
-            offset=offset,
-            score_threshold=score_threshold,
-            consistency=consistency,
-            **kwargs,
-        )
-        return list(map(itemgetter(0), results))
-
-    @sync_call_fallback
-    async def asimilarity_search_by_vector(
-        self,
-        embedding: List[float],
-        k: int = 4,
-        filter: Optional[MetadataFilter] = None,
-        search_params: Optional[common_types.SearchParams] = None,
-        offset: int = 0,
-        score_threshold: Optional[float] = None,
-        consistency: Optional[common_types.ReadConsistency] = None,
-        **kwargs: Any,
-    ) -> List[Document]:
-        """Return docs most similar to embedding vector.
-
-        Args:
-            embedding: Embedding vector to look up documents similar to.
-            k: Number of Documents to return. Defaults to 4.
-            filter: Filter by metadata. Defaults to None.
-            search_params: Additional search params
-            offset:
-                Offset of the first result to return.
-                May be used to paginate results.
-                Note: large offset values may cause performance issues.
-            score_threshold:
-                Define a minimal score threshold for the result.
-                If defined, less similar results will not be returned.
-                Score of the returned result might be higher or smaller than the
-                threshold depending on the Distance function used.
-                E.g. for cosine similarity only higher scores will be returned.
-            consistency:
-                Read consistency of the search. Defines how many replicas should be
-                queried before returning the result.
-                Values:
-                - int - number of replicas to query, values should present in all
-                        queried replicas
-                - 'majority' - query all replicas, but return values present in the
-                               majority of replicas
-                - 'quorum' - query the majority of replicas, return values present in
-                             all of them
-                - 'all' - query all replicas, and return values present in all replicas
-            **kwargs:
-                Any other named arguments to pass through to
-                AsyncQdrantClient.Search().
-
-        Returns:
-            List of Documents most similar to the query.
-        """
-        results = await self.asimilarity_search_with_score_by_vector(
-            embedding,
-            k,
-            filter=filter,
-            search_params=search_params,
-            offset=offset,
-            score_threshold=score_threshold,
-            consistency=consistency,
-            **kwargs,
-        )
-        return list(map(itemgetter(0), results))
-
-    def similarity_search_with_score_by_vector(
-        self,
-        embedding: List[float],
-        k: int = 4,
-        filter: Optional[MetadataFilter] = None,
-        search_params: Optional[common_types.SearchParams] = None,
-        offset: int = 0,
-        score_threshold: Optional[float] = None,
-        consistency: Optional[common_types.ReadConsistency] = None,
-        **kwargs: Any,
-    ) -> List[Tuple[Document, float]]:
-        """Return docs most similar to embedding vector.
-
-        Args:
-            embedding: Embedding vector to look up documents similar to.
-            k: Number of Documents to return. Defaults to 4.
-            filter: Filter by metadata. Defaults to None.
-            search_params: Additional search params
-            offset:
-                Offset of the first result to return.
-                May be used to paginate results.
-                Note: large offset values may cause performance issues.
-            score_threshold:
-                Define a minimal score threshold for the result.
-                If defined, less similar results will not be returned.
-                Score of the returned result might be higher or smaller than the
-                threshold depending on the Distance function used.
-                E.g. for cosine similarity only higher scores will be returned.
-            consistency:
-                Read consistency of the search. Defines how many replicas should be
-                queried before returning the result.
-                Values:
-                - int - number of replicas to query, values should present in all
-                        queried replicas
-                - 'majority' - query all replicas, but return values present in the
-                               majority of replicas
-                - 'quorum' - query the majority of replicas, return values present in
-                             all of them
-                - 'all' - query all replicas, and return values present in all replicas
-            **kwargs:
-                Any other named arguments to pass through to QdrantClient.search()
-
-        Returns:
-            List of documents most similar to the query text and distance for each.
-        """
-        if filter is not None and isinstance(filter, dict):
-            warnings.warn(
-                "Using dict as a `filter` is deprecated. Please use qdrant-client "
-                "filters directly: "
-                "https://qdrant.tech/documentation/concepts/filtering/",
-                DeprecationWarning,
-            )
-            qdrant_filter = self._qdrant_filter_from_dict(filter)
-        else:
-            qdrant_filter = filter
-
-        query_vector = embedding
-        if self.vector_name is not None:
-            query_vector = (self.vector_name, embedding)  # type: ignore[assignment]
-
-        results = self.client.search(
-            collection_name=self.collection_name,
-            query_vector=query_vector,
-            query_filter=qdrant_filter,
-            search_params=search_params,
-            limit=k,
-            offset=offset,
-            with_payload=True,
-            with_vectors=False,  # Langchain does not expect vectors to be returned
-            score_threshold=score_threshold,
-            consistency=consistency,
-            **kwargs,
-        )
-        return [
-            (
-                self._document_from_scored_point(
-                    result, self.content_payload_key, self.metadata_payload_key
-                ),
-                result.score,
-            )
-            for result in results
-        ]
-
-    @sync_call_fallback
-    async def asimilarity_search_with_score_by_vector(
-        self,
-        embedding: List[float],
-        k: int = 4,
-        filter: Optional[MetadataFilter] = None,
-        search_params: Optional[common_types.SearchParams] = None,
-        offset: int = 0,
-        score_threshold: Optional[float] = None,
-        consistency: Optional[common_types.ReadConsistency] = None,
-        **kwargs: Any,
-    ) -> List[Tuple[Document, float]]:
-        """Return docs most similar to embedding vector.
-
-        Args:
-            embedding: Embedding vector to look up documents similar to.
-            k: Number of Documents to return. Defaults to 4.
-            filter: Filter by metadata. Defaults to None.
-            search_params: Additional search params
-            offset:
-                Offset of the first result to return.
-                May be used to paginate results.
-                Note: large offset values may cause performance issues.
-            score_threshold:
-                Define a minimal score threshold for the result.
-                If defined, less similar results will not be returned.
-                Score of the returned result might be higher or smaller than the
-                threshold depending on the Distance function used.
-                E.g. for cosine similarity only higher scores will be returned.
-            consistency:
-                Read consistency of the search. Defines how many replicas should be
-                queried before returning the result.
-                Values:
-                - int - number of replicas to query, values should present in all
-                        queried replicas
-                - 'majority' - query all replicas, but return values present in the
-                               majority of replicas
-                - 'quorum' - query the majority of replicas, return values present in
-                             all of them
-                - 'all' - query all replicas, and return values present in all replicas
-            **kwargs:
-                Any other named arguments to pass through to
-                AsyncQdrantClient.Search().
-
-        Returns:
-            List of documents most similar to the query text and distance for each.
-        """
-        from qdrant_client.local.async_qdrant_local import AsyncQdrantLocal
-
-        if self.async_client is None or isinstance(
-            self.async_client._client, AsyncQdrantLocal
-        ):
-            raise NotImplementedError(
-                "QdrantLocal cannot interoperate with sync and async clients"
-            )
-        if filter is not None and isinstance(filter, dict):
-            warnings.warn(
-                "Using dict as a `filter` is deprecated. Please use qdrant-client "
-                "filters directly: "
-                "https://qdrant.tech/documentation/concepts/filtering/",
-                DeprecationWarning,
-            )
-            qdrant_filter = self._qdrant_filter_from_dict(filter)
-        else:
-            qdrant_filter = filter
-
-        query_vector = embedding
-        if self.vector_name is not None:
-            query_vector = (self.vector_name, embedding)  # type: ignore[assignment]
-
-        results = await self.async_client.search(
-            collection_name=self.collection_name,
-            query_vector=query_vector,
-            query_filter=qdrant_filter,
-            search_params=search_params,
-            limit=k,
-            offset=offset,
-            with_payload=True,
-            with_vectors=False,  # Langchain does not expect vectors to be returned
-            score_threshold=score_threshold,
-            consistency=consistency,
-            **kwargs,
-        )
-        return [
-            (
-                self._document_from_scored_point(
-                    result, self.content_payload_key, self.metadata_payload_key
-                ),
-                result.score,
-            )
-            for result in results
-        ]
-
-    def max_marginal_relevance_search(
-        self,
-        query: str,
-        k: int = 4,
-        fetch_k: int = 20,
-        lambda_mult: float = 0.5,
-        filter: Optional[MetadataFilter] = None,
-        search_params: Optional[common_types.SearchParams] = None,
-        score_threshold: Optional[float] = None,
-        consistency: Optional[common_types.ReadConsistency] = None,
-        **kwargs: Any,
-    ) -> List[Document]:
-        """Return docs selected using the maximal marginal relevance.
-
-        Maximal marginal relevance optimizes for similarity to query AND diversity
-        among selected documents.
-
-        Args:
-            query: Text to look up documents similar to.
-            k: Number of Documents to return. Defaults to 4.
-            fetch_k: Number of Documents to fetch to pass to MMR algorithm.
-                     Defaults to 20.
-            lambda_mult: Number between 0 and 1 that determines the degree
-                        of diversity among the results with 0 corresponding
-                        to maximum diversity and 1 to minimum diversity.
-                        Defaults to 0.5.
-            filter: Filter by metadata. Defaults to None.
-            search_params: Additional search params
-            score_threshold:
-                Define a minimal score threshold for the result.
-                If defined, less similar results will not be returned.
-                Score of the returned result might be higher or smaller than the
-                threshold depending on the Distance function used.
-                E.g. for cosine similarity only higher scores will be returned.
-            consistency:
-                Read consistency of the search. Defines how many replicas should be
-                queried before returning the result.
-                Values:
-                - int - number of replicas to query, values should present in all
-                        queried replicas
-                - 'majority' - query all replicas, but return values present in the
-                               majority of replicas
-                - 'quorum' - query the majority of replicas, return values present in
-                             all of them
-                - 'all' - query all replicas, and return values present in all replicas
-            **kwargs:
-                Any other named arguments to pass through to QdrantClient.search()
-        Returns:
-            List of Documents selected by maximal marginal relevance.
-        """
-        query_embedding = self._embed_query(query)
-        return self.max_marginal_relevance_search_by_vector(
-            query_embedding,
-            k=k,
-            fetch_k=fetch_k,
-            lambda_mult=lambda_mult,
-            filter=filter,
-            search_params=search_params,
-            score_threshold=score_threshold,
-            consistency=consistency,
-            **kwargs,
-        )
-
-    @sync_call_fallback
-    async def amax_marginal_relevance_search(
-        self,
-        query: str,
-        k: int = 4,
-        fetch_k: int = 20,
-        lambda_mult: float = 0.5,
-        filter: Optional[MetadataFilter] = None,
-        search_params: Optional[common_types.SearchParams] = None,
-        score_threshold: Optional[float] = None,
-        consistency: Optional[common_types.ReadConsistency] = None,
-        **kwargs: Any,
-    ) -> List[Document]:
-        """Return docs selected using the maximal marginal relevance.
-
-        Maximal marginal relevance optimizes for similarity to query AND diversity
-        among selected documents.
-
-        Args:
-            query: Text to look up documents similar to.
-            k: Number of Documents to return. Defaults to 4.
-            fetch_k: Number of Documents to fetch to pass to MMR algorithm.
-                     Defaults to 20.
-            lambda_mult: Number between 0 and 1 that determines the degree
-                        of diversity among the results with 0 corresponding
-                        to maximum diversity and 1 to minimum diversity.
-                        Defaults to 0.5.
-            filter: Filter by metadata. Defaults to None.
-            search_params: Additional search params
-            score_threshold:
-                Define a minimal score threshold for the result.
-                If defined, less similar results will not be returned.
-                Score of the returned result might be higher or smaller than the
-                threshold depending on the Distance function used.
-                E.g. for cosine similarity only higher scores will be returned.
-            consistency:
-                Read consistency of the search. Defines how many replicas should be
-                queried before returning the result.
-                Values:
-                - int - number of replicas to query, values should present in all
-                        queried replicas
-                - 'majority' - query all replicas, but return values present in the
-                               majority of replicas
-                - 'quorum' - query the majority of replicas, return values present in
-                             all of them
-                - 'all' - query all replicas, and return values present in all replicas
-            **kwargs:
-                Any other named arguments to pass through to
-                AsyncQdrantClient.Search().
-        Returns:
-            List of Documents selected by maximal marginal relevance.
-        """
-        query_embedding = self._embed_query(query)
-        return await self.amax_marginal_relevance_search_by_vector(
-            query_embedding,
-            k=k,
-            fetch_k=fetch_k,
-            lambda_mult=lambda_mult,
-            filter=filter,
-            search_params=search_params,
-            score_threshold=score_threshold,
-            consistency=consistency,
-            **kwargs,
-        )
-
-    def max_marginal_relevance_search_by_vector(
-        self,
-        embedding: List[float],
-        k: int = 4,
-        fetch_k: int = 20,
-        lambda_mult: float = 0.5,
-        filter: Optional[MetadataFilter] = None,
-        search_params: Optional[common_types.SearchParams] = None,
-        score_threshold: Optional[float] = None,
-        consistency: Optional[common_types.ReadConsistency] = None,
-        **kwargs: Any,
-    ) -> List[Document]:
-        """Return docs selected using the maximal marginal relevance.
-
-        Maximal marginal relevance optimizes for similarity to query AND diversity
-        among selected documents.
-
-        Args:
-            embedding: Embedding to look up documents similar to.
-            k: Number of Documents to return. Defaults to 4.
-            fetch_k: Number of Documents to fetch to pass to MMR algorithm.
-            lambda_mult: Number between 0 and 1 that determines the degree
-                        of diversity among the results with 0 corresponding
-                        to maximum diversity and 1 to minimum diversity.
-                        Defaults to 0.5.
-            filter: Filter by metadata. Defaults to None.
-            search_params: Additional search params
-            score_threshold:
-                Define a minimal score threshold for the result.
-                If defined, less similar results will not be returned.
-                Score of the returned result might be higher or smaller than the
-                threshold depending on the Distance function used.
-                E.g. for cosine similarity only higher scores will be returned.
-            consistency:
-                Read consistency of the search. Defines how many replicas should be
-                queried before returning the result.
-                Values:
-                - int - number of replicas to query, values should present in all
-                        queried replicas
-                - 'majority' - query all replicas, but return values present in the
-                               majority of replicas
-                - 'quorum' - query the majority of replicas, return values present in
-                             all of them
-                - 'all' - query all replicas, and return values present in all replicas
-            **kwargs:
-                Any other named arguments to pass through to QdrantClient.search()
-        Returns:
-            List of Documents selected by maximal marginal relevance.
-        """
-        results = self.max_marginal_relevance_search_with_score_by_vector(
-            embedding,
-            k=k,
-            fetch_k=fetch_k,
-            lambda_mult=lambda_mult,
-            filter=filter,
-            search_params=search_params,
-            score_threshold=score_threshold,
-            consistency=consistency,
-            **kwargs,
-        )
-        return list(map(itemgetter(0), results))
-
-    @sync_call_fallback
-    async def amax_marginal_relevance_search_by_vector(
-        self,
-        embedding: List[float],
-        k: int = 4,
-        fetch_k: int = 20,
-        lambda_mult: float = 0.5,
-        filter: Optional[MetadataFilter] = None,
-        search_params: Optional[common_types.SearchParams] = None,
-        score_threshold: Optional[float] = None,
-        consistency: Optional[common_types.ReadConsistency] = None,
-        **kwargs: Any,
-    ) -> List[Document]:
-        """Return docs selected using the maximal marginal relevance.
-        Maximal marginal relevance optimizes for similarity to query AND diversity
-        among selected documents.
-        Args:
-            query: Text to look up documents similar to.
-            k: Number of Documents to return. Defaults to 4.
-            fetch_k: Number of Documents to fetch to pass to MMR algorithm.
-                     Defaults to 20.
-            lambda_mult: Number between 0 and 1 that determines the degree
-                        of diversity among the results with 0 corresponding
-                        to maximum diversity and 1 to minimum diversity.
-                        Defaults to 0.5.
-            filter: Filter by metadata. Defaults to None.
-            search_params: Additional search params
-            score_threshold:
-                Define a minimal score threshold for the result.
-                If defined, less similar results will not be returned.
-                Score of the returned result might be higher or smaller than the
-                threshold depending on the Distance function used.
-                E.g. for cosine similarity only higher scores will be returned.
-            consistency:
-                Read consistency of the search. Defines how many replicas should be
-                queried before returning the result.
-                Values:
-                - int - number of replicas to query, values should present in all
-                        queried replicas
-                - 'majority' - query all replicas, but return values present in the
-                               majority of replicas
-                - 'quorum' - query the majority of replicas, return values present in
-                             all of them
-                - 'all' - query all replicas, and return values present in all replicas
-            **kwargs:
-                Any other named arguments to pass through to
-                AsyncQdrantClient.Search().
-        Returns:
-            List of Documents selected by maximal marginal relevance and distance for
-            each.
-        """
-        results = await self.amax_marginal_relevance_search_with_score_by_vector(
-            embedding,
-            k=k,
-            fetch_k=fetch_k,
-            lambda_mult=lambda_mult,
-            filter=filter,
-            search_params=search_params,
-            score_threshold=score_threshold,
-            consistency=consistency,
-            **kwargs,
-        )
-        return list(map(itemgetter(0), results))
-
-    def max_marginal_relevance_search_with_score_by_vector(
-        self,
-        embedding: List[float],
-        k: int = 4,
-        fetch_k: int = 20,
-        lambda_mult: float = 0.5,
-        filter: Optional[MetadataFilter] = None,
-        search_params: Optional[common_types.SearchParams] = None,
-        score_threshold: Optional[float] = None,
-        consistency: Optional[common_types.ReadConsistency] = None,
-        **kwargs: Any,
-    ) -> List[Tuple[Document, float]]:
-        """Return docs selected using the maximal marginal relevance.
-        Maximal marginal relevance optimizes for similarity to query AND diversity
-        among selected documents.
-        Args:
-            query: Text to look up documents similar to.
-            k: Number of Documents to return. Defaults to 4.
-            fetch_k: Number of Documents to fetch to pass to MMR algorithm.
-                     Defaults to 20.
-            lambda_mult: Number between 0 and 1 that determines the degree
-                        of diversity among the results with 0 corresponding
-                        to maximum diversity and 1 to minimum diversity.
-                        Defaults to 0.5.
-            filter: Filter by metadata. Defaults to None.
-            search_params: Additional search params
-            score_threshold:
-                Define a minimal score threshold for the result.
-                If defined, less similar results will not be returned.
-                Score of the returned result might be higher or smaller than the
-                threshold depending on the Distance function used.
-                E.g. for cosine similarity only higher scores will be returned.
-            consistency:
-                Read consistency of the search. Defines how many replicas should be
-                queried before returning the result.
-                Values:
-                - int - number of replicas to query, values should present in all
-                        queried replicas
-                - 'majority' - query all replicas, but return values present in the
-                               majority of replicas
-                - 'quorum' - query the majority of replicas, return values present in
-                             all of them
-                - 'all' - query all replicas, and return values present in all replicas
-            **kwargs:
-                Any other named arguments to pass through to QdrantClient.search()
-        Returns:
-            List of Documents selected by maximal marginal relevance and distance for
-            each.
-        """
-        query_vector = embedding
-        if self.vector_name is not None:
-            query_vector = (self.vector_name, query_vector)  # type: ignore[assignment]
-
-        results = self.client.search(
-            collection_name=self.collection_name,
-            query_vector=query_vector,
-            query_filter=filter,
-            search_params=search_params,
-            limit=fetch_k,
-            with_payload=True,
-            with_vectors=True,
-            score_threshold=score_threshold,
-            consistency=consistency,
-            **kwargs,
-        )
-        embeddings = [
-            result.vector.get(self.vector_name)  # type: ignore[index, union-attr]
-            if self.vector_name is not None
-            else result.vector
-            for result in results
-        ]
-        mmr_selected = maximal_marginal_relevance(
-            np.array(embedding), embeddings, k=k, lambda_mult=lambda_mult
-        )
-        return [
-            (
-                self._document_from_scored_point(
-                    results[i], self.content_payload_key, self.metadata_payload_key
-                ),
-                results[i].score,
-            )
-            for i in mmr_selected
-        ]
-
-    @sync_call_fallback
-    async def amax_marginal_relevance_search_with_score_by_vector(
-        self,
-        embedding: List[float],
-        k: int = 4,
-        fetch_k: int = 20,
-        lambda_mult: float = 0.5,
-        filter: Optional[MetadataFilter] = None,
-        search_params: Optional[common_types.SearchParams] = None,
-        score_threshold: Optional[float] = None,
-        consistency: Optional[common_types.ReadConsistency] = None,
-        **kwargs: Any,
-    ) -> List[Tuple[Document, float]]:
-        """Return docs selected using the maximal marginal relevance.
-        Maximal marginal relevance optimizes for similarity to query AND diversity
-        among selected documents.
-        Args:
-            query: Text to look up documents similar to.
-            k: Number of Documents to return. Defaults to 4.
-            fetch_k: Number of Documents to fetch to pass to MMR algorithm.
-                     Defaults to 20.
-            lambda_mult: Number between 0 and 1 that determines the degree
-                        of diversity among the results with 0 corresponding
-                        to maximum diversity and 1 to minimum diversity.
-                        Defaults to 0.5.
-        Returns:
-            List of Documents selected by maximal marginal relevance and distance for
-            each.
-        """
-        from qdrant_client.local.async_qdrant_local import AsyncQdrantLocal
-
-        if self.async_client is None or isinstance(
-            self.async_client._client, AsyncQdrantLocal
-        ):
-            raise NotImplementedError(
-                "QdrantLocal cannot interoperate with sync and async clients"
-            )
-        query_vector = embedding
-        if self.vector_name is not None:
-            query_vector = (self.vector_name, query_vector)  # type: ignore[assignment]
-
-        results = await self.async_client.search(
-            collection_name=self.collection_name,
-            query_vector=query_vector,
-            query_filter=filter,
-            search_params=search_params,
-            limit=fetch_k,
-            with_payload=True,
-            with_vectors=True,
-            score_threshold=score_threshold,
-            consistency=consistency,
-            **kwargs,
-        )
-        embeddings = [
-            result.vector.get(self.vector_name)  # type: ignore[index, union-attr]
-            if self.vector_name is not None
-            else result.vector
-            for result in results
-        ]
-        mmr_selected = maximal_marginal_relevance(
-            np.array(embedding), embeddings, k=k, lambda_mult=lambda_mult
-        )
-        return [
-            (
-                self._document_from_scored_point(
-                    results[i], self.content_payload_key, self.metadata_payload_key
-                ),
-                results[i].score,
-            )
-            for i in mmr_selected
-        ]
-
-    def delete(self, ids: Optional[List[str]] = None, **kwargs: Any) -> Optional[bool]:
-        """Delete by vector ID or other criteria.
-
-        Args:
-            ids: List of ids to delete.
-            **kwargs: Other keyword arguments that subclasses might use.
-
-        Returns:
-            Optional[bool]: True if deletion is successful,
-            False otherwise, None if not implemented.
-        """
-        from qdrant_client.http import models as rest
-
-        result = self.client.delete(
-            collection_name=self.collection_name,
-            points_selector=ids,
-        )
-        return result.status == rest.UpdateStatus.COMPLETED
-
-    @classmethod
-    def from_texts(
-        cls: Type[Qdrant],
-        texts: List[str],
-        embedding: Embeddings,
-        metadatas: Optional[List[dict]] = None,
-        ids: Optional[Sequence[str]] = None,
-        location: Optional[str] = None,
-        url: Optional[str] = None,
-        port: Optional[int] = 6333,
-        grpc_port: int = 6334,
-        prefer_grpc: bool = False,
-        https: Optional[bool] = None,
-        api_key: Optional[str] = None,
-        prefix: Optional[str] = None,
-        timeout: Optional[float] = None,
-        host: Optional[str] = None,
-        path: Optional[str] = None,
-        collection_name: Optional[str] = None,
-        distance_func: str = "Cosine",
-        content_payload_key: str = CONTENT_KEY,
-        metadata_payload_key: str = METADATA_KEY,
-        vector_name: Optional[str] = VECTOR_NAME,
-        batch_size: int = 64,
-        shard_number: Optional[int] = None,
-        replication_factor: Optional[int] = None,
-        write_consistency_factor: Optional[int] = None,
-        on_disk_payload: Optional[bool] = None,
-        hnsw_config: Optional[common_types.HnswConfigDiff] = None,
-        optimizers_config: Optional[common_types.OptimizersConfigDiff] = None,
-        wal_config: Optional[common_types.WalConfigDiff] = None,
-        quantization_config: Optional[common_types.QuantizationConfig] = None,
-        init_from: Optional[common_types.InitFrom] = None,
-        on_disk: Optional[bool] = None,
-        force_recreate: bool = False,
-        **kwargs: Any,
-    ) -> Qdrant:
-        """Construct Qdrant wrapper from a list of texts.
-
-        Args:
-            texts: A list of texts to be indexed in Qdrant.
-            embedding: A subclass of `Embeddings`, responsible for text vectorization.
-            metadatas:
-                An optional list of metadata. If provided it has to be of the same
-                length as a list of texts.
-            ids:
-                Optional list of ids to associate with the texts. Ids have to be
-                uuid-like strings.
-            location:
-                If `:memory:` - use in-memory Qdrant instance.
-                If `str` - use it as a `url` parameter.
-                If `None` - fallback to relying on `host` and `port` parameters.
-            url: either host or str of "Optional[scheme], host, Optional[port],
-                Optional[prefix]". Default: `None`
-            port: Port of the REST API interface. Default: 6333
-            grpc_port: Port of the gRPC interface. Default: 6334
-            prefer_grpc:
-                If true - use gPRC interface whenever possible in custom methods.
-                Default: False
-            https: If true - use HTTPS(SSL) protocol. Default: None
-            api_key: API key for authentication in Qdrant Cloud. Default: None
-            prefix:
-                If not None - add prefix to the REST URL path.
-                Example: service/v1 will result in
-                    http://localhost:6333/service/v1/{qdrant-endpoint} for REST API.
-                Default: None
-            timeout:
-                Timeout for REST and gRPC API requests.
-                Default: 5.0 seconds for REST and unlimited for gRPC
-            host:
-                Host name of Qdrant service. If url and host are None, set to
-                'localhost'. Default: None
-            path:
-                Path in which the vectors will be stored while using local mode.
-                Default: None
-            collection_name:
-                Name of the Qdrant collection to be used. If not provided,
-                it will be created randomly. Default: None
-            distance_func:
-                Distance function. One of: "Cosine" / "Euclid" / "Dot".
-                Default: "Cosine"
-            content_payload_key:
-                A payload key used to store the content of the document.
-                Default: "page_content"
-            metadata_payload_key:
-                A payload key used to store the metadata of the document.
-                Default: "metadata"
-            vector_name:
-                Name of the vector to be used internally in Qdrant.
-                Default: None
-            batch_size:
-                How many vectors upload per-request.
-                Default: 64
-            shard_number: Number of shards in collection. Default is 1, minimum is 1.
-            replication_factor:
-                Replication factor for collection. Default is 1, minimum is 1.
-                Defines how many copies of each shard will be created.
-                Have effect only in distributed mode.
-            write_consistency_factor:
-                Write consistency factor for collection. Default is 1, minimum is 1.
-                Defines how many replicas should apply the operation for us to consider
-                it successful. Increasing this number will make the collection more
-                resilient to inconsistencies, but will also make it fail if not enough
-                replicas are available.
-                Does not have any performance impact.
-                Have effect only in distributed mode.
-            on_disk_payload:
-                If true - point`s payload will not be stored in memory.
-                It will be read from the disk every time it is requested.
-                This setting saves RAM by (slightly) increasing the response time.
-                Note: those payload values that are involved in filtering and are
-                indexed - remain in RAM.
-            hnsw_config: Params for HNSW index
-            optimizers_config: Params for optimizer
-            wal_config: Params for Write-Ahead-Log
-            quantization_config:
-                Params for quantization, if None - quantization will be disabled
-            init_from:
-                Use data stored in another collection to initialize this collection
-            force_recreate:
-                Force recreating the collection
-            **kwargs:
-                Additional arguments passed directly into REST client initialization
-
-        This is a user-friendly interface that:
-        1. Creates embeddings, one for each text
-        2. Initializes the Qdrant database as an in-memory docstore by default
-           (and overridable to a remote docstore)
-        3. Adds the text embeddings to the Qdrant database
-
-        This is intended to be a quick way to get started.
-
-        Example:
-            .. code-block:: python
-
-                from langchain.vectorstores import Qdrant
-                from langchain.embeddings import OpenAIEmbeddings
-                embeddings = OpenAIEmbeddings()
-                qdrant = Qdrant.from_texts(texts, embeddings, "localhost")
-        """
-        qdrant = cls.construct_instance(
-            texts,
-            embedding,
-            location,
-            url,
-            port,
-            grpc_port,
-            prefer_grpc,
-            https,
-            api_key,
-            prefix,
-            timeout,
-            host,
-            path,
-            collection_name,
-            distance_func,
-            content_payload_key,
-            metadata_payload_key,
-            vector_name,
-            shard_number,
-            replication_factor,
-            write_consistency_factor,
-            on_disk_payload,
-            hnsw_config,
-            optimizers_config,
-            wal_config,
-            quantization_config,
-            init_from,
-            on_disk,
-            force_recreate,
-            **kwargs,
-        )
-        qdrant.add_texts(texts, metadatas, ids, batch_size)
-        return qdrant
-
-    @classmethod
-    @sync_call_fallback
-    async def afrom_texts(
-        cls: Type[Qdrant],
-        texts: List[str],
-        embedding: Embeddings,
-        metadatas: Optional[List[dict]] = None,
-        ids: Optional[Sequence[str]] = None,
-        location: Optional[str] = None,
-        url: Optional[str] = None,
-        port: Optional[int] = 6333,
-        grpc_port: int = 6334,
-        prefer_grpc: bool = False,
-        https: Optional[bool] = None,
-        api_key: Optional[str] = None,
-        prefix: Optional[str] = None,
-        timeout: Optional[float] = None,
-        host: Optional[str] = None,
-        path: Optional[str] = None,
-        collection_name: Optional[str] = None,
-        distance_func: str = "Cosine",
-        content_payload_key: str = CONTENT_KEY,
-        metadata_payload_key: str = METADATA_KEY,
-        vector_name: Optional[str] = VECTOR_NAME,
-        batch_size: int = 64,
-        shard_number: Optional[int] = None,
-        replication_factor: Optional[int] = None,
-        write_consistency_factor: Optional[int] = None,
-        on_disk_payload: Optional[bool] = None,
-        hnsw_config: Optional[common_types.HnswConfigDiff] = None,
-        optimizers_config: Optional[common_types.OptimizersConfigDiff] = None,
-        wal_config: Optional[common_types.WalConfigDiff] = None,
-        quantization_config: Optional[common_types.QuantizationConfig] = None,
-        init_from: Optional[common_types.InitFrom] = None,
-        on_disk: Optional[bool] = None,
-        force_recreate: bool = False,
-        **kwargs: Any,
-    ) -> Qdrant:
-        """Construct Qdrant wrapper from a list of texts.
-
-        Args:
-            texts: A list of texts to be indexed in Qdrant.
-            embedding: A subclass of `Embeddings`, responsible for text vectorization.
-            metadatas:
-                An optional list of metadata. If provided it has to be of the same
-                length as a list of texts.
-            ids:
-                Optional list of ids to associate with the texts. Ids have to be
-                uuid-like strings.
-            location:
-                If `:memory:` - use in-memory Qdrant instance.
-                If `str` - use it as a `url` parameter.
-                If `None` - fallback to relying on `host` and `port` parameters.
-            url: either host or str of "Optional[scheme], host, Optional[port],
-                Optional[prefix]". Default: `None`
-            port: Port of the REST API interface. Default: 6333
-            grpc_port: Port of the gRPC interface. Default: 6334
-            prefer_grpc:
-                If true - use gPRC interface whenever possible in custom methods.
-                Default: False
-            https: If true - use HTTPS(SSL) protocol. Default: None
-            api_key: API key for authentication in Qdrant Cloud. Default: None
-            prefix:
-                If not None - add prefix to the REST URL path.
-                Example: service/v1 will result in
-                    http://localhost:6333/service/v1/{qdrant-endpoint} for REST API.
-                Default: None
-            timeout:
-                Timeout for REST and gRPC API requests.
-                Default: 5.0 seconds for REST and unlimited for gRPC
-            host:
-                Host name of Qdrant service. If url and host are None, set to
-                'localhost'. Default: None
-            path:
-                Path in which the vectors will be stored while using local mode.
-                Default: None
-            collection_name:
-                Name of the Qdrant collection to be used. If not provided,
-                it will be created randomly. Default: None
-            distance_func:
-                Distance function. One of: "Cosine" / "Euclid" / "Dot".
-                Default: "Cosine"
-            content_payload_key:
-                A payload key used to store the content of the document.
-                Default: "page_content"
-            metadata_payload_key:
-                A payload key used to store the metadata of the document.
-                Default: "metadata"
-            vector_name:
-                Name of the vector to be used internally in Qdrant.
-                Default: None
-            batch_size:
-                How many vectors upload per-request.
-                Default: 64
-            shard_number: Number of shards in collection. Default is 1, minimum is 1.
-            replication_factor:
-                Replication factor for collection. Default is 1, minimum is 1.
-                Defines how many copies of each shard will be created.
-                Have effect only in distributed mode.
-            write_consistency_factor:
-                Write consistency factor for collection. Default is 1, minimum is 1.
-                Defines how many replicas should apply the operation for us to consider
-                it successful. Increasing this number will make the collection more
-                resilient to inconsistencies, but will also make it fail if not enough
-                replicas are available.
-                Does not have any performance impact.
-                Have effect only in distributed mode.
-            on_disk_payload:
-                If true - point`s payload will not be stored in memory.
-                It will be read from the disk every time it is requested.
-                This setting saves RAM by (slightly) increasing the response time.
-                Note: those payload values that are involved in filtering and are
-                indexed - remain in RAM.
-            hnsw_config: Params for HNSW index
-            optimizers_config: Params for optimizer
-            wal_config: Params for Write-Ahead-Log
-            quantization_config:
-                Params for quantization, if None - quantization will be disabled
-            init_from:
-                Use data stored in another collection to initialize this collection
-            force_recreate:
-                Force recreating the collection
-            **kwargs:
-                Additional arguments passed directly into REST client initialization
-
-        This is a user-friendly interface that:
-        1. Creates embeddings, one for each text
-        2. Initializes the Qdrant database as an in-memory docstore by default
-           (and overridable to a remote docstore)
-        3. Adds the text embeddings to the Qdrant database
-
-        This is intended to be a quick way to get started.
-
-        Example:
-            .. code-block:: python
-
-                from langchain.vectorstores import Qdrant
-                from langchain.embeddings import OpenAIEmbeddings
-                embeddings = OpenAIEmbeddings()
-                qdrant = await Qdrant.afrom_texts(texts, embeddings, "localhost")
-        """
-        qdrant = await cls.aconstruct_instance(
-            texts,
-            embedding,
-            location,
-            url,
-            port,
-            grpc_port,
-            prefer_grpc,
-            https,
-            api_key,
-            prefix,
-            timeout,
-            host,
-            path,
-            collection_name,
-            distance_func,
-            content_payload_key,
-            metadata_payload_key,
-            vector_name,
-            shard_number,
-            replication_factor,
-            write_consistency_factor,
-            on_disk_payload,
-            hnsw_config,
-            optimizers_config,
-            wal_config,
-            quantization_config,
-            init_from,
-            on_disk,
-            force_recreate,
-            **kwargs,
-        )
-        await qdrant.aadd_texts(texts, metadatas, ids, batch_size)
-        return qdrant
-
-    @classmethod
-    def construct_instance(
-        cls: Type[Qdrant],
-        texts: List[str],
-        embedding: Embeddings,
-        location: Optional[str] = None,
-        url: Optional[str] = None,
-        port: Optional[int] = 6333,
-        grpc_port: int = 6334,
-        prefer_grpc: bool = False,
-        https: Optional[bool] = None,
-        api_key: Optional[str] = None,
-        prefix: Optional[str] = None,
-        timeout: Optional[float] = None,
-        host: Optional[str] = None,
-        path: Optional[str] = None,
-        collection_name: Optional[str] = None,
-        distance_func: str = "Cosine",
-        content_payload_key: str = CONTENT_KEY,
-        metadata_payload_key: str = METADATA_KEY,
-        vector_name: Optional[str] = VECTOR_NAME,
-        shard_number: Optional[int] = None,
-        replication_factor: Optional[int] = None,
-        write_consistency_factor: Optional[int] = None,
-        on_disk_payload: Optional[bool] = None,
-        hnsw_config: Optional[common_types.HnswConfigDiff] = None,
-        optimizers_config: Optional[common_types.OptimizersConfigDiff] = None,
-        wal_config: Optional[common_types.WalConfigDiff] = None,
-        quantization_config: Optional[common_types.QuantizationConfig] = None,
-        init_from: Optional[common_types.InitFrom] = None,
-        on_disk: Optional[bool] = None,
-        force_recreate: bool = False,
-        **kwargs: Any,
-    ) -> Qdrant:
-        try:
-            import qdrant_client  # noqa
-        except ImportError:
-            raise ValueError(
-                "Could not import qdrant-client python package. "
-                "Please install it with `pip install qdrant-client`."
-            )
-        from grpc import RpcError
-        from qdrant_client.http import models as rest
-        from qdrant_client.http.exceptions import UnexpectedResponse
-
-        # Just do a single quick embedding to get vector size
-        partial_embeddings = embedding.embed_documents(texts[:1])
-        vector_size = len(partial_embeddings[0])
-        collection_name = collection_name or uuid.uuid4().hex
-        distance_func = distance_func.upper()
-        client, async_client = cls._generate_clients(
-            location=location,
-            url=url,
-            port=port,
-            grpc_port=grpc_port,
-            prefer_grpc=prefer_grpc,
-            https=https,
-            api_key=api_key,
-            prefix=prefix,
-            timeout=timeout,
-            host=host,
-            path=path,
-            **kwargs,
-        )
-        try:
-            # Skip any validation in case of forced collection recreate.
-            if force_recreate:
-                raise ValueError
-
-            # Get the vector configuration of the existing collection and vector, if it
-            # was specified. If the old configuration does not match the current one,
-            # an exception is being thrown.
-            collection_info = client.get_collection(collection_name=collection_name)
-            current_vector_config = collection_info.config.params.vectors
-            if isinstance(current_vector_config, dict) and vector_name is not None:
-                if vector_name not in current_vector_config:
-                    raise QdrantException(
-                        f"Existing Qdrant collection {collection_name} does not "
-                        f"contain vector named {vector_name}. Did you mean one of the "
-                        f"existing vectors: {', '.join(current_vector_config.keys())}? "
-                        f"If you want to recreate the collection, set `force_recreate` "
-                        f"parameter to `True`."
-                    )
-                current_vector_config = current_vector_config.get(vector_name)  # type: ignore[assignment]
-            elif isinstance(current_vector_config, dict) and vector_name is None:
-                raise QdrantException(
-                    f"Existing Qdrant collection {collection_name} uses named vectors. "
-                    f"If you want to reuse it, please set `vector_name` to any of the "
-                    f"existing named vectors: "
-                    f"{', '.join(current_vector_config.keys())}."  # noqa
-                    f"If you want to recreate the collection, set `force_recreate` "
-                    f"parameter to `True`."
-                )
-            elif (
-                not isinstance(current_vector_config, dict) and vector_name is not None
-            ):
-                raise QdrantException(
-                    f"Existing Qdrant collection {collection_name} doesn't use named "
-                    f"vectors. If you want to reuse it, please set `vector_name` to "
-                    f"`None`. If you want to recreate the collection, set "
-                    f"`force_recreate` parameter to `True`."
-                )
-
-            # Check if the vector configuration has the same dimensionality.
-            if current_vector_config.size != vector_size:  # type: ignore[union-attr]
-                raise QdrantException(
-                    f"Existing Qdrant collection is configured for vectors with "
-                    f"{current_vector_config.size} "  # type: ignore[union-attr]
-                    f"dimensions. Selected embeddings are {vector_size}-dimensional. "
-                    f"If you want to recreate the collection, set `force_recreate` "
-                    f"parameter to `True`."
-                )
-
-            current_distance_func = (
-                current_vector_config.distance.name.upper()  # type: ignore[union-attr]
-            )
-            if current_distance_func != distance_func:
-                raise QdrantException(
-                    f"Existing Qdrant collection is configured for "
-                    f"{current_distance_func} similarity, but requested "
-                    f"{distance_func}. Please set `distance_func` parameter to "
-                    f"`{current_distance_func}` if you want to reuse it. "
-                    f"If you want to recreate the collection, set `force_recreate` "
-                    f"parameter to `True`."
-                )
-        except (UnexpectedResponse, RpcError, ValueError):
-            vectors_config = rest.VectorParams(
-                size=vector_size,
-                distance=rest.Distance[distance_func],
-                on_disk=on_disk,
-            )
-
-            # If vector name was provided, we're going to use the named vectors feature
-            # with just a single vector.
-            if vector_name is not None:
-                vectors_config = {  # type: ignore[assignment]
-                    vector_name: vectors_config,
-                }
-
-            client.recreate_collection(
-                collection_name=collection_name,
-                vectors_config=vectors_config,
-                shard_number=shard_number,
-                replication_factor=replication_factor,
-                write_consistency_factor=write_consistency_factor,
-                on_disk_payload=on_disk_payload,
-                hnsw_config=hnsw_config,
-                optimizers_config=optimizers_config,
-                wal_config=wal_config,
-                quantization_config=quantization_config,
-                init_from=init_from,
-                timeout=timeout,  # type: ignore[arg-type]
-            )
-        qdrant = cls(
-            client=client,
-            collection_name=collection_name,
-            embeddings=embedding,
-            content_payload_key=content_payload_key,
-            metadata_payload_key=metadata_payload_key,
-            distance_strategy=distance_func,
-            vector_name=vector_name,
-            async_client=async_client,
-        )
-        return qdrant
-
-    @classmethod
-    async def aconstruct_instance(
-        cls: Type[Qdrant],
-        texts: List[str],
-        embedding: Embeddings,
-        location: Optional[str] = None,
-        url: Optional[str] = None,
-        port: Optional[int] = 6333,
-        grpc_port: int = 6334,
-        prefer_grpc: bool = False,
-        https: Optional[bool] = None,
-        api_key: Optional[str] = None,
-        prefix: Optional[str] = None,
-        timeout: Optional[float] = None,
-        host: Optional[str] = None,
-        path: Optional[str] = None,
-        collection_name: Optional[str] = None,
-        distance_func: str = "Cosine",
-        content_payload_key: str = CONTENT_KEY,
-        metadata_payload_key: str = METADATA_KEY,
-        vector_name: Optional[str] = VECTOR_NAME,
-        shard_number: Optional[int] = None,
-        replication_factor: Optional[int] = None,
-        write_consistency_factor: Optional[int] = None,
-        on_disk_payload: Optional[bool] = None,
-        hnsw_config: Optional[common_types.HnswConfigDiff] = None,
-        optimizers_config: Optional[common_types.OptimizersConfigDiff] = None,
-        wal_config: Optional[common_types.WalConfigDiff] = None,
-        quantization_config: Optional[common_types.QuantizationConfig] = None,
-        init_from: Optional[common_types.InitFrom] = None,
-        on_disk: Optional[bool] = None,
-        force_recreate: bool = False,
-        **kwargs: Any,
-    ) -> Qdrant:
-        try:
-            import qdrant_client  # noqa
-        except ImportError:
-            raise ValueError(
-                "Could not import qdrant-client python package. "
-                "Please install it with `pip install qdrant-client`."
-            )
-        from grpc import RpcError
-        from qdrant_client.http import models as rest
-        from qdrant_client.http.exceptions import UnexpectedResponse
-
-        # Just do a single quick embedding to get vector size
-        partial_embeddings = await embedding.aembed_documents(texts[:1])
-        vector_size = len(partial_embeddings[0])
-        collection_name = collection_name or uuid.uuid4().hex
-        distance_func = distance_func.upper()
-        client, async_client = cls._generate_clients(
-            location=location,
-            url=url,
-            port=port,
-            grpc_port=grpc_port,
-            prefer_grpc=prefer_grpc,
-            https=https,
-            api_key=api_key,
-            prefix=prefix,
-            timeout=timeout,
-            host=host,
-            path=path,
-            **kwargs,
-        )
-        try:
-            # Skip any validation in case of forced collection recreate.
-            if force_recreate:
-                raise ValueError
-
-            # Get the vector configuration of the existing collection and vector, if it
-            # was specified. If the old configuration does not match the current one,
-            # an exception is being thrown.
-            collection_info = client.get_collection(collection_name=collection_name)
-            current_vector_config = collection_info.config.params.vectors
-            if isinstance(current_vector_config, dict) and vector_name is not None:
-                if vector_name not in current_vector_config:
-                    raise QdrantException(
-                        f"Existing Qdrant collection {collection_name} does not "
-                        f"contain vector named {vector_name}. Did you mean one of the "
-                        f"existing vectors: {', '.join(current_vector_config.keys())}? "
-                        f"If you want to recreate the collection, set `force_recreate` "
-                        f"parameter to `True`."
-                    )
-                current_vector_config = current_vector_config.get(vector_name)  # type: ignore[assignment]
-            elif isinstance(current_vector_config, dict) and vector_name is None:
-                raise QdrantException(
-                    f"Existing Qdrant collection {collection_name} uses named vectors. "
-                    f"If you want to reuse it, please set `vector_name` to any of the "
-                    f"existing named vectors: "
-                    f"{', '.join(current_vector_config.keys())}."  # noqa
-                    f"If you want to recreate the collection, set `force_recreate` "
-                    f"parameter to `True`."
-                )
-            elif (
-                not isinstance(current_vector_config, dict) and vector_name is not None
-            ):
-                raise QdrantException(
-                    f"Existing Qdrant collection {collection_name} doesn't use named "
-                    f"vectors. If you want to reuse it, please set `vector_name` to "
-                    f"`None`. If you want to recreate the collection, set "
-                    f"`force_recreate` parameter to `True`."
-                )
-
-            # Check if the vector configuration has the same dimensionality.
-            if current_vector_config.size != vector_size:  # type: ignore[union-attr]
-                raise QdrantException(
-                    f"Existing Qdrant collection is configured for vectors with "
-                    f"{current_vector_config.size} "  # type: ignore[union-attr]
-                    f"dimensions. Selected embeddings are {vector_size}-dimensional. "
-                    f"If you want to recreate the collection, set `force_recreate` "
-                    f"parameter to `True`."
-                )
-
-            current_distance_func = (
-                current_vector_config.distance.name.upper()  # type: ignore[union-attr]
-            )
-            if current_distance_func != distance_func:
-                raise QdrantException(
-                    f"Existing Qdrant collection is configured for "
-                    f"{current_vector_config.distance} "  # type: ignore[union-attr]
-                    f"similarity. Please set `distance_func` parameter to "
-                    f"`{distance_func}` if you want to reuse it. If you want to "
-                    f"recreate the collection, set `force_recreate` parameter to "
-                    f"`True`."
-                )
-        except (UnexpectedResponse, RpcError, ValueError):
-            vectors_config = rest.VectorParams(
-                size=vector_size,
-                distance=rest.Distance[distance_func],
-                on_disk=on_disk,
-            )
-
-            # If vector name was provided, we're going to use the named vectors feature
-            # with just a single vector.
-            if vector_name is not None:
-                vectors_config = {  # type: ignore[assignment]
-                    vector_name: vectors_config,
-                }
-
-            client.recreate_collection(
-                collection_name=collection_name,
-                vectors_config=vectors_config,
-                shard_number=shard_number,
-                replication_factor=replication_factor,
-                write_consistency_factor=write_consistency_factor,
-                on_disk_payload=on_disk_payload,
-                hnsw_config=hnsw_config,
-                optimizers_config=optimizers_config,
-                wal_config=wal_config,
-                quantization_config=quantization_config,
-                init_from=init_from,
-                timeout=timeout,  # type: ignore[arg-type]
-            )
-        qdrant = cls(
-            client=client,
-            collection_name=collection_name,
-            embeddings=embedding,
-            content_payload_key=content_payload_key,
-            metadata_payload_key=metadata_payload_key,
-            distance_strategy=distance_func,
-            vector_name=vector_name,
-            async_client=async_client,
-        )
-        return qdrant
-
-    @staticmethod
-    def _cosine_relevance_score_fn(distance: float) -> float:
-        """Normalize the distance to a score on a scale [0, 1]."""
-        return (distance + 1.0) / 2.0
-
-    def _select_relevance_score_fn(self) -> Callable[[float], float]:
-        """
-        The 'correct' relevance function
-        may differ depending on a few things, including:
-        - the distance / similarity metric used by the VectorStore
-        - the scale of your embeddings (OpenAI's are unit normed. Many others are not!)
-        - embedding dimensionality
-        - etc.
-        """
-
-        if self.distance_strategy == "COSINE":
-            return self._cosine_relevance_score_fn
-        elif self.distance_strategy == "DOT":
-            return self._max_inner_product_relevance_score_fn
-        elif self.distance_strategy == "EUCLID":
-            return self._euclidean_relevance_score_fn
-        else:
-            raise ValueError(
-                "Unknown distance strategy, must be cosine, "
-                "max_inner_product, or euclidean"
-            )
-
-    def _similarity_search_with_relevance_scores(
-        self,
-        query: str,
-        k: int = 4,
-        **kwargs: Any,
-    ) -> List[Tuple[Document, float]]:
-        """Return docs and relevance scores in the range [0, 1].
-
-        0 is dissimilar, 1 is most similar.
-
-        Args:
-            query: input text
-            k: Number of Documents to return. Defaults to 4.
-            **kwargs: kwargs to be passed to similarity search. Should include:
-                score_threshold: Optional, a floating point value between 0 to 1 to
-                    filter the resulting set of retrieved docs
-
-        Returns:
-            List of Tuples of (doc, similarity_score)
-        """
-        return self.similarity_search_with_score(query, k, **kwargs)
-
-    @classmethod
-    def _build_payloads(
-        cls,
-        texts: Iterable[str],
-        metadatas: Optional[List[dict]],
-        content_payload_key: str,
-        metadata_payload_key: str,
-    ) -> List[dict]:
-        payloads = []
-        for i, text in enumerate(texts):
-            if text is None:
-                raise ValueError(
-                    "At least one of the texts is None. Please remove it before "
-                    "calling .from_texts or .add_texts on Qdrant instance."
-                )
-            metadata = metadatas[i] if metadatas is not None else None
-            payloads.append(
-                {
-                    content_payload_key: text,
-                    metadata_payload_key: metadata,
-                }
-            )
-
-        return payloads
-
-    @classmethod
-    def _document_from_scored_point(
-        cls,
-        scored_point: Any,
-        content_payload_key: str,
-        metadata_payload_key: str,
-    ) -> Document:
-        return Document(
-            page_content=scored_point.payload.get(content_payload_key),
-            metadata=scored_point.payload.get(metadata_payload_key) or {},
-        )
-
-    def _build_condition(self, key: str, value: Any) -> List[rest.FieldCondition]:
-        from qdrant_client.http import models as rest
-
-        out = []
-
-        if isinstance(value, dict):
-            for _key, value in value.items():
-                out.extend(self._build_condition(f"{key}.{_key}", value))
-        elif isinstance(value, list):
-            for _value in value:
-                if isinstance(_value, dict):
-                    out.extend(self._build_condition(f"{key}[]", _value))
-                else:
-                    out.extend(self._build_condition(f"{key}", _value))
-        else:
-            out.append(
-                rest.FieldCondition(
-                    key=f"{self.metadata_payload_key}.{key}",
-                    match=rest.MatchValue(value=value),
-                )
-            )
-
-        return out
-
-    def _qdrant_filter_from_dict(
-        self, filter: Optional[DictFilter]
-    ) -> Optional[rest.Filter]:
-        from qdrant_client.http import models as rest
-
-        if not filter:
-            return None
-
-        return rest.Filter(
-            must=[
-                condition
-                for key, value in filter.items()
-                for condition in self._build_condition(key, value)
-            ]
-        )
-
-    def _embed_query(self, query: str) -> List[float]:
-        """Embed query text.
-
-        Used to provide backward compatibility with `embedding_function` argument.
-
-        Args:
-            query: Query text.
-
-        Returns:
-            List of floats representing the query embedding.
-        """
-        if self.embeddings is not None:
-            embedding = self.embeddings.embed_query(query)
-        else:
-            if self._embeddings_function is not None:
-                embedding = self._embeddings_function(query)
-            else:
-                raise ValueError("Neither of embeddings or embedding_function is set")
-        return embedding.tolist() if hasattr(embedding, "tolist") else embedding
-
-    def _embed_texts(self, texts: Iterable[str]) -> List[List[float]]:
-        """Embed search texts.
-
-        Used to provide backward compatibility with `embedding_function` argument.
-
-        Args:
-            texts: Iterable of texts to embed.
-
-        Returns:
-            List of floats representing the texts embedding.
-        """
-        if self.embeddings is not None:
-            embeddings = self.embeddings.embed_documents(list(texts))
-            if hasattr(embeddings, "tolist"):
-                embeddings = embeddings.tolist()
-        elif self._embeddings_function is not None:
-            embeddings = []
-            for text in texts:
-                embedding = self._embeddings_function(text)
-                if hasattr(embeddings, "tolist"):
-                    embedding = embedding.tolist()
-                embeddings.append(embedding)
-        else:
-            raise ValueError("Neither of embeddings or embedding_function is set")
-
-        return embeddings
-
-    async def _aembed_texts(self, texts: Iterable[str]) -> List[List[float]]:
-        """Embed search texts.
-
-        Used to provide backward compatibility with `embedding_function` argument.
-
-        Args:
-            texts: Iterable of texts to embed.
-
-        Returns:
-            List of floats representing the texts embedding.
-        """
-        if self.embeddings is not None:
-            embeddings = await self.embeddings.aembed_documents(list(texts))
-            if hasattr(embeddings, "tolist"):
-                embeddings = embeddings.tolist()
-        elif self._embeddings_function is not None:
-            embeddings = []
-            for text in texts:
-                embedding = self._embeddings_function(text)
-                if hasattr(embeddings, "tolist"):
-                    embedding = embedding.tolist()
-                embeddings.append(embedding)
-        else:
-            raise ValueError("Neither of embeddings or embedding_function is set")
-
-        return embeddings
-
-    def _generate_rest_batches(
-        self,
-        texts: Iterable[str],
-        metadatas: Optional[List[dict]] = None,
-        ids: Optional[Sequence[str]] = None,
-        batch_size: int = 64,
-    ) -> Generator[Tuple[List[str], List[rest.PointStruct]], None, None]:
-        from qdrant_client.http import models as rest
-
-        texts_iterator = iter(texts)
-        metadatas_iterator = iter(metadatas or [])
-        ids_iterator = iter(ids or [uuid.uuid4().hex for _ in iter(texts)])
-        while batch_texts := list(islice(texts_iterator, batch_size)):
-            # Take the corresponding metadata and id for each text in a batch
-            batch_metadatas = list(islice(metadatas_iterator, batch_size)) or None
-            batch_ids = list(islice(ids_iterator, batch_size))
-
-            # Generate the embeddings for all the texts in a batch
-            batch_embeddings = self._embed_texts(batch_texts)
-
-            points = [
-                rest.PointStruct(
-                    id=point_id,
-                    vector=vector
-                    if self.vector_name is None
-                    else {self.vector_name: vector},
-                    payload=payload,
-                )
-                for point_id, vector, payload in zip(
-                    batch_ids,
-                    batch_embeddings,
-                    self._build_payloads(
-                        batch_texts,
-                        batch_metadatas,
-                        self.content_payload_key,
-                        self.metadata_payload_key,
-                    ),
-                )
-            ]
-
-            yield batch_ids, points
-
-    async def _agenerate_rest_batches(
-        self,
-        texts: Iterable[str],
-        metadatas: Optional[List[dict]] = None,
-        ids: Optional[Sequence[str]] = None,
-        batch_size: int = 64,
-    ) -> AsyncGenerator[Tuple[List[str], List[rest.PointStruct]], None]:
-        from qdrant_client.http import models as rest
-
-        texts_iterator = iter(texts)
-        metadatas_iterator = iter(metadatas or [])
-        ids_iterator = iter(ids or [uuid.uuid4().hex for _ in iter(texts)])
-        while batch_texts := list(islice(texts_iterator, batch_size)):
-            # Take the corresponding metadata and id for each text in a batch
-            batch_metadatas = list(islice(metadatas_iterator, batch_size)) or None
-            batch_ids = list(islice(ids_iterator, batch_size))
-
-            # Generate the embeddings for all the texts in a batch
-            batch_embeddings = await self._aembed_texts(batch_texts)
-
-            points = [
-                rest.PointStruct(
-                    id=point_id,
-                    vector=vector
-                    if self.vector_name is None
-                    else {self.vector_name: vector},
-                    payload=payload,
-                )
-                for point_id, vector, payload in zip(
-                    batch_ids,
-                    batch_embeddings,
-                    self._build_payloads(
-                        batch_texts,
-                        batch_metadatas,
-                        self.content_payload_key,
-                        self.metadata_payload_key,
-                    ),
-                )
-            ]
-
-            yield batch_ids, points
-
-    @staticmethod
-    def _generate_clients(
-        location: Optional[str] = None,
-        url: Optional[str] = None,
-        port: Optional[int] = 6333,
-        grpc_port: int = 6334,
-        prefer_grpc: bool = False,
-        https: Optional[bool] = None,
-        api_key: Optional[str] = None,
-        prefix: Optional[str] = None,
-        timeout: Optional[float] = None,
-        host: Optional[str] = None,
-        path: Optional[str] = None,
-        **kwargs: Any,
-    ) -> Tuple[Any, Any]:
-        from qdrant_client import AsyncQdrantClient, QdrantClient
-
-        sync_client = QdrantClient(
-            location=location,
-            url=url,
-            port=port,
-            grpc_port=grpc_port,
-            prefer_grpc=prefer_grpc,
-            https=https,
-            api_key=api_key,
-            prefix=prefix,
-            timeout=timeout,
-            host=host,
-            path=path,
-            **kwargs,
-        )
-
-        if location == ":memory:" or path is not None:
-            # Local Qdrant cannot co-exist with Sync and Async clients
-            # We fallback to sync operations in this case
-            async_client = None
-        else:
-            async_client = AsyncQdrantClient(
-                location=location,
-                url=url,
-                port=port,
-                grpc_port=grpc_port,
-                prefer_grpc=prefer_grpc,
-                https=https,
-                api_key=api_key,
-                prefix=prefix,
-                timeout=timeout,
-                host=host,
-                path=path,
-                **kwargs,
-            )
-
-        return sync_client, async_client
-=======
-__all__ = ["QdrantException", "sync_call_fallback", "Qdrant"]
->>>>>>> ca7da8f7
+__all__ = ["QdrantException", "sync_call_fallback", "Qdrant"]