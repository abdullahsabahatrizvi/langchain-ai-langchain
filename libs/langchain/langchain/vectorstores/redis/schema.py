<<<<<<< HEAD
from __future__ import annotations

import os
from enum import Enum
from pathlib import Path
from typing import Any, Dict, List, Optional, Union

import numpy as np
import yaml
from typing_extensions import TYPE_CHECKING, Literal

from langchain.pydantic_v1 import BaseModel, Field, validator
from langchain.vectorstores.redis.constants import REDIS_VECTOR_DTYPE_MAP

if TYPE_CHECKING:
    from redis.commands.search.field import (  # type: ignore
        NumericField,
        TagField,
        TextField,
        VectorField,
    )


class RedisDistanceMetric(str, Enum):
    """Distance metrics for Redis vector fields."""

    l2 = "L2"
    cosine = "COSINE"
    ip = "IP"


class RedisField(BaseModel):
    """Base class for Redis fields."""

    name: str = Field(...)


class TextFieldSchema(RedisField):
    """Schema for text fields in Redis."""

    weight: float = 1
    no_stem: bool = False
    phonetic_matcher: Optional[str] = None
    withsuffixtrie: bool = False
    no_index: bool = False
    sortable: Optional[bool] = False

    def as_field(self) -> TextField:
        from redis.commands.search.field import TextField  # type: ignore

        return TextField(
            self.name,
            weight=self.weight,
            no_stem=self.no_stem,
            phonetic_matcher=self.phonetic_matcher,  # type: ignore
            sortable=self.sortable,
            no_index=self.no_index,
        )


class TagFieldSchema(RedisField):
    """Schema for tag fields in Redis."""

    separator: str = ","
    case_sensitive: bool = False
    no_index: bool = False
    sortable: Optional[bool] = False

    def as_field(self) -> TagField:
        from redis.commands.search.field import TagField  # type: ignore

        return TagField(
            self.name,
            separator=self.separator,
            case_sensitive=self.case_sensitive,
            sortable=self.sortable,
            no_index=self.no_index,
        )


class NumericFieldSchema(RedisField):
    """Schema for numeric fields in Redis."""

    no_index: bool = False
    sortable: Optional[bool] = False

    def as_field(self) -> NumericField:
        from redis.commands.search.field import NumericField  # type: ignore

        return NumericField(self.name, sortable=self.sortable, no_index=self.no_index)


class RedisVectorField(RedisField):
    """Base class for Redis vector fields."""

    dims: int = Field(...)
    algorithm: object = Field(...)
    datatype: str = Field(default="FLOAT32")
    distance_metric: RedisDistanceMetric = Field(default="COSINE")
    initial_cap: Optional[int] = None

    @validator("algorithm", "datatype", "distance_metric", pre=True, each_item=True)
    def uppercase_strings(cls, v: str) -> str:
        return v.upper()

    @validator("datatype", pre=True)
    def uppercase_and_check_dtype(cls, v: str) -> str:
        if v.upper() not in REDIS_VECTOR_DTYPE_MAP:
            raise ValueError(
                f"datatype must be one of {REDIS_VECTOR_DTYPE_MAP.keys()}. Got {v}"
            )
        return v.upper()

    def _fields(self) -> Dict[str, Any]:
        field_data = {
            "TYPE": self.datatype,
            "DIM": self.dims,
            "DISTANCE_METRIC": self.distance_metric,
        }
        if self.initial_cap is not None:  # Only include it if it's set
            field_data["INITIAL_CAP"] = self.initial_cap
        return field_data


class FlatVectorField(RedisVectorField):
    """Schema for flat vector fields in Redis."""

    algorithm: Literal["FLAT"] = "FLAT"
    block_size: Optional[int] = None

    def as_field(self) -> VectorField:
        from redis.commands.search.field import VectorField  # type: ignore

        field_data = super()._fields()
        if self.block_size is not None:
            field_data["BLOCK_SIZE"] = self.block_size
        return VectorField(self.name, self.algorithm, field_data)


class HNSWVectorField(RedisVectorField):
    """Schema for HNSW vector fields in Redis."""

    algorithm: Literal["HNSW"] = "HNSW"
    m: int = Field(default=16)
    ef_construction: int = Field(default=200)
    ef_runtime: int = Field(default=10)
    epsilon: float = Field(default=0.01)

    def as_field(self) -> VectorField:
        from redis.commands.search.field import VectorField  # type: ignore

        field_data = super()._fields()
        field_data.update(
            {
                "M": self.m,
                "EF_CONSTRUCTION": self.ef_construction,
                "EF_RUNTIME": self.ef_runtime,
                "EPSILON": self.epsilon,
            }
        )
        return VectorField(self.name, self.algorithm, field_data)


class RedisModel(BaseModel):
    """Schema for Redis index."""

    # always have a content field for text
    text: List[TextFieldSchema] = [TextFieldSchema(name="content")]
    tag: Optional[List[TagFieldSchema]] = None
    numeric: Optional[List[NumericFieldSchema]] = None
    extra: Optional[List[RedisField]] = None

    # filled by default_vector_schema
    vector: Optional[List[Union[FlatVectorField, HNSWVectorField]]] = None
    content_key: str = "content"
    content_vector_key: str = "content_vector"

    def add_content_field(self) -> None:
        if self.text is None:
            self.text = []
        for field in self.text:
            if field.name == self.content_key:
                return
        self.text.append(TextFieldSchema(name=self.content_key))

    def add_vector_field(self, vector_field: Dict[str, Any]) -> None:
        # catch case where user inputted no vector field spec
        # in the index schema
        if self.vector is None:
            self.vector = []

        # ignore types as pydantic is handling type validation and conversion
        if vector_field["algorithm"] == "FLAT":
            self.vector.append(FlatVectorField(**vector_field))  # type: ignore
        elif vector_field["algorithm"] == "HNSW":
            self.vector.append(HNSWVectorField(**vector_field))  # type: ignore
        else:
            raise ValueError(
                f"algorithm must be either FLAT or HNSW. Got "
                f"{vector_field['algorithm']}"
            )

    def as_dict(self) -> Dict[str, List[Any]]:
        schemas: Dict[str, List[Any]] = {"text": [], "tag": [], "numeric": []}
        # iter over all class attributes
        for attr, attr_value in self.__dict__.items():
            # only non-empty lists
            if isinstance(attr_value, list) and len(attr_value) > 0:
                field_values: List[Dict[str, Any]] = []
                # iterate over all fields in each category (tag, text, etc)
                for val in attr_value:
                    value: Dict[str, Any] = {}
                    # iterate over values within each field to extract
                    # settings for that field (i.e. name, weight, etc)
                    for field, field_value in val.__dict__.items():
                        # make enums into strings
                        if isinstance(field_value, Enum):
                            value[field] = field_value.value
                        # don't write null values
                        elif field_value is not None:
                            value[field] = field_value
                    field_values.append(value)

                schemas[attr] = field_values

        schema: Dict[str, List[Any]] = {}
        # only write non-empty lists from defaults
        for k, v in schemas.items():
            if len(v) > 0:
                schema[k] = v
        return schema

    @property
    def content_vector(self) -> Union[FlatVectorField, HNSWVectorField]:
        if not self.vector:
            raise ValueError("No vector fields found")
        for field in self.vector:
            if field.name == self.content_vector_key:
                return field
        raise ValueError("No content_vector field found")

    @property
    def vector_dtype(self) -> np.dtype:
        # should only ever be called after pydantic has validated the schema
        return REDIS_VECTOR_DTYPE_MAP[self.content_vector.datatype]

    @property
    def is_empty(self) -> bool:
        return all(
            field is None for field in [self.tag, self.text, self.numeric, self.vector]
        )

    def get_fields(self) -> List["RedisField"]:
        redis_fields: List["RedisField"] = []
        if self.is_empty:
            return redis_fields

        for field_name in self.__fields__.keys():
            if field_name not in ["content_key", "content_vector_key", "extra"]:
                field_group = getattr(self, field_name)
                if field_group is not None:
                    for field in field_group:
                        redis_fields.append(field.as_field())
        return redis_fields

    @property
    def metadata_keys(self) -> List[str]:
        keys: List[str] = []
        if self.is_empty:
            return keys

        for field_name in self.__fields__.keys():
            field_group = getattr(self, field_name)
            if field_group is not None:
                for field in field_group:
                    # check if it's a metadata field. exclude vector and content key
                    if not isinstance(field, str) and field.name not in [
                        self.content_key,
                        self.content_vector_key,
                    ]:
                        keys.append(field.name)
        return keys


def read_schema(
    index_schema: Optional[Union[Dict[str, List[Any]], str, os.PathLike]],
) -> Dict[str, Any]:
    """Reads in the index schema from a dict or yaml file.

    Check if it is a dict and return RedisModel otherwise, check if it's a path and
    read in the file assuming it's a yaml file and return a RedisModel
    """
    if isinstance(index_schema, dict):
        return index_schema
    elif isinstance(index_schema, Path):
        with open(index_schema, "rb") as f:
            return yaml.safe_load(f)
    elif isinstance(index_schema, str):
        if Path(index_schema).resolve().is_file():
            with open(index_schema, "rb") as f:
                return yaml.safe_load(f)
        else:
            raise FileNotFoundError(f"index_schema file {index_schema} does not exist")
    else:
        raise TypeError(
            f"index_schema must be a dict, or path to a yaml file "
            f"Got {type(index_schema)}"
        )
=======
from langchain_community.vectorstores.redis.schema import (
    FlatVectorField,
    HNSWVectorField,
    NumericFieldSchema,
    RedisDistanceMetric,
    RedisField,
    RedisModel,
    RedisVectorField,
    TagFieldSchema,
    TextFieldSchema,
    read_schema,
)

__all__ = [
    "RedisDistanceMetric",
    "RedisField",
    "TextFieldSchema",
    "TagFieldSchema",
    "NumericFieldSchema",
    "RedisVectorField",
    "FlatVectorField",
    "HNSWVectorField",
    "RedisModel",
    "read_schema",
]
>>>>>>> 267e7160
<|MERGE_RESOLUTION|>--- conflicted
+++ resolved
@@ -1,313 +1,3 @@
-<<<<<<< HEAD
-from __future__ import annotations
-
-import os
-from enum import Enum
-from pathlib import Path
-from typing import Any, Dict, List, Optional, Union
-
-import numpy as np
-import yaml
-from typing_extensions import TYPE_CHECKING, Literal
-
-from langchain.pydantic_v1 import BaseModel, Field, validator
-from langchain.vectorstores.redis.constants import REDIS_VECTOR_DTYPE_MAP
-
-if TYPE_CHECKING:
-    from redis.commands.search.field import (  # type: ignore
-        NumericField,
-        TagField,
-        TextField,
-        VectorField,
-    )
-
-
-class RedisDistanceMetric(str, Enum):
-    """Distance metrics for Redis vector fields."""
-
-    l2 = "L2"
-    cosine = "COSINE"
-    ip = "IP"
-
-
-class RedisField(BaseModel):
-    """Base class for Redis fields."""
-
-    name: str = Field(...)
-
-
-class TextFieldSchema(RedisField):
-    """Schema for text fields in Redis."""
-
-    weight: float = 1
-    no_stem: bool = False
-    phonetic_matcher: Optional[str] = None
-    withsuffixtrie: bool = False
-    no_index: bool = False
-    sortable: Optional[bool] = False
-
-    def as_field(self) -> TextField:
-        from redis.commands.search.field import TextField  # type: ignore
-
-        return TextField(
-            self.name,
-            weight=self.weight,
-            no_stem=self.no_stem,
-            phonetic_matcher=self.phonetic_matcher,  # type: ignore
-            sortable=self.sortable,
-            no_index=self.no_index,
-        )
-
-
-class TagFieldSchema(RedisField):
-    """Schema for tag fields in Redis."""
-
-    separator: str = ","
-    case_sensitive: bool = False
-    no_index: bool = False
-    sortable: Optional[bool] = False
-
-    def as_field(self) -> TagField:
-        from redis.commands.search.field import TagField  # type: ignore
-
-        return TagField(
-            self.name,
-            separator=self.separator,
-            case_sensitive=self.case_sensitive,
-            sortable=self.sortable,
-            no_index=self.no_index,
-        )
-
-
-class NumericFieldSchema(RedisField):
-    """Schema for numeric fields in Redis."""
-
-    no_index: bool = False
-    sortable: Optional[bool] = False
-
-    def as_field(self) -> NumericField:
-        from redis.commands.search.field import NumericField  # type: ignore
-
-        return NumericField(self.name, sortable=self.sortable, no_index=self.no_index)
-
-
-class RedisVectorField(RedisField):
-    """Base class for Redis vector fields."""
-
-    dims: int = Field(...)
-    algorithm: object = Field(...)
-    datatype: str = Field(default="FLOAT32")
-    distance_metric: RedisDistanceMetric = Field(default="COSINE")
-    initial_cap: Optional[int] = None
-
-    @validator("algorithm", "datatype", "distance_metric", pre=True, each_item=True)
-    def uppercase_strings(cls, v: str) -> str:
-        return v.upper()
-
-    @validator("datatype", pre=True)
-    def uppercase_and_check_dtype(cls, v: str) -> str:
-        if v.upper() not in REDIS_VECTOR_DTYPE_MAP:
-            raise ValueError(
-                f"datatype must be one of {REDIS_VECTOR_DTYPE_MAP.keys()}. Got {v}"
-            )
-        return v.upper()
-
-    def _fields(self) -> Dict[str, Any]:
-        field_data = {
-            "TYPE": self.datatype,
-            "DIM": self.dims,
-            "DISTANCE_METRIC": self.distance_metric,
-        }
-        if self.initial_cap is not None:  # Only include it if it's set
-            field_data["INITIAL_CAP"] = self.initial_cap
-        return field_data
-
-
-class FlatVectorField(RedisVectorField):
-    """Schema for flat vector fields in Redis."""
-
-    algorithm: Literal["FLAT"] = "FLAT"
-    block_size: Optional[int] = None
-
-    def as_field(self) -> VectorField:
-        from redis.commands.search.field import VectorField  # type: ignore
-
-        field_data = super()._fields()
-        if self.block_size is not None:
-            field_data["BLOCK_SIZE"] = self.block_size
-        return VectorField(self.name, self.algorithm, field_data)
-
-
-class HNSWVectorField(RedisVectorField):
-    """Schema for HNSW vector fields in Redis."""
-
-    algorithm: Literal["HNSW"] = "HNSW"
-    m: int = Field(default=16)
-    ef_construction: int = Field(default=200)
-    ef_runtime: int = Field(default=10)
-    epsilon: float = Field(default=0.01)
-
-    def as_field(self) -> VectorField:
-        from redis.commands.search.field import VectorField  # type: ignore
-
-        field_data = super()._fields()
-        field_data.update(
-            {
-                "M": self.m,
-                "EF_CONSTRUCTION": self.ef_construction,
-                "EF_RUNTIME": self.ef_runtime,
-                "EPSILON": self.epsilon,
-            }
-        )
-        return VectorField(self.name, self.algorithm, field_data)
-
-
-class RedisModel(BaseModel):
-    """Schema for Redis index."""
-
-    # always have a content field for text
-    text: List[TextFieldSchema] = [TextFieldSchema(name="content")]
-    tag: Optional[List[TagFieldSchema]] = None
-    numeric: Optional[List[NumericFieldSchema]] = None
-    extra: Optional[List[RedisField]] = None
-
-    # filled by default_vector_schema
-    vector: Optional[List[Union[FlatVectorField, HNSWVectorField]]] = None
-    content_key: str = "content"
-    content_vector_key: str = "content_vector"
-
-    def add_content_field(self) -> None:
-        if self.text is None:
-            self.text = []
-        for field in self.text:
-            if field.name == self.content_key:
-                return
-        self.text.append(TextFieldSchema(name=self.content_key))
-
-    def add_vector_field(self, vector_field: Dict[str, Any]) -> None:
-        # catch case where user inputted no vector field spec
-        # in the index schema
-        if self.vector is None:
-            self.vector = []
-
-        # ignore types as pydantic is handling type validation and conversion
-        if vector_field["algorithm"] == "FLAT":
-            self.vector.append(FlatVectorField(**vector_field))  # type: ignore
-        elif vector_field["algorithm"] == "HNSW":
-            self.vector.append(HNSWVectorField(**vector_field))  # type: ignore
-        else:
-            raise ValueError(
-                f"algorithm must be either FLAT or HNSW. Got "
-                f"{vector_field['algorithm']}"
-            )
-
-    def as_dict(self) -> Dict[str, List[Any]]:
-        schemas: Dict[str, List[Any]] = {"text": [], "tag": [], "numeric": []}
-        # iter over all class attributes
-        for attr, attr_value in self.__dict__.items():
-            # only non-empty lists
-            if isinstance(attr_value, list) and len(attr_value) > 0:
-                field_values: List[Dict[str, Any]] = []
-                # iterate over all fields in each category (tag, text, etc)
-                for val in attr_value:
-                    value: Dict[str, Any] = {}
-                    # iterate over values within each field to extract
-                    # settings for that field (i.e. name, weight, etc)
-                    for field, field_value in val.__dict__.items():
-                        # make enums into strings
-                        if isinstance(field_value, Enum):
-                            value[field] = field_value.value
-                        # don't write null values
-                        elif field_value is not None:
-                            value[field] = field_value
-                    field_values.append(value)
-
-                schemas[attr] = field_values
-
-        schema: Dict[str, List[Any]] = {}
-        # only write non-empty lists from defaults
-        for k, v in schemas.items():
-            if len(v) > 0:
-                schema[k] = v
-        return schema
-
-    @property
-    def content_vector(self) -> Union[FlatVectorField, HNSWVectorField]:
-        if not self.vector:
-            raise ValueError("No vector fields found")
-        for field in self.vector:
-            if field.name == self.content_vector_key:
-                return field
-        raise ValueError("No content_vector field found")
-
-    @property
-    def vector_dtype(self) -> np.dtype:
-        # should only ever be called after pydantic has validated the schema
-        return REDIS_VECTOR_DTYPE_MAP[self.content_vector.datatype]
-
-    @property
-    def is_empty(self) -> bool:
-        return all(
-            field is None for field in [self.tag, self.text, self.numeric, self.vector]
-        )
-
-    def get_fields(self) -> List["RedisField"]:
-        redis_fields: List["RedisField"] = []
-        if self.is_empty:
-            return redis_fields
-
-        for field_name in self.__fields__.keys():
-            if field_name not in ["content_key", "content_vector_key", "extra"]:
-                field_group = getattr(self, field_name)
-                if field_group is not None:
-                    for field in field_group:
-                        redis_fields.append(field.as_field())
-        return redis_fields
-
-    @property
-    def metadata_keys(self) -> List[str]:
-        keys: List[str] = []
-        if self.is_empty:
-            return keys
-
-        for field_name in self.__fields__.keys():
-            field_group = getattr(self, field_name)
-            if field_group is not None:
-                for field in field_group:
-                    # check if it's a metadata field. exclude vector and content key
-                    if not isinstance(field, str) and field.name not in [
-                        self.content_key,
-                        self.content_vector_key,
-                    ]:
-                        keys.append(field.name)
-        return keys
-
-
-def read_schema(
-    index_schema: Optional[Union[Dict[str, List[Any]], str, os.PathLike]],
-) -> Dict[str, Any]:
-    """Reads in the index schema from a dict or yaml file.
-
-    Check if it is a dict and return RedisModel otherwise, check if it's a path and
-    read in the file assuming it's a yaml file and return a RedisModel
-    """
-    if isinstance(index_schema, dict):
-        return index_schema
-    elif isinstance(index_schema, Path):
-        with open(index_schema, "rb") as f:
-            return yaml.safe_load(f)
-    elif isinstance(index_schema, str):
-        if Path(index_schema).resolve().is_file():
-            with open(index_schema, "rb") as f:
-                return yaml.safe_load(f)
-        else:
-            raise FileNotFoundError(f"index_schema file {index_schema} does not exist")
-    else:
-        raise TypeError(
-            f"index_schema must be a dict, or path to a yaml file "
-            f"Got {type(index_schema)}"
-        )
-=======
 from langchain_community.vectorstores.redis.schema import (
     FlatVectorField,
     HNSWVectorField,
@@ -332,5 +22,4 @@
     "HNSWVectorField",
     "RedisModel",
     "read_schema",
-]
->>>>>>> 267e7160
+]