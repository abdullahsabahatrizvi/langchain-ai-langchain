--- conflicted
+++ resolved
@@ -5,533 +5,6 @@
     _default_score_normalizer,
     _json_serializable,
 )
-<<<<<<< HEAD
-from uuid import uuid4
-
-import numpy as np
-from langchain_core.documents import Document
-from langchain_core.embeddings import Embeddings
-from langchain_core.vectorstores import VectorStore
-
-from langchain.vectorstores.utils import maximal_marginal_relevance
-
-if TYPE_CHECKING:
-    import weaviate
-
-
-def _default_schema(index_name: str, enable_multi_tenancy: bool) -> Dict:
-    return {
-        "class": index_name,
-        "multiTenancyConfig": {"enabled": enable_multi_tenancy},
-        "properties": [
-            {
-                "name": "text",
-                "dataType": ["text"],
-            }
-        ],
-    }
-
-
-def _create_weaviate_client(
-    url: Optional[str] = None,
-    api_key: Optional[str] = None,
-    **kwargs: Any,
-) -> weaviate.Client:
-    try:
-        import weaviate
-    except ImportError:
-        raise ImportError(
-            "Could not import weaviate python  package. "
-            "Please install it with `pip install weaviate-client`"
-        )
-    url = url or os.environ.get("WEAVIATE_URL")
-    api_key = api_key or os.environ.get("WEAVIATE_API_KEY")
-    auth = weaviate.auth.AuthApiKey(api_key=api_key) if api_key else None
-    return weaviate.Client(url=url, auth_client_secret=auth, **kwargs)
-
-
-def _default_score_normalizer(val: float) -> float:
-    return 1 - 1 / (1 + np.exp(val))
-
-
-def _json_serializable(value: Any) -> Any:
-    if isinstance(value, datetime.datetime):
-        return value.isoformat()
-    return value
-
-
-class Weaviate(VectorStore):
-    """`Weaviate` vector store.
-
-    To use, you should have the ``weaviate-client`` python package installed.
-
-    Example:
-        .. code-block:: python
-
-            import weaviate
-            from langchain.vectorstores import Weaviate
-
-            client = weaviate.Client(url=os.environ["WEAVIATE_URL"], ...)
-            weaviate = Weaviate(client, index_name, text_key)
-
-    """
-
-    def __init__(
-        self,
-        client: Any,
-        index_name: str,
-        text_key: str,
-        embedding: Optional[Embeddings] = None,
-        attributes: Optional[List[str]] = None,
-        relevance_score_fn: Optional[
-            Callable[[float], float]
-        ] = _default_score_normalizer,
-        by_text: bool = True,
-    ):
-        """Initialize with Weaviate client."""
-        try:
-            import weaviate
-        except ImportError:
-            raise ImportError(
-                "Could not import weaviate python package. "
-                "Please install it with `pip install weaviate-client`."
-            )
-        if not isinstance(client, weaviate.Client):
-            raise ValueError(
-                f"client should be an instance of weaviate.Client, got {type(client)}"
-            )
-        self._client = client
-        self._index_name = index_name
-        self._embedding = embedding
-        self._text_key = text_key
-        self._query_attrs = [self._text_key]
-        self.relevance_score_fn = relevance_score_fn
-        self._by_text = by_text
-        if attributes is not None:
-            self._query_attrs.extend(attributes)
-
-    @property
-    def embeddings(self) -> Optional[Embeddings]:
-        return self._embedding
-
-    def _select_relevance_score_fn(self) -> Callable[[float], float]:
-        return (
-            self.relevance_score_fn
-            if self.relevance_score_fn
-            else _default_score_normalizer
-        )
-
-    def add_texts(
-        self,
-        texts: Iterable[str],
-        metadatas: Optional[List[dict]] = None,
-        **kwargs: Any,
-    ) -> List[str]:
-        """Upload texts with metadata (properties) to Weaviate."""
-        from weaviate.util import get_valid_uuid
-
-        ids = []
-        embeddings: Optional[List[List[float]]] = None
-        if self._embedding:
-            if not isinstance(texts, list):
-                texts = list(texts)
-            embeddings = self._embedding.embed_documents(texts)
-
-        with self._client.batch as batch:
-            for i, text in enumerate(texts):
-                data_properties = {self._text_key: text}
-                if metadatas is not None:
-                    for key, val in metadatas[i].items():
-                        data_properties[key] = _json_serializable(val)
-
-                # Allow for ids (consistent w/ other methods)
-                # # Or uuids (backwards compatible w/ existing arg)
-                # If the UUID of one of the objects already exists
-                # then the existing object will be replaced by the new object.
-                _id = get_valid_uuid(uuid4())
-                if "uuids" in kwargs:
-                    _id = kwargs["uuids"][i]
-                elif "ids" in kwargs:
-                    _id = kwargs["ids"][i]
-
-                batch.add_data_object(
-                    data_object=data_properties,
-                    class_name=self._index_name,
-                    uuid=_id,
-                    vector=embeddings[i] if embeddings else None,
-                    tenant=kwargs.get("tenant"),
-                )
-                ids.append(_id)
-        return ids
-
-    def similarity_search(
-        self, query: str, k: int = 4, **kwargs: Any
-    ) -> List[Document]:
-        """Return docs most similar to query.
-
-        Args:
-            query: Text to look up documents similar to.
-            k: Number of Documents to return. Defaults to 4.
-
-        Returns:
-            List of Documents most similar to the query.
-        """
-        if self._by_text:
-            return self.similarity_search_by_text(query, k, **kwargs)
-        else:
-            if self._embedding is None:
-                raise ValueError(
-                    "_embedding cannot be None for similarity_search when "
-                    "_by_text=False"
-                )
-            embedding = self._embedding.embed_query(query)
-            return self.similarity_search_by_vector(embedding, k, **kwargs)
-
-    def similarity_search_by_text(
-        self, query: str, k: int = 4, **kwargs: Any
-    ) -> List[Document]:
-        """Return docs most similar to query.
-
-        Args:
-            query: Text to look up documents similar to.
-            k: Number of Documents to return. Defaults to 4.
-
-        Returns:
-            List of Documents most similar to the query.
-        """
-        content: Dict[str, Any] = {"concepts": [query]}
-        if kwargs.get("search_distance"):
-            content["certainty"] = kwargs.get("search_distance")
-        query_obj = self._client.query.get(self._index_name, self._query_attrs)
-        if kwargs.get("where_filter"):
-            query_obj = query_obj.with_where(kwargs.get("where_filter"))
-        if kwargs.get("tenant"):
-            query_obj = query_obj.with_tenant(kwargs.get("tenant"))
-        if kwargs.get("additional"):
-            query_obj = query_obj.with_additional(kwargs.get("additional"))
-        result = query_obj.with_near_text(content).with_limit(k).do()
-        if "errors" in result:
-            raise ValueError(f"Error during query: {result['errors']}")
-        docs = []
-        for res in result["data"]["Get"][self._index_name]:
-            text = res.pop(self._text_key)
-            docs.append(Document(page_content=text, metadata=res))
-        return docs
-
-    def similarity_search_by_vector(
-        self, embedding: List[float], k: int = 4, **kwargs: Any
-    ) -> List[Document]:
-        """Look up similar documents by embedding vector in Weaviate."""
-        vector = {"vector": embedding}
-        query_obj = self._client.query.get(self._index_name, self._query_attrs)
-        if kwargs.get("where_filter"):
-            query_obj = query_obj.with_where(kwargs.get("where_filter"))
-        if kwargs.get("tenant"):
-            query_obj = query_obj.with_tenant(kwargs.get("tenant"))
-        if kwargs.get("additional"):
-            query_obj = query_obj.with_additional(kwargs.get("additional"))
-        result = query_obj.with_near_vector(vector).with_limit(k).do()
-        if "errors" in result:
-            raise ValueError(f"Error during query: {result['errors']}")
-        docs = []
-        for res in result["data"]["Get"][self._index_name]:
-            text = res.pop(self._text_key)
-            docs.append(Document(page_content=text, metadata=res))
-        return docs
-
-    def max_marginal_relevance_search(
-        self,
-        query: str,
-        k: int = 4,
-        fetch_k: int = 20,
-        lambda_mult: float = 0.5,
-        **kwargs: Any,
-    ) -> List[Document]:
-        """Return docs selected using the maximal marginal relevance.
-
-        Maximal marginal relevance optimizes for similarity to query AND diversity
-        among selected documents.
-
-        Args:
-            query: Text to look up documents similar to.
-            k: Number of Documents to return. Defaults to 4.
-            fetch_k: Number of Documents to fetch to pass to MMR algorithm.
-            lambda_mult: Number between 0 and 1 that determines the degree
-                        of diversity among the results with 0 corresponding
-                        to maximum diversity and 1 to minimum diversity.
-                        Defaults to 0.5.
-
-        Returns:
-            List of Documents selected by maximal marginal relevance.
-        """
-        if self._embedding is not None:
-            embedding = self._embedding.embed_query(query)
-        else:
-            raise ValueError(
-                "max_marginal_relevance_search requires a suitable Embeddings object"
-            )
-
-        return self.max_marginal_relevance_search_by_vector(
-            embedding, k=k, fetch_k=fetch_k, lambda_mult=lambda_mult, **kwargs
-        )
-
-    def max_marginal_relevance_search_by_vector(
-        self,
-        embedding: List[float],
-        k: int = 4,
-        fetch_k: int = 20,
-        lambda_mult: float = 0.5,
-        **kwargs: Any,
-    ) -> List[Document]:
-        """Return docs selected using the maximal marginal relevance.
-
-        Maximal marginal relevance optimizes for similarity to query AND diversity
-        among selected documents.
-
-        Args:
-            embedding: Embedding to look up documents similar to.
-            k: Number of Documents to return. Defaults to 4.
-            fetch_k: Number of Documents to fetch to pass to MMR algorithm.
-            lambda_mult: Number between 0 and 1 that determines the degree
-                        of diversity among the results with 0 corresponding
-                        to maximum diversity and 1 to minimum diversity.
-                        Defaults to 0.5.
-
-        Returns:
-            List of Documents selected by maximal marginal relevance.
-        """
-        vector = {"vector": embedding}
-        query_obj = self._client.query.get(self._index_name, self._query_attrs)
-        if kwargs.get("where_filter"):
-            query_obj = query_obj.with_where(kwargs.get("where_filter"))
-        if kwargs.get("tenant"):
-            query_obj = query_obj.with_tenant(kwargs.get("tenant"))
-        results = (
-            query_obj.with_additional("vector")
-            .with_near_vector(vector)
-            .with_limit(fetch_k)
-            .do()
-        )
-
-        payload = results["data"]["Get"][self._index_name]
-        embeddings = [result["_additional"]["vector"] for result in payload]
-        mmr_selected = maximal_marginal_relevance(
-            np.array(embedding), embeddings, k=k, lambda_mult=lambda_mult
-        )
-
-        docs = []
-        for idx in mmr_selected:
-            text = payload[idx].pop(self._text_key)
-            payload[idx].pop("_additional")
-            meta = payload[idx]
-            docs.append(Document(page_content=text, metadata=meta))
-        return docs
-
-    def similarity_search_with_score(
-        self, query: str, k: int = 4, **kwargs: Any
-    ) -> List[Tuple[Document, float]]:
-        """
-        Return list of documents most similar to the query
-        text and cosine distance in float for each.
-        Lower score represents more similarity.
-        """
-        if self._embedding is None:
-            raise ValueError(
-                "_embedding cannot be None for similarity_search_with_score"
-            )
-        content: Dict[str, Any] = {"concepts": [query]}
-        if kwargs.get("search_distance"):
-            content["certainty"] = kwargs.get("search_distance")
-        query_obj = self._client.query.get(self._index_name, self._query_attrs)
-        if kwargs.get("where_filter"):
-            query_obj = query_obj.with_where(kwargs.get("where_filter"))
-        if kwargs.get("tenant"):
-            query_obj = query_obj.with_tenant(kwargs.get("tenant"))
-
-        embedded_query = self._embedding.embed_query(query)
-        if not self._by_text:
-            vector = {"vector": embedded_query}
-            result = (
-                query_obj.with_near_vector(vector)
-                .with_limit(k)
-                .with_additional("vector")
-                .do()
-            )
-        else:
-            result = (
-                query_obj.with_near_text(content)
-                .with_limit(k)
-                .with_additional("vector")
-                .do()
-            )
-
-        if "errors" in result:
-            raise ValueError(f"Error during query: {result['errors']}")
-
-        docs_and_scores = []
-        for res in result["data"]["Get"][self._index_name]:
-            text = res.pop(self._text_key)
-            score = np.dot(res["_additional"]["vector"], embedded_query)
-            docs_and_scores.append((Document(page_content=text, metadata=res), score))
-        return docs_and_scores
-
-    @classmethod
-    def from_texts(
-        cls,
-        texts: List[str],
-        embedding: Embeddings,
-        metadatas: Optional[List[dict]] = None,
-        *,
-        client: Optional[weaviate.Client] = None,
-        weaviate_url: Optional[str] = None,
-        weaviate_api_key: Optional[str] = None,
-        batch_size: Optional[int] = None,
-        index_name: Optional[str] = None,
-        text_key: str = "text",
-        by_text: bool = False,
-        relevance_score_fn: Optional[
-            Callable[[float], float]
-        ] = _default_score_normalizer,
-        tenant: Optional[str] = None,
-        **kwargs: Any,
-    ) -> Weaviate:
-        """Construct Weaviate wrapper from raw documents.
-
-        This is a user-friendly interface that:
-            1. Embeds documents.
-            2. Creates a new index for the embeddings in the Weaviate instance.
-            3. Adds the documents to the newly created Weaviate index.
-
-        This is intended to be a quick way to get started.
-
-        Args:
-            texts: Texts to add to vector store.
-            embedding: Text embedding model to use.
-            metadatas: Metadata associated with each text.
-            client: weaviate.Client to use.
-            weaviate_url: The Weaviate URL. If using Weaviate Cloud Services get it
-                from the ``Details`` tab. Can be passed in as a named param or by
-                setting the environment variable ``WEAVIATE_URL``. Should not be
-                specified if client is provided.
-            weaviate_api_key: The Weaviate API key. If enabled and using Weaviate Cloud
-                Services, get it from ``Details`` tab. Can be passed in as a named param
-                or by setting the environment variable ``WEAVIATE_API_KEY``. Should
-                not be specified if client is provided.
-            batch_size: Size of batch operations.
-            index_name: Index name.
-            text_key: Key to use for uploading/retrieving text to/from vectorstore.
-            by_text: Whether to search by text or by embedding.
-            relevance_score_fn: Function for converting whatever distance function the
-                vector store uses to a relevance score, which is a normalized similarity
-                score (0 means dissimilar, 1 means similar).
-            tenant: The tenant name which docs are going to be stored. By default,
-                the multi-tenancy is disabled.
-            **kwargs: Additional named parameters to pass to ``Weaviate.__init__()``.
-
-        Example:
-            .. code-block:: python
-
-                from langchain.embeddings import OpenAIEmbeddings
-                from langchain.vectorstores import Weaviate
-
-                embeddings = OpenAIEmbeddings()
-                weaviate = Weaviate.from_texts(
-                    texts,
-                    embeddings,
-                    weaviate_url="http://localhost:8080"
-                )
-        """
-
-        try:
-            from weaviate import Tenant
-            from weaviate.util import get_valid_uuid
-        except ImportError as e:
-            raise ImportError(
-                "Could not import weaviate python  package. "
-                "Please install it with `pip install weaviate-client`"
-            ) from e
-
-        client = client or _create_weaviate_client(
-            url=weaviate_url,
-            api_key=weaviate_api_key,
-        )
-        if batch_size:
-            client.batch.configure(batch_size=batch_size)
-
-        index_name = index_name or f"LangChain_{uuid4().hex}"
-        enable_multi_tenancy = True if tenant is not None else False
-        schema = _default_schema(index_name, enable_multi_tenancy)
-        # check whether the index already exists
-        if not client.schema.exists(index_name):
-            client.schema.create_class(schema)
-
-        if tenant is not None:
-            tenants = [t.name for t in client.schema.get_class_tenants(index_name)]
-            if tenants not in tenants:
-                client.schema.add_class_tenants(index_name, [Tenant(tenant)])
-
-        embeddings = embedding.embed_documents(texts) if embedding else None
-        attributes = list(metadatas[0].keys()) if metadatas else None
-
-        # If the UUID of one of the objects already exists
-        # then the existing object will be replaced by the new object.
-        if "uuids" in kwargs:
-            uuids = kwargs.pop("uuids")
-        else:
-            uuids = [get_valid_uuid(uuid4()) for _ in range(len(texts))]
-
-        with client.batch as batch:
-            for i, text in enumerate(texts):
-                data_properties = {
-                    text_key: text,
-                }
-                if metadatas is not None:
-                    for key in metadatas[i].keys():
-                        data_properties[key] = metadatas[i][key]
-
-                _id = uuids[i]
-
-                # if an embedding strategy is not provided, we let
-                # weaviate create the embedding. Note that this will only
-                # work if weaviate has been installed with a vectorizer module
-                # like text2vec-contextionary for example
-                params = {
-                    "uuid": _id,
-                    "data_object": data_properties,
-                    "class_name": index_name,
-                }
-                if embeddings is not None:
-                    params["vector"] = embeddings[i]
-
-                if tenant is not None:
-                    params["tenant"] = tenant
-
-                batch.add_data_object(**params)
-
-            batch.flush()
-
-        return cls(
-            client,
-            index_name,
-            text_key,
-            embedding=embedding,
-            attributes=attributes,
-            relevance_score_fn=relevance_score_fn,
-            by_text=by_text,
-            **kwargs,
-        )
-
-    def delete(self, ids: Optional[List[str]] = None, **kwargs: Any) -> None:
-        """Delete by vector IDs.
-
-        Args:
-            ids: List of ids to delete.
-        """
-
-        if ids is None:
-            raise ValueError("No ids provided to delete.")
-=======
->>>>>>> 451c5d1d
 
 __all__ = [
     "_default_schema",
