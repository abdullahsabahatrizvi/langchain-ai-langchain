from __future__ import annotations

<<<<<<< HEAD
import asyncio
=======
import logging
>>>>>>> b01a443e
import operator
import os
import pickle
import uuid
import warnings
from functools import partial
from pathlib import Path
from typing import (
    Any,
    Awaitable,
    Callable,
    Dict,
    Iterable,
    List,
    Optional,
    Sized,
    Tuple,
    Union,
)

import numpy as np

from langchain.docstore.base import AddableMixin, Docstore
from langchain.docstore.document import Document
from langchain.docstore.in_memory import InMemoryDocstore
from langchain.schema.embeddings import Embeddings
from langchain.schema.vectorstore import VectorStore
from langchain.vectorstores.utils import DistanceStrategy, maximal_marginal_relevance

logger = logging.getLogger(__name__)


def dependable_faiss_import(no_avx2: Optional[bool] = None) -> Any:
    """
    Import faiss if available, otherwise raise error.
    If FAISS_NO_AVX2 environment variable is set, it will be considered
    to load FAISS with no AVX2 optimization.

    Args:
        no_avx2: Load FAISS strictly with no AVX2 optimization
            so that the vectorstore is portable and compatible with other devices.
    """
    if no_avx2 is None and "FAISS_NO_AVX2" in os.environ:
        no_avx2 = bool(os.getenv("FAISS_NO_AVX2"))

    try:
        if no_avx2:
            from faiss import swigfaiss as faiss
        else:
            import faiss
    except ImportError:
        raise ImportError(
            "Could not import faiss python package. "
            "Please install it with `pip install faiss-gpu` (for CUDA supported GPU) "
            "or `pip install faiss-cpu` (depending on Python version)."
        )
    return faiss


def _len_check_if_sized(x: Any, y: Any, x_name: str, y_name: str) -> None:
    if isinstance(x, Sized) and isinstance(y, Sized) and len(x) != len(y):
        raise ValueError(
            f"{x_name} and {y_name} expected to be equal length but "
            f"len({x_name})={len(x)} and len({y_name})={len(y)}"
        )
    return


class FAISS(VectorStore):
    """`Meta Faiss` vector store.

    To use, you must have the ``faiss`` python package installed.

    Example:
        .. code-block:: python

            from langchain.embeddings.openai import OpenAIEmbeddings
            from langchain.vectorstores import FAISS

            embeddings = OpenAIEmbeddings()
            texts = ["FAISS is an important library", "LangChain supports FAISS"]
            faiss = FAISS.from_texts(texts, embeddings)

    """

    def __init__(
        self,
<<<<<<< HEAD
        embedding_function: Callable[[str], List[float]],
=======
        embedding_function: Union[Callable, Embeddings],
>>>>>>> b01a443e
        index: Any,
        docstore: Docstore,
        index_to_docstore_id: Dict[int, str],
        relevance_score_fn: Optional[Callable[[float], float]] = None,
        normalize_L2: bool = False,
        distance_strategy: DistanceStrategy = DistanceStrategy.EUCLIDEAN_DISTANCE,
        async_embedding_function: Optional[
            Callable[[str], Awaitable[List[float]]]
        ] = None,
    ):
        """Initialize with necessary components."""
        if not isinstance(embedding_function, Embeddings):
            logger.warning(
                "`embedding_function` is expected to be an Embeddings object, support "
                "for passing in a function will soon be removed."
            )
        self.embedding_function = embedding_function
        self.async_embedding_function = async_embedding_function
        self.index = index
        self.docstore = docstore
        self.index_to_docstore_id = index_to_docstore_id
        self.distance_strategy = distance_strategy
        self.override_relevance_score_fn = relevance_score_fn
        self._normalize_L2 = normalize_L2
        if (
            self.distance_strategy != DistanceStrategy.EUCLIDEAN_DISTANCE
            and self._normalize_L2
        ):
            warnings.warn(
                "Normalizing L2 is not applicable for metric type: {strategy}".format(
                    strategy=self.distance_strategy
                )
            )

    @property
    def embeddings(self) -> Optional[Embeddings]:
        return (
            self.embedding_function
            if isinstance(self.embedding_function, Embeddings)
            else None
        )

    def _embed_documents(self, texts: List[str]) -> List[List[float]]:
        if isinstance(self.embedding_function, Embeddings):
            return self.embedding_function.embed_documents(texts)
        else:
            return [self.embedding_function(text) for text in texts]

    def _embed_query(self, text: str) -> List[float]:
        if isinstance(self.embedding_function, Embeddings):
            return self.embedding_function.embed_query(text)
        else:
            return self.embedding_function(text)

    def __add(
        self,
        texts: Iterable[str],
        embeddings: Iterable[List[float]],
        metadatas: Optional[Iterable[dict]] = None,
        ids: Optional[List[str]] = None,
    ) -> List[str]:
        faiss = dependable_faiss_import()

        if not isinstance(self.docstore, AddableMixin):
            raise ValueError(
                "If trying to add texts, the underlying docstore should support "
                f"adding items, which {self.docstore} does not"
            )

        _len_check_if_sized(texts, metadatas, "texts", "metadatas")
        _metadatas = metadatas or ({} for _ in texts)
        documents = [
            Document(page_content=t, metadata=m) for t, m in zip(texts, _metadatas)
        ]

        _len_check_if_sized(documents, embeddings, "documents", "embeddings")
        _len_check_if_sized(documents, ids, "documents", "ids")

        # Add to the index.
        vector = np.array(embeddings, dtype=np.float32)
        if self._normalize_L2:
            faiss.normalize_L2(vector)
        self.index.add(vector)

        # Add information to docstore and index.
        ids = ids or [str(uuid.uuid4()) for _ in texts]
        self.docstore.add({id_: doc for id_, doc in zip(ids, documents)})
        starting_len = len(self.index_to_docstore_id)
        index_to_id = {starting_len + j: id_ for j, id_ in enumerate(ids)}
        self.index_to_docstore_id.update(index_to_id)
        return ids

    def add_texts(
        self,
        texts: Iterable[str],
        metadatas: Optional[List[dict]] = None,
        ids: Optional[List[str]] = None,
        **kwargs: Any,
    ) -> List[str]:
        """Run more texts through the embeddings and add to the vectorstore.

        Args:
            texts: Iterable of strings to add to the vectorstore.
            metadatas: Optional list of metadatas associated with the texts.
            ids: Optional list of unique IDs.

        Returns:
            List of ids from adding the texts into the vectorstore.
        """
        texts = list(texts)
        embeddings = self._embed_documents(texts)
        return self.__add(texts, embeddings, metadatas=metadatas, ids=ids)

    async def aadd_texts(
        self,
        texts: Iterable[str],
        metadatas: Optional[List[dict]] = None,
        ids: Optional[List[str]] = None,
        **kwargs: Any,
    ) -> List[str]:
        """Run more texts through the embeddings and add to the vectorstore
            asynchronously.

        Args:
            texts: Iterable of strings to add to the vectorstore.
            metadatas: Optional list of metadatas associated with the texts.
            ids: Optional list of unique IDs.

        Returns:
            List of ids from adding the texts into the vectorstore.
        """
        assert self.async_embedding_function is not None
        embeddings = await asyncio.gather(
            *[self.async_embedding_function(text) for text in texts]
        )
        return self.__add(texts, embeddings, metadatas=metadatas, ids=ids)

    def add_embeddings(
        self,
        text_embeddings: Iterable[Tuple[str, List[float]]],
        metadatas: Optional[List[dict]] = None,
        ids: Optional[List[str]] = None,
        **kwargs: Any,
    ) -> List[str]:
        """Add the given texts and embeddings to the vectorstore.

        Args:
            text_embeddings: Iterable pairs of string and embedding to
                add to the vectorstore.
            metadatas: Optional list of metadatas associated with the texts.
            ids: Optional list of unique IDs.

        Returns:
            List of ids from adding the texts into the vectorstore.
        """
        # Embed and create the documents.
        texts, embeddings = zip(*text_embeddings)
        return self.__add(texts, embeddings, metadatas=metadatas, ids=ids)

    def similarity_search_with_score_by_vector(
        self,
        embedding: List[float],
        k: int = 4,
        filter: Optional[Dict[str, Any]] = None,
        fetch_k: int = 20,
        **kwargs: Any,
    ) -> List[Tuple[Document, float]]:
        """Return docs most similar to query.

        Args:
            embedding: Embedding vector to look up documents similar to.
            k: Number of Documents to return. Defaults to 4.
            filter (Optional[Dict[str, Any]]): Filter by metadata. Defaults to None.
            fetch_k: (Optional[int]) Number of Documents to fetch before filtering.
                      Defaults to 20.
            **kwargs: kwargs to be passed to similarity search. Can include:
                score_threshold: Optional, a floating point value between 0 to 1 to
                    filter the resulting set of retrieved docs

        Returns:
            List of documents most similar to the query text and L2 distance
            in float for each. Lower score represents more similarity.
        """
        faiss = dependable_faiss_import()
        vector = np.array([embedding], dtype=np.float32)
        if self._normalize_L2:
            faiss.normalize_L2(vector)
        scores, indices = self.index.search(vector, k if filter is None else fetch_k)
        docs = []
        for j, i in enumerate(indices[0]):
            if i == -1:
                # This happens when not enough docs are returned.
                continue
            _id = self.index_to_docstore_id[i]
            doc = self.docstore.search(_id)
            if not isinstance(doc, Document):
                raise ValueError(f"Could not find document for id {_id}, got {doc}")
            if filter is not None:
                filter = {
                    key: [value] if not isinstance(value, list) else value
                    for key, value in filter.items()
                }
                if all(doc.metadata.get(key) in value for key, value in filter.items()):
                    docs.append((doc, scores[0][j]))
            else:
                docs.append((doc, scores[0][j]))

        score_threshold = kwargs.get("score_threshold")
        if score_threshold is not None:
            cmp = (
                operator.ge
                if self.distance_strategy
                in (DistanceStrategy.MAX_INNER_PRODUCT, DistanceStrategy.JACCARD)
                else operator.le
            )
            docs = [
                (doc, similarity)
                for doc, similarity in docs
                if cmp(similarity, score_threshold)
            ]
        return docs[:k]

    async def asimilarity_search_with_score_by_vector(
        self,
        embedding: List[float],
        k: int = 4,
        filter: Optional[Dict[str, Any]] = None,
        fetch_k: int = 20,
        **kwargs: Any,
    ) -> List[Tuple[Document, float]]:
        """Return docs most similar to query asynchronously.

        Args:
            embedding: Embedding vector to look up documents similar to.
            k: Number of Documents to return. Defaults to 4.
            filter (Optional[Dict[str, Any]]): Filter by metadata. Defaults to None.
            fetch_k: (Optional[int]) Number of Documents to fetch before filtering.
                      Defaults to 20.
            **kwargs: kwargs to be passed to similarity search. Can include:
                score_threshold: Optional, a floating point value between 0 to 1 to
                    filter the resulting set of retrieved docs

        Returns:
            List of documents most similar to the query text and L2 distance
            in float for each. Lower score represents more similarity.
        """

        # This is a temporary workaround to make the similarity search asynchronous.
        func = partial(
            self.similarity_search_with_score_by_vector,
            embedding,
            k=k,
            filter=filter,
            fetch_k=fetch_k,
            **kwargs,
        )
        return await asyncio.get_event_loop().run_in_executor(None, func)

    def similarity_search_with_score(
        self,
        query: str,
        k: int = 4,
        filter: Optional[Dict[str, Any]] = None,
        fetch_k: int = 20,
        **kwargs: Any,
    ) -> List[Tuple[Document, float]]:
        """Return docs most similar to query.

        Args:
            query: Text to look up documents similar to.
            k: Number of Documents to return. Defaults to 4.
            filter (Optional[Dict[str, str]]): Filter by metadata. Defaults to None.
            fetch_k: (Optional[int]) Number of Documents to fetch before filtering.
                      Defaults to 20.

        Returns:
            List of documents most similar to the query text with
            L2 distance in float. Lower score represents more similarity.
        """
        embedding = self._embed_query(query)
        docs = self.similarity_search_with_score_by_vector(
            embedding,
            k,
            filter=filter,
            fetch_k=fetch_k,
            **kwargs,
        )
        return docs

    async def asimilarity_search_with_score(
        self,
        query: str,
        k: int = 4,
        filter: Optional[Dict[str, Any]] = None,
        fetch_k: int = 20,
        **kwargs: Any,
    ) -> List[Tuple[Document, float]]:
        """Return docs most similar to query asynchronously.

        Args:
            query: Text to look up documents similar to.
            k: Number of Documents to return. Defaults to 4.
            filter (Optional[Dict[str, str]]): Filter by metadata. Defaults to None.
            fetch_k: (Optional[int]) Number of Documents to fetch before filtering.
                      Defaults to 20.

        Returns:
            List of documents most similar to the query text with
            L2 distance in float. Lower score represents more similarity.
        """
        assert self.async_embedding_function is not None
        embedding = await self.async_embedding_function(query)
        docs = await self.asimilarity_search_with_score_by_vector(
            embedding,
            k,
            filter=filter,
            fetch_k=fetch_k,
            **kwargs,
        )
        return docs

    def similarity_search_by_vector(
        self,
        embedding: List[float],
        k: int = 4,
        filter: Optional[Dict[str, Any]] = None,
        fetch_k: int = 20,
        **kwargs: Any,
    ) -> List[Document]:
        """Return docs most similar to embedding vector.

        Args:
            embedding: Embedding to look up documents similar to.
            k: Number of Documents to return. Defaults to 4.
            filter (Optional[Dict[str, str]]): Filter by metadata. Defaults to None.
            fetch_k: (Optional[int]) Number of Documents to fetch before filtering.
                      Defaults to 20.

        Returns:
            List of Documents most similar to the embedding.
        """
        docs_and_scores = self.similarity_search_with_score_by_vector(
            embedding,
            k,
            filter=filter,
            fetch_k=fetch_k,
            **kwargs,
        )
        return [doc for doc, _ in docs_and_scores]

    async def asimilarity_search_by_vector(
        self,
        embedding: List[float],
        k: int = 4,
        filter: Optional[Dict[str, Any]] = None,
        fetch_k: int = 20,
        **kwargs: Any,
    ) -> List[Document]:
        """Return docs most similar to embedding vector asynchronously.

        Args:
            embedding: Embedding to look up documents similar to.
            k: Number of Documents to return. Defaults to 4.
            filter (Optional[Dict[str, str]]): Filter by metadata. Defaults to None.
            fetch_k: (Optional[int]) Number of Documents to fetch before filtering.
                      Defaults to 20.

        Returns:
            List of Documents most similar to the embedding.
        """
        docs_and_scores = await self.asimilarity_search_with_score_by_vector(
            embedding,
            k,
            filter=filter,
            fetch_k=fetch_k,
            **kwargs,
        )
        return [doc for doc, _ in docs_and_scores]

    def similarity_search(
        self,
        query: str,
        k: int = 4,
        filter: Optional[Dict[str, Any]] = None,
        fetch_k: int = 20,
        **kwargs: Any,
    ) -> List[Document]:
        """Return docs most similar to query.

        Args:
            query: Text to look up documents similar to.
            k: Number of Documents to return. Defaults to 4.
            filter: (Optional[Dict[str, str]]): Filter by metadata. Defaults to None.
            fetch_k: (Optional[int]) Number of Documents to fetch before filtering.
                      Defaults to 20.

        Returns:
            List of Documents most similar to the query.
        """
        docs_and_scores = self.similarity_search_with_score(
            query, k, filter=filter, fetch_k=fetch_k, **kwargs
        )
        return [doc for doc, _ in docs_and_scores]

    async def asimilarity_search(
        self,
        query: str,
        k: int = 4,
        filter: Optional[Dict[str, Any]] = None,
        fetch_k: int = 20,
        **kwargs: Any,
    ) -> List[Document]:
        """Return docs most similar to query asynchronously.

        Args:
            query: Text to look up documents similar to.
            k: Number of Documents to return. Defaults to 4.
            filter: (Optional[Dict[str, str]]): Filter by metadata. Defaults to None.
            fetch_k: (Optional[int]) Number of Documents to fetch before filtering.
                      Defaults to 20.

        Returns:
            List of Documents most similar to the query.
        """
        docs_and_scores = await self.asimilarity_search_with_score(
            query, k, filter=filter, fetch_k=fetch_k, **kwargs
        )
        return [doc for doc, _ in docs_and_scores]

    def max_marginal_relevance_search_with_score_by_vector(
        self,
        embedding: List[float],
        *,
        k: int = 4,
        fetch_k: int = 20,
        lambda_mult: float = 0.5,
        filter: Optional[Dict[str, Any]] = None,
    ) -> List[Tuple[Document, float]]:
        """Return docs and their similarity scores selected using the maximal marginal
            relevance.

        Maximal marginal relevance optimizes for similarity to query AND diversity
        among selected documents.

        Args:
            embedding: Embedding to look up documents similar to.
            k: Number of Documents to return. Defaults to 4.
            fetch_k: Number of Documents to fetch before filtering to
                     pass to MMR algorithm.
            lambda_mult: Number between 0 and 1 that determines the degree
                        of diversity among the results with 0 corresponding
                        to maximum diversity and 1 to minimum diversity.
                        Defaults to 0.5.
        Returns:
            List of Documents and similarity scores selected by maximal marginal
                relevance and score for each.
        """
        scores, indices = self.index.search(
            np.array([embedding], dtype=np.float32),
            fetch_k if filter is None else fetch_k * 2,
        )
        if filter is not None:
            filtered_indices = []
            for i in indices[0]:
                if i == -1:
                    # This happens when not enough docs are returned.
                    continue
                _id = self.index_to_docstore_id[i]
                doc = self.docstore.search(_id)
                if not isinstance(doc, Document):
                    raise ValueError(f"Could not find document for id {_id}, got {doc}")
                if all(
                    doc.metadata.get(key) in value
                    if isinstance(value, list)
                    else doc.metadata.get(key) == value
                    for key, value in filter.items()
                ):
                    filtered_indices.append(i)
            indices = np.array([filtered_indices])
        # -1 happens when not enough docs are returned.
        embeddings = [self.index.reconstruct(int(i)) for i in indices[0] if i != -1]
        mmr_selected = maximal_marginal_relevance(
            np.array([embedding], dtype=np.float32),
            embeddings,
            k=k,
            lambda_mult=lambda_mult,
        )
        selected_indices = [indices[0][i] for i in mmr_selected]
        selected_scores = [scores[0][i] for i in mmr_selected]
        docs_and_scores = []
        for i, score in zip(selected_indices, selected_scores):
            if i == -1:
                # This happens when not enough docs are returned.
                continue
            _id = self.index_to_docstore_id[i]
            doc = self.docstore.search(_id)
            if not isinstance(doc, Document):
                raise ValueError(f"Could not find document for id {_id}, got {doc}")
            docs_and_scores.append((doc, score))
        return docs_and_scores

    async def amax_marginal_relevance_search_with_score_by_vector(
        self,
        embedding: List[float],
        *,
        k: int = 4,
        fetch_k: int = 20,
        lambda_mult: float = 0.5,
        filter: Optional[Dict[str, Any]] = None,
    ) -> List[Tuple[Document, float]]:
        """Return docs and their similarity scores selected using the maximal marginal
            relevance asynchronously.

        Maximal marginal relevance optimizes for similarity to query AND diversity
        among selected documents.

        Args:
            embedding: Embedding to look up documents similar to.
            k: Number of Documents to return. Defaults to 4.
            fetch_k: Number of Documents to fetch before filtering to
                     pass to MMR algorithm.
            lambda_mult: Number between 0 and 1 that determines the degree
                        of diversity among the results with 0 corresponding
                        to maximum diversity and 1 to minimum diversity.
                        Defaults to 0.5.
        Returns:
            List of Documents and similarity scores selected by maximal marginal
                relevance and score for each.
        """
        # This is a temporary workaround to make the similarity search asynchronous.
        func = partial(
            self.max_marginal_relevance_search_with_score_by_vector,
            embedding,
            k=k,
            fetch_k=fetch_k,
            lambda_mult=lambda_mult,
            filter=filter,
        )
        return await asyncio.get_event_loop().run_in_executor(None, func)

    def max_marginal_relevance_search_by_vector(
        self,
        embedding: List[float],
        k: int = 4,
        fetch_k: int = 20,
        lambda_mult: float = 0.5,
        filter: Optional[Dict[str, Any]] = None,
        **kwargs: Any,
    ) -> List[Document]:
        """Return docs selected using the maximal marginal relevance.

        Maximal marginal relevance optimizes for similarity to query AND diversity
        among selected documents.

        Args:
            embedding: Embedding to look up documents similar to.
            k: Number of Documents to return. Defaults to 4.
            fetch_k: Number of Documents to fetch before filtering to
                     pass to MMR algorithm.
            lambda_mult: Number between 0 and 1 that determines the degree
                        of diversity among the results with 0 corresponding
                        to maximum diversity and 1 to minimum diversity.
                        Defaults to 0.5.
        Returns:
            List of Documents selected by maximal marginal relevance.
        """
        docs_and_scores = self.max_marginal_relevance_search_with_score_by_vector(
            embedding, k=k, fetch_k=fetch_k, lambda_mult=lambda_mult, filter=filter
        )
        return [doc for doc, _ in docs_and_scores]

    async def amax_marginal_relevance_search_by_vector(
        self,
        embedding: List[float],
        k: int = 4,
        fetch_k: int = 20,
        lambda_mult: float = 0.5,
        filter: Optional[Dict[str, Any]] = None,
        **kwargs: Any,
    ) -> List[Document]:
        """Return docs selected using the maximal marginal relevance asynchronously.

        Maximal marginal relevance optimizes for similarity to query AND diversity
        among selected documents.

        Args:
            embedding: Embedding to look up documents similar to.
            k: Number of Documents to return. Defaults to 4.
            fetch_k: Number of Documents to fetch before filtering to
                     pass to MMR algorithm.
            lambda_mult: Number between 0 and 1 that determines the degree
                        of diversity among the results with 0 corresponding
                        to maximum diversity and 1 to minimum diversity.
                        Defaults to 0.5.
        Returns:
            List of Documents selected by maximal marginal relevance.
        """
        docs_and_scores = (
            await self.amax_marginal_relevance_search_with_score_by_vector(
                embedding, k=k, fetch_k=fetch_k, lambda_mult=lambda_mult, filter=filter
            )
        )
        return [doc for doc, _ in docs_and_scores]

    def max_marginal_relevance_search(
        self,
        query: str,
        k: int = 4,
        fetch_k: int = 20,
        lambda_mult: float = 0.5,
        filter: Optional[Dict[str, Any]] = None,
        **kwargs: Any,
    ) -> List[Document]:
        """Return docs selected using the maximal marginal relevance.

        Maximal marginal relevance optimizes for similarity to query AND diversity
        among selected documents.

        Args:
            query: Text to look up documents similar to.
            k: Number of Documents to return. Defaults to 4.
            fetch_k: Number of Documents to fetch before filtering (if needed) to
                     pass to MMR algorithm.
            lambda_mult: Number between 0 and 1 that determines the degree
                        of diversity among the results with 0 corresponding
                        to maximum diversity and 1 to minimum diversity.
                        Defaults to 0.5.
        Returns:
            List of Documents selected by maximal marginal relevance.
        """
        embedding = self._embed_query(query)
        docs = self.max_marginal_relevance_search_by_vector(
            embedding,
            k=k,
            fetch_k=fetch_k,
            lambda_mult=lambda_mult,
            filter=filter,
            **kwargs,
        )
        return docs

    async def amax_marginal_relevance_search(
        self,
        query: str,
        k: int = 4,
        fetch_k: int = 20,
        lambda_mult: float = 0.5,
        filter: Optional[Dict[str, Any]] = None,
        **kwargs: Any,
    ) -> List[Document]:
        """Return docs selected using the maximal marginal relevance asynchronously.

        Maximal marginal relevance optimizes for similarity to query AND diversity
        among selected documents.

        Args:
            query: Text to look up documents similar to.
            k: Number of Documents to return. Defaults to 4.
            fetch_k: Number of Documents to fetch before filtering (if needed) to
                     pass to MMR algorithm.
            lambda_mult: Number between 0 and 1 that determines the degree
                        of diversity among the results with 0 corresponding
                        to maximum diversity and 1 to minimum diversity.
                        Defaults to 0.5.
        Returns:
            List of Documents selected by maximal marginal relevance.
        """
        assert self.async_embedding_function is not None
        embedding = await self.async_embedding_function(query)
        docs = await self.amax_marginal_relevance_search_by_vector(
            embedding,
            k=k,
            fetch_k=fetch_k,
            lambda_mult=lambda_mult,
            filter=filter,
            **kwargs,
        )
        return docs

    def delete(self, ids: Optional[List[str]] = None, **kwargs: Any) -> Optional[bool]:
        """Delete by ID. These are the IDs in the vectorstore.

        Args:
            ids: List of ids to delete.

        Returns:
            Optional[bool]: True if deletion is successful,
            False otherwise, None if not implemented.
        """
        if ids is None:
            raise ValueError("No ids provided to delete.")
        missing_ids = set(ids).difference(self.index_to_docstore_id.values())
        if missing_ids:
            raise ValueError(
                f"Some specified ids do not exist in the current store. Ids not found: "
                f"{missing_ids}"
            )

        reversed_index = {id_: idx for idx, id_ in self.index_to_docstore_id.items()}
        index_to_delete = [reversed_index[id_] for id_ in ids]

        self.index.remove_ids(np.array(index_to_delete, dtype=np.int64))
        self.docstore.delete(ids)

        remaining_ids = [
            id_
            for i, id_ in sorted(self.index_to_docstore_id.items())
            if i not in index_to_delete
        ]
        self.index_to_docstore_id = {i: id_ for i, id_ in enumerate(remaining_ids)}

        return True

    def merge_from(self, target: FAISS) -> None:
        """Merge another FAISS object with the current one.

        Add the target FAISS to the current one.

        Args:
            target: FAISS object you wish to merge into the current one

        Returns:
            None.
        """
        if not isinstance(self.docstore, AddableMixin):
            raise ValueError("Cannot merge with this type of docstore")
        # Numerical index for target docs are incremental on existing ones
        starting_len = len(self.index_to_docstore_id)

        # Merge two IndexFlatL2
        self.index.merge_from(target.index)

        # Get id and docs from target FAISS object
        full_info = []
        for i, target_id in target.index_to_docstore_id.items():
            doc = target.docstore.search(target_id)
            if not isinstance(doc, Document):
                raise ValueError("Document should be returned")
            full_info.append((starting_len + i, target_id, doc))

        # Add information to docstore and index_to_docstore_id.
        self.docstore.add({_id: doc for _, _id, doc in full_info})
        index_to_id = {index: _id for index, _id, _ in full_info}
        self.index_to_docstore_id.update(index_to_id)

    @classmethod
    def __from(
        cls,
        texts: Iterable[str],
        embeddings: List[List[float]],
        embedding: Embeddings,
        metadatas: Optional[Iterable[dict]] = None,
        ids: Optional[List[str]] = None,
        normalize_L2: bool = False,
        distance_strategy: DistanceStrategy = DistanceStrategy.EUCLIDEAN_DISTANCE,
        **kwargs: Any,
    ) -> FAISS:
        faiss = dependable_faiss_import()
        if distance_strategy == DistanceStrategy.MAX_INNER_PRODUCT:
            index = faiss.IndexFlatIP(len(embeddings[0]))
        else:
            # Default to L2, currently other metric types not initialized.
            index = faiss.IndexFlatL2(len(embeddings[0]))
        vecstore = cls(
            embedding,
            index,
            InMemoryDocstore(),
            {},
            async_embedding_function=embedding.aembed_query,
            normalize_L2=normalize_L2,
            distance_strategy=distance_strategy,
            **kwargs,
        )
        vecstore.__add(texts, embeddings, metadatas=metadatas, ids=ids)
        return vecstore

    @classmethod
    def from_texts(
        cls,
        texts: List[str],
        embedding: Embeddings,
        metadatas: Optional[List[dict]] = None,
        ids: Optional[List[str]] = None,
        **kwargs: Any,
    ) -> FAISS:
        """Construct FAISS wrapper from raw documents.

        This is a user friendly interface that:
            1. Embeds documents.
            2. Creates an in memory docstore
            3. Initializes the FAISS database

        This is intended to be a quick way to get started.

        Example:
            .. code-block:: python

                from langchain.vectorstores import FAISS
                from langchain.embeddings import OpenAIEmbeddings

                embeddings = OpenAIEmbeddings()
                faiss = FAISS.from_texts(texts, embeddings)
        """
        embeddings = embedding.embed_documents(texts)
        return cls.__from(
            texts,
            embeddings,
            embedding,
            metadatas=metadatas,
            ids=ids,
            **kwargs,
        )

    @classmethod
    async def afrom_texts(
        cls,
        texts: list[str],
        embedding: Embeddings,
        metadatas: List[dict] | None = None,
        ids: List[str] | None = None,
        **kwargs: Any,
    ) -> FAISS:
        """Construct FAISS wrapper from raw documents asynchronously.

        This is a user friendly interface that:
            1. Embeds documents.
            2. Creates an in memory docstore
            3. Initializes the FAISS database

        This is intended to be a quick way to get started.

        Example:
            .. code-block:: python

                from langchain.vectorstores import FAISS
                from langchain.embeddings import OpenAIEmbeddings

                embeddings = OpenAIEmbeddings()
                faiss = await FAISS.afrom_texts(texts, embeddings)
        """
        embeddings = await embedding.aembed_documents(texts)
        return cls.__from(
            texts,
            embeddings,
            embedding,
            metadatas=metadatas,
            ids=ids,
            **kwargs,
        )

    @classmethod
    def from_embeddings(
        cls,
        text_embeddings: Iterable[Tuple[str, List[float]]],
        embedding: Embeddings,
        metadatas: Optional[Iterable[dict]] = None,
        ids: Optional[List[str]] = None,
        **kwargs: Any,
    ) -> FAISS:
        """Construct FAISS wrapper from raw documents.

        This is a user friendly interface that:
            1. Embeds documents.
            2. Creates an in memory docstore
            3. Initializes the FAISS database

        This is intended to be a quick way to get started.

        Example:
            .. code-block:: python

                from langchain.vectorstores import FAISS
                from langchain.embeddings import OpenAIEmbeddings

                embeddings = OpenAIEmbeddings()
                text_embeddings = embeddings.embed_documents(texts)
                text_embedding_pairs = zip(texts, text_embeddings)
                faiss = FAISS.from_embeddings(text_embedding_pairs, embeddings)
        """
        texts = [t[0] for t in text_embeddings]
        embeddings = [t[1] for t in text_embeddings]
        return cls.__from(
            texts,
            embeddings,
            embedding,
            metadatas=metadatas,
            ids=ids,
            **kwargs,
        )

    @classmethod
    async def afrom_embeddings(
        cls,
        text_embeddings: Iterable[Tuple[str, List[float]]],
        embedding: Embeddings,
        metadatas: Optional[Iterable[dict]] = None,
        ids: Optional[List[str]] = None,
        **kwargs: Any,
    ) -> FAISS:
        """Construct FAISS wrapper from raw documents asynchronously."""
        return cls.from_embeddings(
            text_embeddings,
            embedding,
            metadatas=metadatas,
            ids=ids,
            **kwargs,
        )

    def save_local(self, folder_path: str, index_name: str = "index") -> None:
        """Save FAISS index, docstore, and index_to_docstore_id to disk.

        Args:
            folder_path: folder path to save index, docstore,
                and index_to_docstore_id to.
            index_name: for saving with a specific index file name
        """
        path = Path(folder_path)
        path.mkdir(exist_ok=True, parents=True)

        # save index separately since it is not picklable
        faiss = dependable_faiss_import()
        faiss.write_index(
            self.index, str(path / "{index_name}.faiss".format(index_name=index_name))
        )

        # save docstore and index_to_docstore_id
        with open(path / "{index_name}.pkl".format(index_name=index_name), "wb") as f:
            pickle.dump((self.docstore, self.index_to_docstore_id), f)

    @classmethod
    def load_local(
        cls,
        folder_path: str,
        embeddings: Embeddings,
        index_name: str = "index",
        **kwargs: Any,
    ) -> FAISS:
        """Load FAISS index, docstore, and index_to_docstore_id from disk.

        Args:
            folder_path: folder path to load index, docstore,
                and index_to_docstore_id from.
            embeddings: Embeddings to use when generating queries
            index_name: for saving with a specific index file name
            asynchronous: whether to use async version or not
        """
        path = Path(folder_path)
        # load index separately since it is not picklable
        faiss = dependable_faiss_import()
        index = faiss.read_index(
            str(path / "{index_name}.faiss".format(index_name=index_name))
        )

        # load docstore and index_to_docstore_id
        with open(path / "{index_name}.pkl".format(index_name=index_name), "rb") as f:
            docstore, index_to_docstore_id = pickle.load(f)
<<<<<<< HEAD
        return cls(
            embeddings.embed_query,
            index,
            docstore,
            index_to_docstore_id,
            async_embedding_function=embeddings.aembed_query,
            **kwargs,
        )
=======
        return cls(embeddings, index, docstore, index_to_docstore_id, **kwargs)
>>>>>>> b01a443e

    def serialize_to_bytes(self) -> bytes:
        """Serialize FAISS index, docstore, and index_to_docstore_id to bytes."""
        return pickle.dumps((self.index, self.docstore, self.index_to_docstore_id))

    @classmethod
    def deserialize_from_bytes(
        cls,
        serialized: bytes,
        embeddings: Embeddings,
        **kwargs: Any,
    ) -> FAISS:
        """Deserialize FAISS index, docstore, and index_to_docstore_id from bytes."""
        index, docstore, index_to_docstore_id = pickle.loads(serialized)
<<<<<<< HEAD
        return cls(
            embeddings.embed_query,
            index,
            docstore,
            index_to_docstore_id,
            async_embedding_function=embeddings.aembed_query,
            **kwargs,
        )
=======
        return cls(embeddings, index, docstore, index_to_docstore_id, **kwargs)
>>>>>>> b01a443e

    def _select_relevance_score_fn(self) -> Callable[[float], float]:
        """
        The 'correct' relevance function
        may differ depending on a few things, including:
        - the distance / similarity metric used by the VectorStore
        - the scale of your embeddings (OpenAI's are unit normed. Many others are not!)
        - embedding dimensionality
        - etc.
        """
        if self.override_relevance_score_fn is not None:
            return self.override_relevance_score_fn

        # Default strategy is to rely on distance strategy provided in
        # vectorstore constructor
        if self.distance_strategy == DistanceStrategy.MAX_INNER_PRODUCT:
            return self._max_inner_product_relevance_score_fn
        elif self.distance_strategy == DistanceStrategy.EUCLIDEAN_DISTANCE:
            # Default behavior is to use euclidean distance relevancy
            return self._euclidean_relevance_score_fn
        elif self.distance_strategy == DistanceStrategy.COSINE:
            return self._cosine_relevance_score_fn
        else:
            raise ValueError(
                "Unknown distance strategy, must be cosine, max_inner_product,"
                " or euclidean"
            )

    def _similarity_search_with_relevance_scores(
        self,
        query: str,
        k: int = 4,
        filter: Optional[Dict[str, Any]] = None,
        fetch_k: int = 20,
        **kwargs: Any,
    ) -> List[Tuple[Document, float]]:
        """Return docs and their similarity scores on a scale from 0 to 1."""
        # Pop score threshold so that only relevancy scores, not raw scores, are
        # filtered.
        relevance_score_fn = self._select_relevance_score_fn()
        if relevance_score_fn is None:
            raise ValueError(
                "normalize_score_fn must be provided to"
                " FAISS constructor to normalize scores"
            )
        docs_and_scores = self.similarity_search_with_score(
            query,
            k=k,
            filter=filter,
            fetch_k=fetch_k,
            **kwargs,
        )
        docs_and_rel_scores = [
            (doc, relevance_score_fn(score)) for doc, score in docs_and_scores
        ]
        return docs_and_rel_scores

    async def _asimilarity_search_with_relevance_scores(
        self,
        query: str,
        k: int = 4,
        filter: Optional[Dict[str, Any]] = None,
        fetch_k: int = 20,
        **kwargs: Any,
    ) -> List[Tuple[Document, float]]:
        """Return docs and their similarity scores on a scale from 0 to 1."""
        # Pop score threshold so that only relevancy scores, not raw scores, are
        # filtered.
        relevance_score_fn = self._select_relevance_score_fn()
        if relevance_score_fn is None:
            raise ValueError(
                "normalize_score_fn must be provided to"
                " FAISS constructor to normalize scores"
            )
        docs_and_scores = await self.asimilarity_search_with_score(
            query,
            k=k,
            filter=filter,
            fetch_k=fetch_k,
            **kwargs,
        )
        docs_and_rel_scores = [
            (doc, relevance_score_fn(score)) for doc, score in docs_and_scores
        ]
        return docs_and_rel_scores<|MERGE_RESOLUTION|>--- conflicted
+++ resolved
@@ -1,10 +1,7 @@
 from __future__ import annotations
 
-<<<<<<< HEAD
 import asyncio
-=======
 import logging
->>>>>>> b01a443e
 import operator
 import os
 import pickle
@@ -92,11 +89,7 @@
 
     def __init__(
         self,
-<<<<<<< HEAD
-        embedding_function: Callable[[str], List[float]],
-=======
-        embedding_function: Union[Callable, Embeddings],
->>>>>>> b01a443e
+        embedding_function: Union[Callable[[str], List[float]], Embeddings],
         index: Any,
         docstore: Docstore,
         index_to_docstore_id: Dict[int, str],
@@ -1053,18 +1046,7 @@
         # load docstore and index_to_docstore_id
         with open(path / "{index_name}.pkl".format(index_name=index_name), "rb") as f:
             docstore, index_to_docstore_id = pickle.load(f)
-<<<<<<< HEAD
-        return cls(
-            embeddings.embed_query,
-            index,
-            docstore,
-            index_to_docstore_id,
-            async_embedding_function=embeddings.aembed_query,
-            **kwargs,
-        )
-=======
         return cls(embeddings, index, docstore, index_to_docstore_id, **kwargs)
->>>>>>> b01a443e
 
     def serialize_to_bytes(self) -> bytes:
         """Serialize FAISS index, docstore, and index_to_docstore_id to bytes."""
@@ -1079,18 +1061,7 @@
     ) -> FAISS:
         """Deserialize FAISS index, docstore, and index_to_docstore_id from bytes."""
         index, docstore, index_to_docstore_id = pickle.loads(serialized)
-<<<<<<< HEAD
-        return cls(
-            embeddings.embed_query,
-            index,
-            docstore,
-            index_to_docstore_id,
-            async_embedding_function=embeddings.aembed_query,
-            **kwargs,
-        )
-=======
         return cls(embeddings, index, docstore, index_to_docstore_id, **kwargs)
->>>>>>> b01a443e
 
     def _select_relevance_score_fn(self) -> Callable[[float], float]:
         """
