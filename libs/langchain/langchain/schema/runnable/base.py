from __future__ import annotations

import asyncio
import inspect
import threading
from abc import ABC, abstractmethod
from concurrent.futures import FIRST_COMPLETED, wait
from functools import partial
from itertools import tee
from typing import (
    TYPE_CHECKING,
    Any,
    AsyncIterator,
    Awaitable,
    Callable,
    Dict,
    Generic,
    Iterator,
    List,
    Mapping,
    Optional,
    Sequence,
    Tuple,
    Type,
    TypeVar,
    Union,
    cast,
)

if TYPE_CHECKING:
    from langchain.callbacks.manager import (
        AsyncCallbackManagerForChainRun,
        CallbackManagerForChainRun,
    )


from langchain.load.dump import dumpd
from langchain.load.serializable import Serializable
from langchain.pydantic_v1 import Field
from langchain.schema.runnable.config import (
    RunnableConfig,
    acall_func_with_variable_args,
    call_func_with_variable_args,
    ensure_config,
    get_async_callback_manager_for_config,
    get_callback_manager_for_config,
    get_config_list,
    get_executor_for_config,
    patch_config,
)
from langchain.schema.runnable.utils import (
    Input,
    Output,
    accepts_config,
    accepts_run_manager,
    gather_with_concurrency,
)
from langchain.utils.aiter import atee, py_anext
from langchain.utils.iter import safetee

Other = TypeVar("Other")


class Runnable(Generic[Input, Output], ABC):
    """A Runnable is a unit of work that can be invoked, batched, streamed, or
    transformed."""

    def __or__(
        self,
        other: Union[
            Runnable[Any, Other],
            Callable[[Any], Other],
            Mapping[str, Union[Runnable[Any, Other], Callable[[Any], Other], Any]],
        ],
    ) -> RunnableSequence[Input, Other]:
        return RunnableSequence(first=self, last=coerce_to_runnable(other))

    def __ror__(
        self,
        other: Union[
            Runnable[Other, Any],
            Callable[[Any], Other],
            Mapping[str, Union[Runnable[Other, Any], Callable[[Other], Any], Any]],
        ],
    ) -> RunnableSequence[Other, Output]:
        return RunnableSequence(first=coerce_to_runnable(other), last=self)

    """ --- Public API --- """

    @abstractmethod
    def invoke(self, input: Input, config: Optional[RunnableConfig] = None) -> Output:
        ...

    async def ainvoke(
        self, input: Input, config: Optional[RunnableConfig] = None, **kwargs: Any
    ) -> Output:
        """
        Default implementation of ainvoke, which calls invoke in a thread pool.
        Subclasses should override this method if they can run asynchronously.
        """
        return await asyncio.get_running_loop().run_in_executor(
            None, partial(self.invoke, **kwargs), input, config
        )

    def batch(
        self,
        inputs: List[Input],
        config: Optional[Union[RunnableConfig, List[RunnableConfig]]] = None,
        *,
        return_exceptions: bool = False,
        **kwargs: Optional[Any],
    ) -> List[Output]:
        """
        Default implementation of batch, which calls invoke N times.
        Subclasses should override this method if they can batch more efficiently.
        """
        if not inputs:
            return []

        configs = get_config_list(config, len(inputs))

        def invoke(input: Input, config: RunnableConfig) -> Union[Output, Exception]:
            if return_exceptions:
                try:
                    return self.invoke(input, config, **kwargs)
                except Exception as e:
                    return e
            else:
                return self.invoke(input, config, **kwargs)

        # If there's only one input, don't bother with the executor
        if len(inputs) == 1:
            return cast(List[Output], [invoke(inputs[0], configs[0])])

        with get_executor_for_config(configs[0]) as executor:
            return cast(List[Output], list(executor.map(invoke, inputs, configs)))

    async def abatch(
        self,
        inputs: List[Input],
        config: Optional[Union[RunnableConfig, List[RunnableConfig]]] = None,
        *,
        return_exceptions: bool = False,
        **kwargs: Optional[Any],
    ) -> List[Output]:
        """
        Default implementation of abatch, which calls ainvoke N times.
        Subclasses should override this method if they can batch more efficiently.
        """
        if not inputs:
            return []

        configs = get_config_list(config, len(inputs))

        async def ainvoke(
            input: Input, config: RunnableConfig
        ) -> Union[Output, Exception]:
            if return_exceptions:
                try:
                    return await self.ainvoke(input, config, **kwargs)
                except Exception as e:
                    return e
            else:
                return await self.ainvoke(input, config, **kwargs)

        coros = map(ainvoke, inputs, configs)
        return await gather_with_concurrency(configs[0].get("max_concurrency"), *coros)

    def stream(
        self,
        input: Input,
        config: Optional[RunnableConfig] = None,
        **kwargs: Optional[Any],
    ) -> Iterator[Output]:
        """
        Default implementation of stream, which calls invoke.
        Subclasses should override this method if they support streaming output.
        """
        yield self.invoke(input, config, **kwargs)

    async def astream(
        self,
        input: Input,
        config: Optional[RunnableConfig] = None,
        **kwargs: Optional[Any],
    ) -> AsyncIterator[Output]:
        """
        Default implementation of astream, which calls ainvoke.
        Subclasses should override this method if they support streaming output.
        """
        yield await self.ainvoke(input, config, **kwargs)

    def transform(
        self,
        input: Iterator[Input],
        config: Optional[RunnableConfig] = None,
        **kwargs: Optional[Any],
    ) -> Iterator[Output]:
        """
        Default implementation of transform, which buffers input and then calls stream.
        Subclasses should override this method if they can start producing output while
        input is still being generated.
        """
        final: Union[Input, None] = None

        for chunk in input:
            if final is None:
                final = chunk
            else:
                # Make a best effort to gather, for any type that supports `+`
                # This method should throw an error if gathering fails.
                final += chunk  # type: ignore[operator]
        if final:
            yield from self.stream(final, config, **kwargs)

    async def atransform(
        self,
        input: AsyncIterator[Input],
        config: Optional[RunnableConfig] = None,
        **kwargs: Optional[Any],
    ) -> AsyncIterator[Output]:
        """
        Default implementation of atransform, which buffers input and calls astream.
        Subclasses should override this method if they can start producing output while
        input is still being generated.
        """
        final: Union[Input, None] = None

        async for chunk in input:
            if final is None:
                final = chunk
            else:
                # Make a best effort to gather, for any type that supports `+`
                # This method should throw an error if gathering fails.
                final += chunk  # type: ignore[operator]

        if final:
            async for output in self.astream(final, config, **kwargs):
                yield output

    def bind(self, **kwargs: Any) -> Runnable[Input, Output]:
        """
        Bind arguments to a Runnable, returning a new Runnable.
        """
        return RunnableBinding(bound=self, kwargs=kwargs, config={})

    def with_config(
        self,
        config: Optional[RunnableConfig] = None,
        # Sadly Unpack is not well supported by mypy so this will have to be untyped
        **kwargs: Any,
    ) -> Runnable[Input, Output]:
        """
        Bind config to a Runnable, returning a new Runnable.
        """
        return RunnableBinding(
            bound=self, config={**(config or {}), **kwargs}, kwargs={}
        )

    def with_retry(
        self,
        *,
        retry_if_exception_type: Tuple[Type[BaseException], ...] = (Exception,),
        wait_exponential_jitter: bool = True,
        stop_after_attempt: int = 3,
    ) -> Runnable[Input, Output]:
        from langchain.schema.runnable.retry import RunnableRetry

        return RunnableRetry(
            bound=self,
            kwargs={},
            config={},
            retry_exception_types=retry_if_exception_type,
            wait_exponential_jitter=wait_exponential_jitter,
            max_attempt_number=stop_after_attempt,
        )

    def map(self) -> Runnable[List[Input], List[Output]]:
        """
        Return a new Runnable that maps a list of inputs to a list of outputs,
        by calling invoke() with each input.
        """
        return RunnableEach(bound=self)

    def with_fallbacks(
        self,
        fallbacks: Sequence[Runnable[Input, Output]],
        *,
        exceptions_to_handle: Tuple[Type[BaseException], ...] = (Exception,),
    ) -> RunnableWithFallbacks[Input, Output]:
        return RunnableWithFallbacks(
            runnable=self,
            fallbacks=fallbacks,
            exceptions_to_handle=exceptions_to_handle,
        )

    """ --- Helper methods for Subclasses --- """

    def _call_with_config(
        self,
        func: Union[
            Callable[[Input], Output],
            Callable[[Input, CallbackManagerForChainRun], Output],
            Callable[[Input, CallbackManagerForChainRun, RunnableConfig], Output],
        ],
        input: Input,
        config: Optional[RunnableConfig],
        run_type: Optional[str] = None,
    ) -> Output:
        """Helper method to transform an Input value to an Output value,
        with callbacks. Use this method to implement invoke() in subclasses."""
        config = ensure_config(config)
        callback_manager = get_callback_manager_for_config(config)
        run_manager = callback_manager.on_chain_start(
            dumpd(self),
            input,
            run_type=run_type,
            name=config.get("run_name"),
        )
        try:
            output = call_func_with_variable_args(func, input, run_manager, config)
        except BaseException as e:
            run_manager.on_chain_error(e)
            raise
        else:
            run_manager.on_chain_end(dumpd(output))
            return output

    async def _acall_with_config(
        self,
        func: Union[
            Callable[[Input], Awaitable[Output]],
            Callable[[Input, AsyncCallbackManagerForChainRun], Awaitable[Output]],
            Callable[
                [Input, AsyncCallbackManagerForChainRun, RunnableConfig],
                Awaitable[Output],
            ],
        ],
        input: Input,
        config: Optional[RunnableConfig],
        run_type: Optional[str] = None,
    ) -> Output:
        """Helper method to transform an Input value to an Output value,
        with callbacks. Use this method to implement ainvoke() in subclasses."""
        config = ensure_config(config)
        callback_manager = get_async_callback_manager_for_config(config)
        run_manager = await callback_manager.on_chain_start(
            dumpd(self),
            input,
            run_type=run_type,
            name=config.get("run_name"),
        )
        try:
            output = await acall_func_with_variable_args(
                func, input, run_manager, config
            )
        except BaseException as e:
            await run_manager.on_chain_error(e)
            raise
        else:
            await run_manager.on_chain_end(dumpd(output))
            return output

    def _batch_with_config(
        self,
        func: Union[
            Callable[[List[Input]], List[Union[Exception, Output]]],
            Callable[
                [List[Input], List[CallbackManagerForChainRun]],
                List[Union[Exception, Output]],
            ],
            Callable[
                [List[Input], List[CallbackManagerForChainRun], List[RunnableConfig]],
                List[Union[Exception, Output]],
            ],
        ],
        input: List[Input],
        config: Optional[Union[RunnableConfig, List[RunnableConfig]]] = None,
        *,
        return_exceptions: bool = False,
        run_type: Optional[str] = None,
    ) -> List[Output]:
        """Helper method to transform an Input value to an Output value,
        with callbacks. Use this method to implement invoke() in subclasses."""
        if not input:
            return []

        configs = get_config_list(config, len(input))
        callback_managers = [get_callback_manager_for_config(c) for c in configs]
        run_managers = [
            callback_manager.on_chain_start(
                dumpd(self),
                input,
                run_type=run_type,
                name=config.get("run_name"),
            )
            for callback_manager, input, config in zip(
                callback_managers, input, configs
            )
        ]
        try:
            kwargs: Dict[str, Any] = {}
            if accepts_config(func):
                kwargs["config"] = [
                    patch_config(c, callbacks=rm.get_child())
                    for c, rm in zip(configs, run_managers)
                ]
            if accepts_run_manager(func):
                kwargs["run_manager"] = run_managers
            output = func(input, **kwargs)  # type: ignore[call-arg]
        except BaseException as e:
            for run_manager in run_managers:
                run_manager.on_chain_error(e)
            if return_exceptions:
                return cast(List[Output], [e for _ in input])
            else:
                raise
        else:
            first_exception: Optional[Exception] = None
            for run_manager, out in zip(run_managers, output):
                if isinstance(out, Exception):
                    first_exception = first_exception or out
                    run_manager.on_chain_error(out)
                else:
                    run_manager.on_chain_end(dumpd(out))
            if return_exceptions or first_exception is None:
                return cast(List[Output], output)
            else:
                raise first_exception

    async def _abatch_with_config(
        self,
        func: Union[
            Callable[[List[Input]], Awaitable[List[Union[Exception, Output]]]],
            Callable[
                [List[Input], List[AsyncCallbackManagerForChainRun]],
                Awaitable[List[Union[Exception, Output]]],
            ],
            Callable[
                [
                    List[Input],
                    List[AsyncCallbackManagerForChainRun],
                    List[RunnableConfig],
                ],
                Awaitable[List[Union[Exception, Output]]],
            ],
        ],
        input: List[Input],
        config: Optional[Union[RunnableConfig, List[RunnableConfig]]] = None,
        *,
        return_exceptions: bool = False,
        run_type: Optional[str] = None,
    ) -> List[Output]:
        """Helper method to transform an Input value to an Output value,
        with callbacks. Use this method to implement invoke() in subclasses."""
        if not input:
            return []

        configs = get_config_list(config, len(input))
        callback_managers = [get_async_callback_manager_for_config(c) for c in configs]
        run_managers: List[AsyncCallbackManagerForChainRun] = await asyncio.gather(
            *(
                callback_manager.on_chain_start(
                    dumpd(self),
                    input,
                    run_type=run_type,
                    name=config.get("run_name"),
                )
                for callback_manager, input, config in zip(
                    callback_managers, input, configs
                )
            )
        )
        try:
            kwargs: Dict[str, Any] = {}
            if accepts_config(func):
                kwargs["config"] = [
                    patch_config(c, callbacks=rm.get_child())
                    for c, rm in zip(configs, run_managers)
                ]
            if accepts_run_manager(func):
                kwargs["run_manager"] = run_managers
            output = await func(input, **kwargs)  # type: ignore[call-arg]
        except BaseException as e:
            await asyncio.gather(
                *(run_manager.on_chain_error(e) for run_manager in run_managers)
            )
            if return_exceptions:
                return cast(List[Output], [e for _ in input])
            else:
                raise
        else:
            first_exception: Optional[Exception] = None
            coros: List[Awaitable[None]] = []
            for run_manager, out in zip(run_managers, output):
                if isinstance(out, Exception):
                    first_exception = first_exception or out
                    coros.append(run_manager.on_chain_error(out))
                else:
                    coros.append(run_manager.on_chain_end(dumpd(out)))
            await asyncio.gather(*coros)
            if return_exceptions or first_exception is None:
                return cast(List[Output], output)
            else:
                raise first_exception

    def _transform_stream_with_config(
        self,
        input: Iterator[Input],
        transformer: Union[
            Callable[[Iterator[Input]], Iterator[Output]],
            Callable[[Iterator[Input], CallbackManagerForChainRun], Iterator[Output]],
            Callable[
                [
                    Iterator[Input],
                    CallbackManagerForChainRun,
                    RunnableConfig,
                ],
                Iterator[Output],
            ],
        ],
        config: Optional[RunnableConfig],
        run_type: Optional[str] = None,
    ) -> Iterator[Output]:
        """Helper method to transform an Iterator of Input values into an Iterator of
        Output values, with callbacks.
        Use this to implement `stream()` or `transform()` in Runnable subclasses."""
        # tee the input so we can iterate over it twice
        input_for_tracing, input_for_transform = tee(input, 2)
        # Start the input iterator to ensure the input runnable starts before this one
        final_input: Optional[Input] = next(input_for_tracing, None)
        final_input_supported = True
        final_output: Optional[Output] = None
        final_output_supported = True

        config = ensure_config(config)
        callback_manager = get_callback_manager_for_config(config)
        run_manager = callback_manager.on_chain_start(
            dumpd(self),
            {"input": ""},
            run_type=run_type,
            name=config.get("run_name"),
        )
        try:
            kwargs: Dict[str, Any] = {}
            if accepts_config(transformer):
                kwargs["config"] = patch_config(
                    config, callbacks=run_manager.get_child()
                )
            if accepts_run_manager(transformer):
                kwargs["run_manager"] = run_manager
            iterator = transformer(
                input_for_transform, **kwargs
            )  # type: ignore[call-arg]
            for chunk in iterator:
                yield chunk
                if final_output_supported:
                    if final_output is None:
                        final_output = chunk
                    else:
                        try:
                            final_output += chunk  # type: ignore[operator]
                        except TypeError:
                            final_output = None
                            final_output_supported = False
            for ichunk in input_for_tracing:
                if final_input_supported:
                    if final_input is None:
                        final_input = ichunk
                    else:
                        try:
                            final_input += ichunk  # type: ignore[operator]
                        except TypeError:
                            final_input = None
                            final_input_supported = False
        except BaseException as e:
            run_manager.on_chain_error(e, inputs=final_input)
            raise
        else:
            run_manager.on_chain_end(final_output, inputs=final_input)

    async def _atransform_stream_with_config(
        self,
        input: AsyncIterator[Input],
        transformer: Union[
            Callable[[AsyncIterator[Input]], AsyncIterator[Output]],
            Callable[
                [AsyncIterator[Input], AsyncCallbackManagerForChainRun],
                AsyncIterator[Output],
            ],
            Callable[
                [
                    AsyncIterator[Input],
                    AsyncCallbackManagerForChainRun,
                    RunnableConfig,
                ],
                AsyncIterator[Output],
            ],
        ],
        config: Optional[RunnableConfig],
        run_type: Optional[str] = None,
    ) -> AsyncIterator[Output]:
        """Helper method to transform an Async Iterator of Input values into an Async
        Iterator of Output values, with callbacks.
        Use this to implement `astream()` or `atransform()` in Runnable subclasses."""
        # tee the input so we can iterate over it twice
        input_for_tracing, input_for_transform = atee(input, 2)
        # Start the input iterator to ensure the input runnable starts before this one
        final_input: Optional[Input] = await py_anext(input_for_tracing, None)
        final_input_supported = True
        final_output: Optional[Output] = None
        final_output_supported = True

        config = ensure_config(config)
        callback_manager = get_async_callback_manager_for_config(config)
        run_manager = await callback_manager.on_chain_start(
            dumpd(self),
            {"input": ""},
            run_type=run_type,
            name=config.get("run_name"),
        )
        try:
            kwargs: Dict[str, Any] = {}
            if accepts_config(transformer):
                kwargs["config"] = patch_config(
                    config, callbacks=run_manager.get_child()
                )
            if accepts_run_manager(transformer):
                kwargs["run_manager"] = run_manager
            iterator = transformer(
                input_for_transform, **kwargs
            )  # type: ignore[call-arg]
            async for chunk in iterator:
                yield chunk
                if final_output_supported:
                    if final_output is None:
                        final_output = chunk
                    else:
                        try:
                            final_output += chunk  # type: ignore[operator]
                        except TypeError:
                            final_output = None
                            final_output_supported = False
            async for ichunk in input_for_tracing:
                if final_input_supported:
                    if final_input is None:
                        final_input = ichunk
                    else:
                        try:
                            final_input += ichunk  # type: ignore[operator]
                        except TypeError:
                            final_input = None
                            final_input_supported = False
        except BaseException as e:
            await run_manager.on_chain_error(e, inputs=final_input)
            raise
        else:
            await run_manager.on_chain_end(final_output, inputs=final_input)


class RunnableWithFallbacks(Serializable, Runnable[Input, Output]):
    """
    A Runnable that can fallback to other Runnables if it fails.
    """

    runnable: Runnable[Input, Output]
    fallbacks: Sequence[Runnable[Input, Output]]
    exceptions_to_handle: Tuple[Type[BaseException], ...] = (Exception,)

    class Config:
        arbitrary_types_allowed = True

    @property
    def lc_serializable(self) -> bool:
        return True

    @property
    def lc_namespace(self) -> List[str]:
        return self.__class__.__module__.split(".")[:-1]

    @property
    def runnables(self) -> Iterator[Runnable[Input, Output]]:
        yield self.runnable
        yield from self.fallbacks

    def invoke(
        self, input: Input, config: Optional[RunnableConfig] = None, **kwargs: Any
    ) -> Output:
        # setup callbacks
        config = ensure_config(config)
        callback_manager = get_callback_manager_for_config(config)
        # start the root run
        run_manager = callback_manager.on_chain_start(
            dumpd(self), input, name=config.get("run_name")
        )
        first_error = None
        for runnable in self.runnables:
            try:
                output = runnable.invoke(
                    input,
                    patch_config(config, callbacks=run_manager.get_child()),
                    **kwargs,
                )
            except self.exceptions_to_handle as e:
                if first_error is None:
                    first_error = e
            except BaseException as e:
                run_manager.on_chain_error(e)
                raise e
            else:
                run_manager.on_chain_end(output)
                return output
        if first_error is None:
            raise ValueError("No error stored at end of fallbacks.")
        run_manager.on_chain_error(first_error)
        raise first_error

    async def ainvoke(
        self,
        input: Input,
        config: Optional[RunnableConfig] = None,
        **kwargs: Optional[Any],
    ) -> Output:
        # setup callbacks
        config = ensure_config(config)
        callback_manager = get_async_callback_manager_for_config(config)
        # start the root run
        run_manager = await callback_manager.on_chain_start(
            dumpd(self), input, name=config.get("run_name")
        )

        first_error = None
        for runnable in self.runnables:
            try:
                output = await runnable.ainvoke(
                    input,
                    patch_config(config, callbacks=run_manager.get_child()),
                    **kwargs,
                )
            except self.exceptions_to_handle as e:
                if first_error is None:
                    first_error = e
            except BaseException as e:
                await run_manager.on_chain_error(e)
                raise e
            else:
                await run_manager.on_chain_end(output)
                return output
        if first_error is None:
            raise ValueError("No error stored at end of fallbacks.")
        await run_manager.on_chain_error(first_error)
        raise first_error

    def batch(
        self,
        inputs: List[Input],
        config: Optional[Union[RunnableConfig, List[RunnableConfig]]] = None,
        *,
        return_exceptions: bool = False,
        **kwargs: Optional[Any],
    ) -> List[Output]:
        from langchain.callbacks.manager import CallbackManager

        if return_exceptions:
            raise NotImplementedError()

        if not inputs:
            return []

        # setup callbacks
        configs = get_config_list(config, len(inputs))
        callback_managers = [
            CallbackManager.configure(
                inheritable_callbacks=config.get("callbacks"),
                local_callbacks=None,
                verbose=False,
                inheritable_tags=config.get("tags"),
                local_tags=None,
                inheritable_metadata=config.get("metadata"),
                local_metadata=None,
            )
            for config in configs
        ]
        # start the root runs, one per input
        run_managers = [
            cm.on_chain_start(
                dumpd(self),
                input if isinstance(input, dict) else {"input": input},
                name=config.get("run_name"),
            )
            for cm, input, config in zip(callback_managers, inputs, configs)
        ]

        first_error = None
        for runnable in self.runnables:
            try:
                outputs = runnable.batch(
                    inputs,
                    [
                        # each step a child run of the corresponding root run
                        patch_config(config, callbacks=rm.get_child())
                        for rm, config in zip(run_managers, configs)
                    ],
                    return_exceptions=return_exceptions,
                    **kwargs,
                )
            except self.exceptions_to_handle as e:
                if first_error is None:
                    first_error = e
            except BaseException as e:
                for rm in run_managers:
                    rm.on_chain_error(e)
                raise e
            else:
                for rm, output in zip(run_managers, outputs):
                    rm.on_chain_end(output)
                return outputs
        if first_error is None:
            raise ValueError("No error stored at end of fallbacks.")
        for rm in run_managers:
            rm.on_chain_error(first_error)
        raise first_error

    async def abatch(
        self,
        inputs: List[Input],
        config: Optional[Union[RunnableConfig, List[RunnableConfig]]] = None,
        *,
        return_exceptions: bool = False,
        **kwargs: Optional[Any],
    ) -> List[Output]:
        from langchain.callbacks.manager import AsyncCallbackManager

        if return_exceptions:
            raise NotImplementedError()

        if not inputs:
            return []

        # setup callbacks
        configs = get_config_list(config, len(inputs))
        callback_managers = [
            AsyncCallbackManager.configure(
                inheritable_callbacks=config.get("callbacks"),
                local_callbacks=None,
                verbose=False,
                inheritable_tags=config.get("tags"),
                local_tags=None,
                inheritable_metadata=config.get("metadata"),
                local_metadata=None,
            )
            for config in configs
        ]
        # start the root runs, one per input
        run_managers: List[AsyncCallbackManagerForChainRun] = await asyncio.gather(
            *(
                cm.on_chain_start(
                    dumpd(self),
                    input,
                    name=config.get("run_name"),
                )
                for cm, input, config in zip(callback_managers, inputs, configs)
            )
        )

        first_error = None
        for runnable in self.runnables:
            try:
                outputs = await runnable.abatch(
                    inputs,
                    [
                        # each step a child run of the corresponding root run
                        patch_config(config, callbacks=rm.get_child())
                        for rm, config in zip(run_managers, configs)
                    ],
                    return_exceptions=return_exceptions,
                    **kwargs,
                )
            except self.exceptions_to_handle as e:
                if first_error is None:
                    first_error = e
            except BaseException as e:
                await asyncio.gather(*(rm.on_chain_error(e) for rm in run_managers))
            else:
                await asyncio.gather(
                    *(
                        rm.on_chain_end(output)
                        for rm, output in zip(run_managers, outputs)
                    )
                )
                return outputs
        if first_error is None:
            raise ValueError("No error stored at end of fallbacks.")
        await asyncio.gather(*(rm.on_chain_error(first_error) for rm in run_managers))
        raise first_error


class RunnableSequence(Serializable, Runnable[Input, Output]):
    """
    A sequence of runnables, where the output of each is the input of the next.
    """

    first: Runnable[Input, Any]
    middle: List[Runnable[Any, Any]] = Field(default_factory=list)
    last: Runnable[Any, Output]

    @property
    def steps(self) -> List[Runnable[Any, Any]]:
        return [self.first] + self.middle + [self.last]

    @property
    def lc_serializable(self) -> bool:
        return True

    @property
    def lc_namespace(self) -> List[str]:
        return self.__class__.__module__.split(".")[:-1]

    class Config:
        arbitrary_types_allowed = True

    def __or__(
        self,
        other: Union[
            Runnable[Any, Other],
            Callable[[Any], Other],
            Mapping[str, Union[Runnable[Any, Other], Callable[[Any], Other], Any]],
        ],
    ) -> RunnableSequence[Input, Other]:
        if isinstance(other, RunnableSequence):
            return RunnableSequence(
                first=self.first,
                middle=self.middle + [self.last] + [other.first] + other.middle,
                last=other.last,
            )
        else:
            return RunnableSequence(
                first=self.first,
                middle=self.middle + [self.last],
                last=coerce_to_runnable(other),
            )

    def __ror__(
        self,
        other: Union[
            Runnable[Other, Any],
            Callable[[Any], Other],
            Mapping[str, Union[Runnable[Other, Any], Callable[[Other], Any], Any]],
        ],
    ) -> RunnableSequence[Other, Output]:
        if isinstance(other, RunnableSequence):
            return RunnableSequence(
                first=other.first,
                middle=other.middle + [other.last] + [self.first] + self.middle,
                last=self.last,
            )
        else:
            return RunnableSequence(
                first=coerce_to_runnable(other),
                middle=[self.first] + self.middle,
                last=self.last,
            )

    def invoke(self, input: Input, config: Optional[RunnableConfig] = None) -> Output:
        # setup callbacks
        config = ensure_config(config)
        callback_manager = get_callback_manager_for_config(config)
        # start the root run
        run_manager = callback_manager.on_chain_start(
            dumpd(self), input, name=config.get("run_name")
        )

        # invoke all steps in sequence
        try:
            for i, step in enumerate(self.steps):
                input = step.invoke(
                    input,
                    # mark each step as a child run
                    patch_config(
                        config, callbacks=run_manager.get_child(f"seq:step:{i+1}")
                    ),
                )
        # finish the root run
        except BaseException as e:
            run_manager.on_chain_error(e)
            raise
        else:
            run_manager.on_chain_end(input)
            return cast(Output, input)

    async def ainvoke(
        self,
        input: Input,
        config: Optional[RunnableConfig] = None,
        **kwargs: Optional[Any],
    ) -> Output:
        # setup callbacks
        config = ensure_config(config)
        callback_manager = get_async_callback_manager_for_config(config)
        # start the root run
        run_manager = await callback_manager.on_chain_start(
            dumpd(self), input, name=config.get("run_name")
        )

        # invoke all steps in sequence
        try:
            for i, step in enumerate(self.steps):
                input = await step.ainvoke(
                    input,
                    # mark each step as a child run
                    patch_config(
                        config, callbacks=run_manager.get_child(f"seq:step:{i+1}")
                    ),
                )
        # finish the root run
        except BaseException as e:
            await run_manager.on_chain_error(e)
            raise
        else:
            await run_manager.on_chain_end(input)
            return cast(Output, input)

    def batch(
        self,
        inputs: List[Input],
        config: Optional[Union[RunnableConfig, List[RunnableConfig]]] = None,
        *,
        return_exceptions: bool = False,
        **kwargs: Optional[Any],
    ) -> List[Output]:
        from langchain.callbacks.manager import CallbackManager

        if not inputs:
            return []

        # setup callbacks
        configs = get_config_list(config, len(inputs))
        callback_managers = [
            CallbackManager.configure(
                inheritable_callbacks=config.get("callbacks"),
                local_callbacks=None,
                verbose=False,
                inheritable_tags=config.get("tags"),
                local_tags=None,
                inheritable_metadata=config.get("metadata"),
                local_metadata=None,
            )
            for config in configs
        ]
        # start the root runs, one per input
        run_managers = [
            cm.on_chain_start(
                dumpd(self),
                input,
                name=config.get("run_name"),
            )
            for cm, input, config in zip(callback_managers, inputs, configs)
        ]

        # invoke
        try:
            if return_exceptions:
                # Track which inputs (by index) failed so far
                # If an input has failed it will be present in this map,
                # and the value will be the exception that was raised.
                failed_inputs_map: Dict[int, Exception] = {}
                for stepidx, step in enumerate(self.steps):
                    # Assemble the original indexes of the remaining inputs
                    # (i.e. the ones that haven't failed yet)
                    remaining_idxs = [
                        i for i in range(len(configs)) if i not in failed_inputs_map
                    ]
                    # Invoke the step on the remaining inputs
                    inputs = step.batch(
                        [
                            inp
                            for i, inp in zip(remaining_idxs, inputs)
                            if i not in failed_inputs_map
                        ],
                        [
                            # each step a child run of the corresponding root run
                            patch_config(
                                config, callbacks=rm.get_child(f"seq:step:{stepidx+1}")
                            )
                            for i, (rm, config) in enumerate(zip(run_managers, configs))
                            if i not in failed_inputs_map
                        ],
                        return_exceptions=return_exceptions,
                        **kwargs,
                    )
                    # If an input failed, add it to the map
                    for i, inp in zip(remaining_idxs, inputs):
                        if isinstance(inp, Exception):
                            failed_inputs_map[i] = inp
                    inputs = [inp for inp in inputs if not isinstance(inp, Exception)]
                    # If all inputs have failed, stop processing
                    if len(failed_inputs_map) == len(configs):
                        break

                # Reassemble the outputs, inserting Exceptions for failed inputs
                inputs_copy = inputs.copy()
                inputs = []
                for i in range(len(configs)):
                    if i in failed_inputs_map:
                        inputs.append(cast(Input, failed_inputs_map[i]))
                    else:
                        inputs.append(inputs_copy.pop(0))
            else:
                for i, step in enumerate(self.steps):
                    inputs = step.batch(
                        inputs,
                        [
                            # each step a child run of the corresponding root run
                            patch_config(
                                config, callbacks=rm.get_child(f"seq:step:{i+1}")
                            )
                            for rm, config in zip(run_managers, configs)
                        ],
                    )

        # finish the root runs
        except BaseException as e:
            for rm in run_managers:
                rm.on_chain_error(e)
            if return_exceptions:
                return cast(List[Output], [e for _ in inputs])
            else:
                raise
        else:
            first_exception: Optional[Exception] = None
            for run_manager, out in zip(run_managers, inputs):
                if isinstance(out, Exception):
                    first_exception = first_exception or out
                    run_manager.on_chain_error(out)
                else:
                    run_manager.on_chain_end(dumpd(out))
            if return_exceptions or first_exception is None:
                return cast(List[Output], inputs)
            else:
                raise first_exception

    async def abatch(
        self,
        inputs: List[Input],
        config: Optional[Union[RunnableConfig, List[RunnableConfig]]] = None,
        *,
        return_exceptions: bool = False,
        **kwargs: Optional[Any],
    ) -> List[Output]:
        from langchain.callbacks.manager import (
            AsyncCallbackManager,
        )

        if not inputs:
            return []

        # setup callbacks
        configs = get_config_list(config, len(inputs))
        callback_managers = [
            AsyncCallbackManager.configure(
                inheritable_callbacks=config.get("callbacks"),
                local_callbacks=None,
                verbose=False,
                inheritable_tags=config.get("tags"),
                local_tags=None,
                inheritable_metadata=config.get("metadata"),
                local_metadata=None,
            )
            for config in configs
        ]
        # start the root runs, one per input
        run_managers: List[AsyncCallbackManagerForChainRun] = await asyncio.gather(
            *(
                cm.on_chain_start(
                    dumpd(self),
                    input,
                    name=config.get("run_name"),
                )
                for cm, input, config in zip(callback_managers, inputs, configs)
            )
        )

        # invoke .batch() on each step
        # this uses batching optimizations in Runnable subclasses, like LLM
        try:
            if return_exceptions:
                # Track which inputs (by index) failed so far
                # If an input has failed it will be present in this map,
                # and the value will be the exception that was raised.
                failed_inputs_map: Dict[int, Exception] = {}
                for stepidx, step in enumerate(self.steps):
                    # Assemble the original indexes of the remaining inputs
                    # (i.e. the ones that haven't failed yet)
                    remaining_idxs = [
                        i for i in range(len(configs)) if i not in failed_inputs_map
                    ]
                    # Invoke the step on the remaining inputs
                    inputs = await step.abatch(
                        [
                            inp
                            for i, inp in zip(remaining_idxs, inputs)
                            if i not in failed_inputs_map
                        ],
                        [
                            # each step a child run of the corresponding root run
                            patch_config(
                                config, callbacks=rm.get_child(f"seq:step:{stepidx+1}")
                            )
                            for i, (rm, config) in enumerate(zip(run_managers, configs))
                            if i not in failed_inputs_map
                        ],
                        return_exceptions=return_exceptions,
                        **kwargs,
                    )
                    # If an input failed, add it to the map
                    for i, inp in zip(remaining_idxs, inputs):
                        if isinstance(inp, Exception):
                            failed_inputs_map[i] = inp
                    inputs = [inp for inp in inputs if not isinstance(inp, Exception)]
                    # If all inputs have failed, stop processing
                    if len(failed_inputs_map) == len(configs):
                        break

                # Reassemble the outputs, inserting Exceptions for failed inputs
                inputs_copy = inputs.copy()
                inputs = []
                for i in range(len(configs)):
                    if i in failed_inputs_map:
                        inputs.append(cast(Input, failed_inputs_map[i]))
                    else:
                        inputs.append(inputs_copy.pop(0))
            else:
                for i, step in enumerate(self.steps):
                    inputs = await step.abatch(
                        inputs,
                        [
                            # each step a child run of the corresponding root run
                            patch_config(
                                config, callbacks=rm.get_child(f"seq:step:{i+1}")
                            )
                            for rm, config in zip(run_managers, configs)
                        ],
                    )
        # finish the root runs
        except BaseException as e:
            await asyncio.gather(*(rm.on_chain_error(e) for rm in run_managers))
            if return_exceptions:
                return cast(List[Output], [e for _ in inputs])
            else:
                raise
        else:
            first_exception: Optional[Exception] = None
            coros: List[Awaitable[None]] = []
            for run_manager, out in zip(run_managers, inputs):
                if isinstance(out, Exception):
                    first_exception = first_exception or out
                    coros.append(run_manager.on_chain_error(out))
                else:
                    coros.append(run_manager.on_chain_end(dumpd(out)))
            await asyncio.gather(*coros)
            if return_exceptions or first_exception is None:
                return cast(List[Output], inputs)
            else:
                raise first_exception

    def _transform(
        self,
        input: Iterator[Input],
        run_manager: CallbackManagerForChainRun,
        config: RunnableConfig,
    ) -> Iterator[Output]:
        steps = [self.first] + self.middle + [self.last]

        # transform the input stream of each step with the next
        # steps that don't natively support transforming an input stream will
        # buffer input in memory until all available, and then start emitting output
        final_pipeline = cast(Iterator[Output], input)
        for step in steps:
            final_pipeline = step.transform(
                final_pipeline,
                patch_config(
                    config,
                    callbacks=run_manager.get_child(f"seq:step:{steps.index(step)+1}"),
                ),
            )
<<<<<<< HEAD
        else:
            try:
                for input_chunk in input:
                    if gathered_input is None:
                        gathered_input = input_chunk
                    else:
                        gathered_input += input_chunk
                        # invoke the first steps
                for step in steps[0:streaming_start_index]:
                    gathered_input = step.invoke(
                        gathered_input,
                        # mark each step as a child run
                        patch_config(
                            config,
                            callbacks=run_manager.get_child(
                                f"seq:step:{steps.index(step)+1}"
                            ),
                        ),
                    )
                # stream the first of the last steps with the final non-streaming input
                final_pipeline = steps[streaming_start_index].stream(
                    gathered_input,
                    patch_config(
                        config,
                        callbacks=run_manager.get_child(
                            f"seq:step:{streaming_start_index+1}"
                        ),
                    ),
                )
            except BaseException as e:
                run_manager.on_chain_error(e)
                raise

        # stream the last steps
        final: Union[Output, None] = None
        final_supported = True
        try:
            # stream the rest of the last steps with streaming input
            for step in steps[streaming_start_index + 1 :]:
                final_pipeline = step.transform(
                    final_pipeline,
                    patch_config(
                        config,
                        callbacks=run_manager.get_child(
                            f"seq:step:{steps.index(step)+1}"
                        ),
                    ),
                )

            for output in final_pipeline:
                yield output
                # Accumulate output if possible, otherwise disable accumulation
                if final_supported:
                    if final is None:
                        final = output
                    else:
                        try:
                            final += output  # type: ignore[operator]
                        except TypeError:
                            final = None
                            final_supported = False
                            pass
        # finish the root run
        except BaseException as e:
            run_manager.on_chain_error(e)
            raise
        else:
            run_manager.on_chain_end(final)
=======

        for output in final_pipeline:
            yield output
>>>>>>> 8201cae7

    async def _atransform(
        self,
        input: AsyncIterator[Input],
        run_manager: AsyncCallbackManagerForChainRun,
        config: RunnableConfig,
    ) -> AsyncIterator[Output]:
        steps = [self.first] + self.middle + [self.last]
<<<<<<< HEAD
        streaming_start_index = len(steps) - 1

        for i in range(len(steps) - 1, 0, -1):
            if type(steps[i]).atransform != Runnable.atransform:
                streaming_start_index = i - 1
            else:
                break

        final_pipeline = None
        gathered_input = None
        if streaming_start_index == 0:
            final_pipeline = steps[0].atransform(
                input,
                patch_config(config, callbacks=run_manager.get_child("seq:step:1")),
            )
        else:
            try:
                async for input_chunk in input:
                    if gathered_input is None:
                        gathered_input = input_chunk
                    else:
                        gathered_input += input_chunk
                # invoke the first steps
                for step in steps[0:streaming_start_index]:
                    gathered_input = await step.ainvoke(
                        gathered_input,
                        # mark each step as a child run
                        patch_config(
                            config,
                            callbacks=run_manager.get_child(
                                f"seq:step:{steps.index(step)+1}"
                            ),
                        ),
                    )
                # stream the first of the last steps with the final non-streaming input
                final_pipeline = steps[streaming_start_index].astream(
                    gathered_input,
                    patch_config(
                        config,
                        callbacks=run_manager.get_child(
                            f"seq:step:{streaming_start_index+1}"
                        ),
                    ),
                )
            except BaseException as e:
                await run_manager.on_chain_error(e)
                raise

        # stream the last steps
        final: Union[Output, None] = None
        final_supported = True
        try:
            # stream the rest of the last steps with streaming input
            for step in steps[streaming_start_index + 1 :]:
                final_pipeline = step.atransform(
                    final_pipeline,
                    patch_config(
                        config,
                        callbacks=run_manager.get_child(
                            f"seq:step:{steps.index(step)+1}"
                        ),
                    ),
                )
            async for output in final_pipeline:
                yield output
                # Accumulate output if possible, otherwise disable accumulation
                if final_supported:
                    if final is None:
                        final = output
                    else:
                        try:
                            final += output  # type: ignore[operator]
                        except TypeError:
                            final = None
                            final_supported = False
                            pass
        # finish the root run
        except BaseException as e:
            await run_manager.on_chain_error(e)
            raise
        else:
            await run_manager.on_chain_end(final)
=======

        # stream the last steps
        # transform the input stream of each step with the next
        # steps that don't natively support transforming an input stream will
        # buffer input in memory until all available, and then start emitting output
        final_pipeline = cast(AsyncIterator[Output], input)
        for step in steps:
            final_pipeline = step.atransform(
                final_pipeline,
                patch_config(
                    config,
                    callbacks=run_manager.get_child(f"seq:step:{steps.index(step)+1}"),
                ),
            )
        async for output in final_pipeline:
            yield output
>>>>>>> 8201cae7

    def transform(
        self,
        input: Iterator[Input],
        config: Optional[RunnableConfig] = None,
        **kwargs: Optional[Any],
    ) -> Iterator[Output]:
        yield from self._transform_stream_with_config(
            input, self._transform, config, **kwargs
        )

    def stream(
        self,
        input: Input,
        config: Optional[RunnableConfig] = None,
        **kwargs: Optional[Any],
    ) -> Iterator[Output]:
        yield from self.transform(iter([input]), config, **kwargs)

    async def atransform(
        self,
        input: AsyncIterator[Input],
        config: Optional[RunnableConfig] = None,
        **kwargs: Optional[Any],
    ) -> AsyncIterator[Output]:
        async for chunk in self._atransform_stream_with_config(
            input, self._atransform, config, **kwargs
        ):
            yield chunk

    async def astream(
        self,
        input: Input,
        config: Optional[RunnableConfig] = None,
        **kwargs: Optional[Any],
    ) -> AsyncIterator[Output]:
        async def input_aiter() -> AsyncIterator[Input]:
            yield input

        async for chunk in self.atransform(input_aiter(), config, **kwargs):
            yield chunk


class RunnableMapChunk(Dict[str, Any]):
    """
    Partial output from a RunnableMap
    """

    def __add__(self, other: RunnableMapChunk) -> RunnableMapChunk:
        chunk = RunnableMapChunk(self)
        for key in other:
            if key not in chunk or chunk[key] is None:
                chunk[key] = other[key]
            elif other[key] is not None:
                chunk[key] += other[key]
        return chunk

    def __radd__(self, other: RunnableMapChunk) -> RunnableMapChunk:
        chunk = RunnableMapChunk(other)
        for key in self:
            if key not in chunk or chunk[key] is None:
                chunk[key] = self[key]
            elif self[key] is not None:
                chunk[key] += self[key]
        return chunk


class RunnableMap(Serializable, Runnable[Input, Dict[str, Any]]):
    """
    A runnable that runs a mapping of runnables in parallel,
    and returns a mapping of their outputs.
    """

    steps: Mapping[str, Runnable[Input, Any]]

    def __init__(
        self,
        steps: Mapping[
            str,
            Union[
                Runnable[Input, Any],
                Callable[[Input], Any],
                Mapping[str, Union[Runnable[Input, Any], Callable[[Input], Any]]],
            ],
        ],
    ) -> None:
        super().__init__(steps={key: coerce_to_runnable(r) for key, r in steps.items()})

    @property
    def lc_serializable(self) -> bool:
        return True

    @property
    def lc_namespace(self) -> List[str]:
        return self.__class__.__module__.split(".")[:-1]

    class Config:
        arbitrary_types_allowed = True

    def invoke(
        self, input: Input, config: Optional[RunnableConfig] = None
    ) -> Dict[str, Any]:
        from langchain.callbacks.manager import CallbackManager

        # setup callbacks
        config = ensure_config(config)
        callback_manager = CallbackManager.configure(
            inheritable_callbacks=config.get("callbacks"),
            local_callbacks=None,
            verbose=False,
            inheritable_tags=config.get("tags"),
            local_tags=None,
            inheritable_metadata=config.get("metadata"),
            local_metadata=None,
        )
        # start the root run
        run_manager = callback_manager.on_chain_start(
            dumpd(self), input, name=config.get("run_name")
        )

        # gather results from all steps
        try:
            # copy to avoid issues from the caller mutating the steps during invoke()
            steps = dict(self.steps)
            with get_executor_for_config(config) as executor:
                futures = [
                    executor.submit(
                        step.invoke,
                        input,
                        # mark each step as a child run
                        patch_config(
                            config,
                            deep_copy_locals=True,
                            callbacks=run_manager.get_child(f"map:key:{key}"),
                        ),
                    )
                    for key, step in steps.items()
                ]
                output = {key: future.result() for key, future in zip(steps, futures)}
        # finish the root run
        except BaseException as e:
            run_manager.on_chain_error(e)
            raise
        else:
            run_manager.on_chain_end(output)
            return output

    async def ainvoke(
        self,
        input: Input,
        config: Optional[RunnableConfig] = None,
        **kwargs: Optional[Any],
    ) -> Dict[str, Any]:
        # setup callbacks
        config = ensure_config(config)
        callback_manager = get_async_callback_manager_for_config(config)
        # start the root run
        run_manager = await callback_manager.on_chain_start(
            dumpd(self), input, name=config.get("run_name")
        )

        # gather results from all steps
        try:
            # copy to avoid issues from the caller mutating the steps during invoke()
            steps = dict(self.steps)
            results = await asyncio.gather(
                *(
                    step.ainvoke(
                        input,
                        # mark each step as a child run
                        patch_config(
                            config, callbacks=run_manager.get_child(f"map:key:{key}")
                        ),
                    )
                    for key, step in steps.items()
                )
            )
            output = {key: value for key, value in zip(steps, results)}
        # finish the root run
        except BaseException as e:
            await run_manager.on_chain_error(e)
            raise
        else:
            await run_manager.on_chain_end(output)
            return output

    def _transform(
        self,
        input: Iterator[Input],
        run_manager: CallbackManagerForChainRun,
        config: RunnableConfig,
    ) -> Iterator[RunnableMapChunk]:
        # Shallow copy steps to ignore mutations while in progress
        steps = dict(self.steps)
        # Each step gets a copy of the input iterator,
        # which is consumed in parallel in a separate thread.
        input_copies = list(safetee(input, len(steps), lock=threading.Lock()))
        with get_executor_for_config(config) as executor:
            # Create the transform() generator for each step
            named_generators = [
                (
                    name,
                    step.transform(
                        input_copies.pop(),
                        patch_config(
                            config, callbacks=run_manager.get_child(f"map:key:{name}")
                        ),
                    ),
                )
                for name, step in steps.items()
            ]
            # Start the first iteration of each generator
            futures = {
                executor.submit(next, generator): (step_name, generator)
                for step_name, generator in named_generators
            }
            # Yield chunks from each as they become available,
            # and start the next iteration of that generator that yielded it.
            # When all generators are exhausted, stop.
            while futures:
                completed_futures, _ = wait(futures, return_when=FIRST_COMPLETED)
                for future in completed_futures:
                    (step_name, generator) = futures.pop(future)
                    try:
                        chunk = RunnableMapChunk({step_name: future.result()})
                        yield chunk
                        futures[executor.submit(next, generator)] = (
                            step_name,
                            generator,
                        )
                    except StopIteration:
                        pass

    def transform(
        self,
        input: Iterator[Input],
        config: Optional[RunnableConfig] = None,
        **kwargs: Any,
    ) -> Iterator[Dict[str, Any]]:
        yield from self._transform_stream_with_config(
            input, self._transform, config, **kwargs
        )

    def stream(
        self,
        input: Input,
        config: Optional[RunnableConfig] = None,
        **kwargs: Optional[Any],
    ) -> Iterator[Dict[str, Any]]:
        yield from self.transform(iter([input]), config)

    async def _atransform(
        self,
        input: AsyncIterator[Input],
        run_manager: AsyncCallbackManagerForChainRun,
        config: RunnableConfig,
    ) -> AsyncIterator[RunnableMapChunk]:
        # Shallow copy steps to ignore mutations while in progress
        steps = dict(self.steps)
        # Each step gets a copy of the input iterator,
        # which is consumed in parallel in a separate thread.
        input_copies = list(atee(input, len(steps), lock=asyncio.Lock()))
        # Create the transform() generator for each step
        named_generators = [
            (
                name,
                step.atransform(
                    input_copies.pop(),
                    patch_config(
                        config, callbacks=run_manager.get_child(f"map:key:{name}")
                    ),
                ),
            )
            for name, step in steps.items()
        ]

        # Wrap in a coroutine to satisfy linter
        async def get_next_chunk(generator: AsyncIterator) -> Optional[Output]:
            return await py_anext(generator)

        # Start the first iteration of each generator
        tasks = {
            asyncio.create_task(get_next_chunk(generator)): (step_name, generator)
            for step_name, generator in named_generators
        }
        # Yield chunks from each as they become available,
        # and start the next iteration of the generator that yielded it.
        # When all generators are exhausted, stop.
        while tasks:
            completed_tasks, _ = await asyncio.wait(
                tasks, return_when=asyncio.FIRST_COMPLETED
            )
            for task in completed_tasks:
                (step_name, generator) = tasks.pop(task)
                try:
                    chunk = RunnableMapChunk({step_name: task.result()})
                    yield chunk
                    new_task = asyncio.create_task(get_next_chunk(generator))
                    tasks[new_task] = (step_name, generator)
                except StopAsyncIteration:
                    pass

    async def atransform(
        self,
        input: AsyncIterator[Input],
        config: Optional[RunnableConfig] = None,
        **kwargs: Any,
    ) -> AsyncIterator[Dict[str, Any]]:
        async for chunk in self._atransform_stream_with_config(
            input, self._atransform, config, **kwargs
        ):
            yield chunk

    async def astream(
        self,
        input: Input,
        config: Optional[RunnableConfig] = None,
        **kwargs: Optional[Any],
    ) -> AsyncIterator[Dict[str, Any]]:
        async def input_aiter() -> AsyncIterator[Input]:
            yield input

        async for chunk in self.atransform(input_aiter(), config):
            yield chunk


class RunnableLambda(Runnable[Input, Output]):
    """
    A runnable that runs a callable.
    """

    def __init__(
        self,
        func: Union[Callable[[Input], Output], Callable[[Input], Awaitable[Output]]],
        afunc: Optional[Callable[[Input], Awaitable[Output]]] = None,
    ) -> None:
        if afunc is not None:
            self.afunc = afunc

        if inspect.iscoroutinefunction(func):
            self.afunc = func
        elif callable(func):
            self.func = cast(Callable[[Input], Output], func)
        else:
            raise TypeError(
                "Expected a callable type for `func`."
                f"Instead got an unsupported type: {type(func)}"
            )

    def __eq__(self, other: Any) -> bool:
        if isinstance(other, RunnableLambda):
            if hasattr(self, "func") and hasattr(other, "func"):
                return self.func == other.func
            elif hasattr(self, "afunc") and hasattr(other, "afunc"):
                return self.afunc == other.afunc
            else:
                return False
        else:
            return False

    def __repr__(self) -> str:
        return "RunnableLambda(...)"

    def _invoke(
        self,
        input: Input,
        run_manager: CallbackManagerForChainRun,
        config: RunnableConfig,
    ) -> Output:
        output = call_func_with_variable_args(self.func, input, run_manager, config)
        # If the output is a runnable, invoke it
        if isinstance(output, Runnable):
            recursion_limit = config["recursion_limit"]
            if recursion_limit <= 0:
                raise RecursionError(
                    f"Recursion limit reached when invoking {self} with input {input}."
                )
            output = output.invoke(
                input,
                patch_config(
                    config,
                    callbacks=run_manager.get_child(),
                    recursion_limit=recursion_limit - 1,
                ),
            )
        return output

    async def _ainvoke(
        self,
        input: Input,
        run_manager: AsyncCallbackManagerForChainRun,
        config: RunnableConfig,
    ) -> Output:
        output = await acall_func_with_variable_args(
            self.afunc, input, run_manager, config
        )
        # If the output is a runnable, invoke it
        if isinstance(output, Runnable):
            recursion_limit = config["recursion_limit"]
            if recursion_limit <= 0:
                raise RecursionError(
                    f"Recursion limit reached when invoking {self} with input {input}."
                )
            output = await output.ainvoke(
                input,
                patch_config(
                    config,
                    callbacks=run_manager.get_child(),
                    recursion_limit=recursion_limit - 1,
                ),
            )
        return output

    def _config(
        self, config: Optional[RunnableConfig], callable: Callable[..., Any]
    ) -> RunnableConfig:
        config = config or {}

        if config.get("run_name") is None:
            try:
                run_name = callable.__name__
            except AttributeError:
                run_name = None
            if run_name is not None:
                return patch_config(config, run_name=run_name)

        return config

    def invoke(
        self,
        input: Input,
        config: Optional[RunnableConfig] = None,
        **kwargs: Optional[Any],
    ) -> Output:
        if hasattr(self, "func"):
            return self._call_with_config(
                self._invoke,
                input,
                self._config(config, self.func),
            )
        else:
            raise TypeError(
                "Cannot invoke a coroutine function synchronously."
                "Use `ainvoke` instead."
            )

    async def ainvoke(
        self,
        input: Input,
        config: Optional[RunnableConfig] = None,
        **kwargs: Optional[Any],
    ) -> Output:
        if hasattr(self, "afunc"):
            return await self._acall_with_config(
                self._ainvoke,
                input,
                self._config(config, self.afunc),
            )
        else:
            # Delegating to super implementation of ainvoke.
            # Uses asyncio executor to run the sync version (invoke)
            return await super().ainvoke(input, config)


class RunnableEach(Serializable, Runnable[List[Input], List[Output]]):
    """
    A runnable that delegates calls to another runnable
    with each element of the input sequence.
    """

    bound: Runnable[Input, Output]

    class Config:
        arbitrary_types_allowed = True

    @property
    def lc_serializable(self) -> bool:
        return True

    @property
    def lc_namespace(self) -> List[str]:
        return self.__class__.__module__.split(".")[:-1]

    def bind(self, **kwargs: Any) -> RunnableEach[Input, Output]:
        return RunnableEach(bound=self.bound.bind(**kwargs))

    def _invoke(
        self,
        inputs: List[Input],
        run_manager: CallbackManagerForChainRun,
        config: RunnableConfig,
    ) -> List[Output]:
        return self.bound.batch(
            inputs, patch_config(config, callbacks=run_manager.get_child())
        )

    def invoke(
        self, input: List[Input], config: Optional[RunnableConfig] = None
    ) -> List[Output]:
        return self._call_with_config(self._invoke, input, config)

    async def _ainvoke(
        self,
        inputs: List[Input],
        run_manager: AsyncCallbackManagerForChainRun,
        config: RunnableConfig,
    ) -> List[Output]:
        return await self.bound.abatch(
            inputs, patch_config(config, callbacks=run_manager.get_child())
        )

    async def ainvoke(
        self, input: List[Input], config: Optional[RunnableConfig] = None, **kwargs: Any
    ) -> List[Output]:
        return await self._acall_with_config(self._ainvoke, input, config)


class RunnableBinding(Serializable, Runnable[Input, Output]):
    """
    A runnable that delegates calls to another runnable with a set of kwargs.
    """

    bound: Runnable[Input, Output]

    kwargs: Mapping[str, Any]

    config: Mapping[str, Any] = Field(default_factory=dict)

    class Config:
        arbitrary_types_allowed = True

    @property
    def lc_serializable(self) -> bool:
        return True

    @property
    def lc_namespace(self) -> List[str]:
        return self.__class__.__module__.split(".")[:-1]

    def _merge_config(self, config: Optional[RunnableConfig]) -> RunnableConfig:
        copy = cast(RunnableConfig, dict(self.config))
        if config:
            for key in config:
                # Even though the keys aren't literals this is correct
                # because both dicts are same type
                copy[key] = config[key] or copy.get(key)  # type: ignore
        return copy

    def bind(self, **kwargs: Any) -> Runnable[Input, Output]:
        return self.__class__(
            bound=self.bound, config=self.config, kwargs={**self.kwargs, **kwargs}
        )

    def with_config(
        self,
        config: Optional[RunnableConfig] = None,
        # Sadly Unpack is not well supported by mypy so this will have to be untyped
        **kwargs: Any,
    ) -> Runnable[Input, Output]:
        return self.__class__(
            bound=self.bound,
            kwargs=self.kwargs,
            config={**self.config, **(config or {}), **kwargs},
        )

    def with_retry(self, **kwargs: Any) -> Runnable[Input, Output]:
        return self.__class__(
            bound=self.bound.with_retry(**kwargs),
            kwargs=self.kwargs,
            config=self.config,
        )

    def invoke(
        self,
        input: Input,
        config: Optional[RunnableConfig] = None,
        **kwargs: Optional[Any],
    ) -> Output:
        return self.bound.invoke(
            input,
            self._merge_config(config),
            **{**self.kwargs, **kwargs},
        )

    async def ainvoke(
        self,
        input: Input,
        config: Optional[RunnableConfig] = None,
        **kwargs: Optional[Any],
    ) -> Output:
        return await self.bound.ainvoke(
            input,
            self._merge_config(config),
            **{**self.kwargs, **kwargs},
        )

    def batch(
        self,
        inputs: List[Input],
        config: Optional[Union[RunnableConfig, List[RunnableConfig]]] = None,
        *,
        return_exceptions: bool = False,
        **kwargs: Optional[Any],
    ) -> List[Output]:
        if isinstance(config, list):
            configs = cast(
                List[RunnableConfig], [self._merge_config(conf) for conf in config]
            )
        else:
            configs = [
                patch_config(self._merge_config(config), deep_copy_locals=True)
                for _ in range(len(inputs))
            ]
        return self.bound.batch(
            inputs,
            configs,
            return_exceptions=return_exceptions,
            **{**self.kwargs, **kwargs},
        )

    async def abatch(
        self,
        inputs: List[Input],
        config: Optional[Union[RunnableConfig, List[RunnableConfig]]] = None,
        *,
        return_exceptions: bool = False,
        **kwargs: Optional[Any],
    ) -> List[Output]:
        if isinstance(config, list):
            configs = cast(
                List[RunnableConfig], [self._merge_config(conf) for conf in config]
            )
        else:
            configs = [
                patch_config(self._merge_config(config), deep_copy_locals=True)
                for _ in range(len(inputs))
            ]
        return await self.bound.abatch(
            inputs,
            configs,
            return_exceptions=return_exceptions,
            **{**self.kwargs, **kwargs},
        )

    def stream(
        self,
        input: Input,
        config: Optional[RunnableConfig] = None,
        **kwargs: Optional[Any],
    ) -> Iterator[Output]:
        yield from self.bound.stream(
            input,
            self._merge_config(config),
            **{**self.kwargs, **kwargs},
        )

    async def astream(
        self,
        input: Input,
        config: Optional[RunnableConfig] = None,
        **kwargs: Optional[Any],
    ) -> AsyncIterator[Output]:
        async for item in self.bound.astream(
            input,
            self._merge_config(config),
            **{**self.kwargs, **kwargs},
        ):
            yield item

    def transform(
        self,
        input: Iterator[Input],
        config: Optional[RunnableConfig] = None,
        **kwargs: Any,
    ) -> Iterator[Output]:
        yield from self.bound.transform(
            input,
            self._merge_config(config),
            **{**self.kwargs, **kwargs},
        )

    async def atransform(
        self,
        input: AsyncIterator[Input],
        config: Optional[RunnableConfig] = None,
        **kwargs: Any,
    ) -> AsyncIterator[Output]:
        async for item in self.bound.atransform(
            input,
            self._merge_config(config),
            **{**self.kwargs, **kwargs},
        ):
            yield item


RunnableBinding.update_forward_refs(RunnableConfig=RunnableConfig)


def coerce_to_runnable(
    thing: Union[
        Runnable[Input, Output],
        Callable[[Input], Output],
        Mapping[str, Any],
    ]
) -> Runnable[Input, Output]:
    if isinstance(thing, Runnable):
        return thing
    elif callable(thing):
        return RunnableLambda(thing)
    elif isinstance(thing, dict):
        runnables: Mapping[str, Runnable[Any, Any]] = {
            key: coerce_to_runnable(r) for key, r in thing.items()
        }
        return cast(Runnable[Input, Output], RunnableMap(steps=runnables))
    else:
        raise TypeError(
            f"Expected a Runnable, callable or dict."
            f"Instead got an unsupported type: {type(thing)}"
        )<|MERGE_RESOLUTION|>--- conflicted
+++ resolved
@@ -1283,80 +1283,9 @@
                     callbacks=run_manager.get_child(f"seq:step:{steps.index(step)+1}"),
                 ),
             )
-<<<<<<< HEAD
-        else:
-            try:
-                for input_chunk in input:
-                    if gathered_input is None:
-                        gathered_input = input_chunk
-                    else:
-                        gathered_input += input_chunk
-                        # invoke the first steps
-                for step in steps[0:streaming_start_index]:
-                    gathered_input = step.invoke(
-                        gathered_input,
-                        # mark each step as a child run
-                        patch_config(
-                            config,
-                            callbacks=run_manager.get_child(
-                                f"seq:step:{steps.index(step)+1}"
-                            ),
-                        ),
-                    )
-                # stream the first of the last steps with the final non-streaming input
-                final_pipeline = steps[streaming_start_index].stream(
-                    gathered_input,
-                    patch_config(
-                        config,
-                        callbacks=run_manager.get_child(
-                            f"seq:step:{streaming_start_index+1}"
-                        ),
-                    ),
-                )
-            except BaseException as e:
-                run_manager.on_chain_error(e)
-                raise
-
-        # stream the last steps
-        final: Union[Output, None] = None
-        final_supported = True
-        try:
-            # stream the rest of the last steps with streaming input
-            for step in steps[streaming_start_index + 1 :]:
-                final_pipeline = step.transform(
-                    final_pipeline,
-                    patch_config(
-                        config,
-                        callbacks=run_manager.get_child(
-                            f"seq:step:{steps.index(step)+1}"
-                        ),
-                    ),
-                )
-
-            for output in final_pipeline:
-                yield output
-                # Accumulate output if possible, otherwise disable accumulation
-                if final_supported:
-                    if final is None:
-                        final = output
-                    else:
-                        try:
-                            final += output  # type: ignore[operator]
-                        except TypeError:
-                            final = None
-                            final_supported = False
-                            pass
-        # finish the root run
-        except BaseException as e:
-            run_manager.on_chain_error(e)
-            raise
-        else:
-            run_manager.on_chain_end(final)
-=======
 
         for output in final_pipeline:
             yield output
->>>>>>> 8201cae7
 
     async def _atransform(
         self,
@@ -1365,90 +1294,6 @@
         config: RunnableConfig,
     ) -> AsyncIterator[Output]:
         steps = [self.first] + self.middle + [self.last]
-<<<<<<< HEAD
-        streaming_start_index = len(steps) - 1
-
-        for i in range(len(steps) - 1, 0, -1):
-            if type(steps[i]).atransform != Runnable.atransform:
-                streaming_start_index = i - 1
-            else:
-                break
-
-        final_pipeline = None
-        gathered_input = None
-        if streaming_start_index == 0:
-            final_pipeline = steps[0].atransform(
-                input,
-                patch_config(config, callbacks=run_manager.get_child("seq:step:1")),
-            )
-        else:
-            try:
-                async for input_chunk in input:
-                    if gathered_input is None:
-                        gathered_input = input_chunk
-                    else:
-                        gathered_input += input_chunk
-                # invoke the first steps
-                for step in steps[0:streaming_start_index]:
-                    gathered_input = await step.ainvoke(
-                        gathered_input,
-                        # mark each step as a child run
-                        patch_config(
-                            config,
-                            callbacks=run_manager.get_child(
-                                f"seq:step:{steps.index(step)+1}"
-                            ),
-                        ),
-                    )
-                # stream the first of the last steps with the final non-streaming input
-                final_pipeline = steps[streaming_start_index].astream(
-                    gathered_input,
-                    patch_config(
-                        config,
-                        callbacks=run_manager.get_child(
-                            f"seq:step:{streaming_start_index+1}"
-                        ),
-                    ),
-                )
-            except BaseException as e:
-                await run_manager.on_chain_error(e)
-                raise
-
-        # stream the last steps
-        final: Union[Output, None] = None
-        final_supported = True
-        try:
-            # stream the rest of the last steps with streaming input
-            for step in steps[streaming_start_index + 1 :]:
-                final_pipeline = step.atransform(
-                    final_pipeline,
-                    patch_config(
-                        config,
-                        callbacks=run_manager.get_child(
-                            f"seq:step:{steps.index(step)+1}"
-                        ),
-                    ),
-                )
-            async for output in final_pipeline:
-                yield output
-                # Accumulate output if possible, otherwise disable accumulation
-                if final_supported:
-                    if final is None:
-                        final = output
-                    else:
-                        try:
-                            final += output  # type: ignore[operator]
-                        except TypeError:
-                            final = None
-                            final_supported = False
-                            pass
-        # finish the root run
-        except BaseException as e:
-            await run_manager.on_chain_error(e)
-            raise
-        else:
-            await run_manager.on_chain_end(final)
-=======
 
         # stream the last steps
         # transform the input stream of each step with the next
@@ -1465,7 +1310,6 @@
             )
         async for output in final_pipeline:
             yield output
->>>>>>> 8201cae7
 
     def transform(
         self,
