--- conflicted
+++ resolved
@@ -39,8 +39,6 @@
 
 
 def unique_by_key(iterable: Iterable[T], key: Callable[[T], H]) -> Iterator[T]:
-<<<<<<< HEAD
-=======
     """Yield unique elements of an iterable based on a key function.
 
     Args:
@@ -50,7 +48,6 @@
     Yields:
         Unique elements of the iterable based on the key function.
     """
->>>>>>> cd4c5428
     seen = set()
     for e in iterable:
         if (k := key(e)) not in seen:
