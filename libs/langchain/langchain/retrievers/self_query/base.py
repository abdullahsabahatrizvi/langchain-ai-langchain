"""Retriever that generates and executes structured queries over its own data source."""

import logging
from typing import Any, Dict, List, Optional, Sequence, Tuple, Type, Union

from langchain_community.vectorstores import (
    AstraDB,
    Chroma,
    DashVector,
    DatabricksVectorSearch,
    DeepLake,
    Dingo,
    Milvus,
    MongoDBAtlasVectorSearch,
    MyScale,
    OpenSearchVectorSearch,
    PGVector,
    Qdrant,
    Redis,
    SupabaseVectorStore,
    TencentVectorDB,
    TimescaleVector,
    Vectara,
    Weaviate,
)
from langchain_community.vectorstores import (
    ElasticsearchStore as ElasticsearchStoreCommunity,
)
<<<<<<< HEAD
=======
from langchain_community.vectorstores import (
    Pinecone as CommunityPinecone,
)
>>>>>>> cd4c5428
from langchain_core.callbacks.manager import (
    AsyncCallbackManagerForRetrieverRun,
    CallbackManagerForRetrieverRun,
)
from langchain_core.documents import Document
from langchain_core.language_models import BaseLanguageModel
from langchain_core.pydantic_v1 import Field, root_validator
from langchain_core.retrievers import BaseRetriever
from langchain_core.runnables import Runnable
from langchain_core.structured_query import StructuredQuery, Visitor
from langchain_core.vectorstores import VectorStore

from langchain.chains.query_constructor.base import load_query_constructor_runnable
from langchain.chains.query_constructor.schema import AttributeInfo
from langchain.retrievers.self_query.astradb import AstraDBTranslator
from langchain.retrievers.self_query.chroma import ChromaTranslator
from langchain.retrievers.self_query.dashvector import DashvectorTranslator
from langchain.retrievers.self_query.databricks_vector_search import (
    DatabricksVectorSearchTranslator,
)
from langchain.retrievers.self_query.deeplake import DeepLakeTranslator
from langchain.retrievers.self_query.dingo import DingoDBTranslator
from langchain.retrievers.self_query.elasticsearch import ElasticsearchTranslator
from langchain.retrievers.self_query.milvus import MilvusTranslator
from langchain.retrievers.self_query.mongodb_atlas import MongoDBAtlasTranslator
from langchain.retrievers.self_query.myscale import MyScaleTranslator
from langchain.retrievers.self_query.opensearch import OpenSearchTranslator
from langchain.retrievers.self_query.pgvector import PGVectorTranslator
from langchain.retrievers.self_query.pinecone import PineconeTranslator
from langchain.retrievers.self_query.qdrant import QdrantTranslator
from langchain.retrievers.self_query.redis import RedisTranslator
from langchain.retrievers.self_query.supabase import SupabaseVectorTranslator
from langchain.retrievers.self_query.tencentvectordb import TencentVectorDBTranslator
from langchain.retrievers.self_query.timescalevector import TimescaleVectorTranslator
from langchain.retrievers.self_query.vectara import VectaraTranslator
from langchain.retrievers.self_query.weaviate import WeaviateTranslator

logger = logging.getLogger(__name__)
QUERY_CONSTRUCTOR_RUN_NAME = "query_constructor"


def _get_builtin_translator(vectorstore: VectorStore) -> Visitor:
    """Get the translator class corresponding to the vector store class."""
    BUILTIN_TRANSLATORS: Dict[Type[VectorStore], Type[Visitor]] = {
        AstraDB: AstraDBTranslator,
        PGVector: PGVectorTranslator,
        CommunityPinecone: PineconeTranslator,
        Chroma: ChromaTranslator,
        DashVector: DashvectorTranslator,
        Dingo: DingoDBTranslator,
        Weaviate: WeaviateTranslator,
        Vectara: VectaraTranslator,
        Qdrant: QdrantTranslator,
        MyScale: MyScaleTranslator,
        DeepLake: DeepLakeTranslator,
        ElasticsearchStoreCommunity: ElasticsearchTranslator,
        Milvus: MilvusTranslator,
        SupabaseVectorStore: SupabaseVectorTranslator,
        TimescaleVector: TimescaleVectorTranslator,
        OpenSearchVectorSearch: OpenSearchTranslator,
        MongoDBAtlasVectorSearch: MongoDBAtlasTranslator,
    }
    if isinstance(vectorstore, DatabricksVectorSearch):
        return DatabricksVectorSearchTranslator()
    if isinstance(vectorstore, Qdrant):
        return QdrantTranslator(metadata_key=vectorstore.metadata_payload_key)
    elif isinstance(vectorstore, MyScale):
        return MyScaleTranslator(metadata_key=vectorstore.metadata_column)
    elif isinstance(vectorstore, Redis):
        return RedisTranslator.from_vectorstore(vectorstore)
    elif isinstance(vectorstore, TencentVectorDB):
        fields = [
            field.name for field in (vectorstore.meta_fields or []) if field.index
        ]
        return TencentVectorDBTranslator(fields)
    elif vectorstore.__class__ in BUILTIN_TRANSLATORS:
        return BUILTIN_TRANSLATORS[vectorstore.__class__]()
    else:
        try:
            from langchain_astradb.vectorstores import AstraDBVectorStore
        except ImportError:
            pass
        else:
            if isinstance(vectorstore, AstraDBVectorStore):
                return AstraDBTranslator()

        try:
            from langchain_elasticsearch.vectorstores import ElasticsearchStore
        except ImportError:
            pass
        else:
            if isinstance(vectorstore, ElasticsearchStore):
                return ElasticsearchTranslator()

        try:
            from langchain_pinecone import PineconeVectorStore
        except ImportError:
            pass
        else:
            if isinstance(vectorstore, PineconeVectorStore):
                return PineconeTranslator()

        try:
            from langchain_elasticsearch.vectorstores import ElasticsearchStore

            if isinstance(vectorstore, ElasticsearchStore):
                return ElasticsearchTranslator()
        except ImportError:
            pass

        raise ValueError(
            f"Self query retriever with Vector Store type {vectorstore.__class__}"
            f" not supported."
        )


class SelfQueryRetriever(BaseRetriever):
    """Retriever that uses a vector store and an LLM to generate
    the vector store queries."""

    vectorstore: VectorStore
    """The underlying vector store from which documents will be retrieved."""
    query_constructor: Runnable[dict, StructuredQuery] = Field(alias="llm_chain")
    """The query constructor chain for generating the vector store queries.
    
    llm_chain is legacy name kept for backwards compatibility."""
    search_type: str = "similarity"
    """The search type to perform on the vector store."""
    search_kwargs: dict = Field(default_factory=dict)
    """Keyword arguments to pass in to the vector store search."""
    structured_query_translator: Visitor
    """Translator for turning internal query language into vectorstore search params."""
    verbose: bool = False

    use_original_query: bool = False
    """Use original query instead of the revised new query from LLM"""

    class Config:
        """Configuration for this pydantic object."""

        arbitrary_types_allowed = True
        allow_population_by_field_name = True

    @root_validator(pre=True)
    def validate_translator(cls, values: Dict) -> Dict:
        """Validate translator."""
        if "structured_query_translator" not in values:
            values["structured_query_translator"] = _get_builtin_translator(
                values["vectorstore"]
            )
        return values

    @property
    def llm_chain(self) -> Runnable:
        """llm_chain is legacy name kept for backwards compatibility."""
        return self.query_constructor

    def _prepare_query(
        self, query: str, structured_query: StructuredQuery
    ) -> Tuple[str, Dict[str, Any]]:
        new_query, new_kwargs = self.structured_query_translator.visit_structured_query(
            structured_query
        )
        if structured_query.limit is not None:
            new_kwargs["k"] = structured_query.limit
        if self.use_original_query:
            new_query = query
        search_kwargs = {**self.search_kwargs, **new_kwargs}
        return new_query, search_kwargs

    def _get_docs_with_query(
        self, query: str, search_kwargs: Dict[str, Any]
    ) -> List[Document]:
        docs = self.vectorstore.search(query, self.search_type, **search_kwargs)
        return docs

    async def _aget_docs_with_query(
        self, query: str, search_kwargs: Dict[str, Any]
    ) -> List[Document]:
        docs = await self.vectorstore.asearch(query, self.search_type, **search_kwargs)
        return docs

    def _get_relevant_documents(
        self, query: str, *, run_manager: CallbackManagerForRetrieverRun
    ) -> List[Document]:
        """Get documents relevant for a query.

        Args:
            query: string to find relevant documents for

        Returns:
            List of relevant documents
        """
        structured_query = self.query_constructor.invoke(
            {"query": query}, config={"callbacks": run_manager.get_child()}
        )
        if self.verbose:
            logger.info(f"Generated Query: {structured_query}")
        new_query, search_kwargs = self._prepare_query(query, structured_query)
        docs = self._get_docs_with_query(new_query, search_kwargs)
        return docs

    async def _aget_relevant_documents(
        self, query: str, *, run_manager: AsyncCallbackManagerForRetrieverRun
    ) -> List[Document]:
        """Get documents relevant for a query.

        Args:
            query: string to find relevant documents for

        Returns:
            List of relevant documents
        """
        structured_query = await self.query_constructor.ainvoke(
            {"query": query}, config={"callbacks": run_manager.get_child()}
        )
        if self.verbose:
            logger.info(f"Generated Query: {structured_query}")
        new_query, search_kwargs = self._prepare_query(query, structured_query)
        docs = await self._aget_docs_with_query(new_query, search_kwargs)
        return docs

    @classmethod
    def from_llm(
        cls,
        llm: BaseLanguageModel,
        vectorstore: VectorStore,
        document_contents: str,
        metadata_field_info: Sequence[Union[AttributeInfo, dict]],
        structured_query_translator: Optional[Visitor] = None,
        chain_kwargs: Optional[Dict] = None,
        enable_limit: bool = False,
        use_original_query: bool = False,
        **kwargs: Any,
    ) -> "SelfQueryRetriever":
        if structured_query_translator is None:
            structured_query_translator = _get_builtin_translator(vectorstore)
        chain_kwargs = chain_kwargs or {}

        if (
            "allowed_comparators" not in chain_kwargs
            and structured_query_translator.allowed_comparators is not None
        ):
            chain_kwargs[
                "allowed_comparators"
            ] = structured_query_translator.allowed_comparators
        if (
            "allowed_operators" not in chain_kwargs
            and structured_query_translator.allowed_operators is not None
        ):
            chain_kwargs[
                "allowed_operators"
            ] = structured_query_translator.allowed_operators
        query_constructor = load_query_constructor_runnable(
            llm,
            document_contents,
            metadata_field_info,
            enable_limit=enable_limit,
            **chain_kwargs,
        )
        query_constructor = query_constructor.with_config(
            run_name=QUERY_CONSTRUCTOR_RUN_NAME
        )
        return cls(  # type: ignore[call-arg]
            query_constructor=query_constructor,
            vectorstore=vectorstore,
            use_original_query=use_original_query,
            structured_query_translator=structured_query_translator,
            **kwargs,
        )<|MERGE_RESOLUTION|>--- conflicted
+++ resolved
@@ -26,12 +26,9 @@
 from langchain_community.vectorstores import (
     ElasticsearchStore as ElasticsearchStoreCommunity,
 )
-<<<<<<< HEAD
-=======
 from langchain_community.vectorstores import (
     Pinecone as CommunityPinecone,
 )
->>>>>>> cd4c5428
 from langchain_core.callbacks.manager import (
     AsyncCallbackManagerForRetrieverRun,
     CallbackManagerForRetrieverRun,
