--- conflicted
+++ resolved
@@ -17,15 +17,7 @@
     Document, Serializable, Callbacks,
     CallbackManagerForRetrieverRun, AsyncCallbackManagerForRetrieverRun
 """
-<<<<<<< HEAD
-
-import warnings
-from typing import Any
-
-from langchain_core._api import LangChainDeprecationWarning
-=======
 from typing import TYPE_CHECKING, Any
->>>>>>> cd4c5428
 
 from langchain._api.module_import import create_importer
 from langchain.retrievers.contextual_compression import ContextualCompressionRetriever
@@ -33,7 +25,6 @@
 from langchain.retrievers.merger_retriever import MergerRetriever
 from langchain.retrievers.multi_query import MultiQueryRetriever
 from langchain.retrievers.multi_vector import MultiVectorRetriever
-from langchain.retrievers.outline import OutlineRetriever
 from langchain.retrievers.parent_document_retriever import ParentDocumentRetriever
 from langchain.retrievers.re_phraser import RePhraseQueryRetriever
 from langchain.retrievers.self_query.base import SelfQueryRetriever
@@ -126,20 +117,7 @@
     "DocArrayRetriever": "langchain_community.retrievers",
 }
 
-<<<<<<< HEAD
-    # If not in interactive env, raise warning.
-    if not is_interactive_env():
-        warnings.warn(
-            "Importing this retriever from langchain is deprecated. Importing it from "
-            "langchain will no longer be supported as of langchain==0.2.0. "
-            "Please import from langchain-community instead:\n\n"
-            f"`from langchain_community.retrievers import {name}`.\n\n"
-            "To install gigachain-community run `pip install -U gigachain-community`.",
-            category=LangChainDeprecationWarning,
-        )
-=======
 _import_attribute = create_importer(__package__, deprecated_lookups=DEPRECATED_LOOKUP)
->>>>>>> cd4c5428
 
 
 def __getattr__(name: str) -> Any:
