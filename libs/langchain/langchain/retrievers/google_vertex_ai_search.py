--- conflicted
+++ resolved
@@ -367,12 +367,10 @@
 class GoogleVertexAIMultiTurnSearchRetriever(
     BaseRetriever, _BaseGoogleVertexAISearchRetriever
 ):
-<<<<<<< HEAD
+    """`Google Vertex AI Search` retriever for multi-turn conversations."""
+
     conversation_id: str = "-"
     """Vertex AI Search Conversation ID."""
-=======
-    """`Google Vertex AI Search` retriever for multi-turn conversations."""
->>>>>>> 71b0f510
 
     _client: ConversationalSearchServiceClient
 
