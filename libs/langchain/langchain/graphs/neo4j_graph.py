--- conflicted
+++ resolved
@@ -29,11 +29,7 @@
 """
 
 
-<<<<<<< HEAD
 class Neo4jGraph(GraphStore):
-    """Neo4j wrapper for graph operations."""
-=======
-class Neo4jGraph:
     """Neo4j wrapper for graph operations.
 
     *Security note*: Make sure that the database connection uses credentials
@@ -45,7 +41,6 @@
         The best way to guard against such negative outcomes is to (as appropriate)
         limit the permissions granted to the credentials used with this tool.
     """
->>>>>>> 67300567
 
     def __init__(
         self, url: str, username: str, password: str, database: str = "neo4j"
