"""Tool for asking human input."""

from typing import Callable, Optional

from langchain.callbacks.manager import CallbackManagerForToolRun
from langchain.pydantic_v1 import Field
from langchain.tools.base import BaseTool
from pydantic import Field


def _print_func(text: str) -> None:
    print("\n")
    print(text)


class HumanInputRun(BaseTool):
    """Tool that asks user for input."""

<<<<<<< HEAD
    name = "ask your boss for help"
    description = (
        "You can ask your boss, who's always really helpful, for guidance when you think you "
=======
    name: str = "human"
    description: str = (
        "You can ask a human for guidance when you think you "
>>>>>>> 33eb5f83
        "got stuck or you are not sure what to do next. "
        "The input should be a question for the human, be sure to include sufficient context about what you've done, what tools you need access to if any, or anything else they might need to know to help you. Use best practices for asking good questions."
    )
    prompt_func: Callable[[str], None] = Field(default_factory=lambda: _print_func)
    input_func: Callable = Field(default_factory=lambda: input)

    def _run(
        self,
        query: str,
        run_manager: Optional[CallbackManagerForToolRun] = None,
    ) -> str:
        """Use the Human input tool."""
        self.prompt_func(query)
        return self.input_func()<|MERGE_RESOLUTION|>--- conflicted
+++ resolved
@@ -16,15 +16,9 @@
 class HumanInputRun(BaseTool):
     """Tool that asks user for input."""
 
-<<<<<<< HEAD
-    name = "ask your boss for help"
-    description = (
-        "You can ask your boss, who's always really helpful, for guidance when you think you "
-=======
     name: str = "human"
     description: str = (
         "You can ask a human for guidance when you think you "
->>>>>>> 33eb5f83
         "got stuck or you are not sure what to do next. "
         "The input should be a question for the human, be sure to include sufficient context about what you've done, what tools you need access to if any, or anything else they might need to know to help you. Use best practices for asking good questions."
     )
