--- conflicted
+++ resolved
@@ -22,11 +22,5 @@
         title: str,
         run_manager: Optional[CallbackManagerForToolRun] = None,
     ) -> str:
-<<<<<<< HEAD
-        movies = self.client.search_movie(title)
-        movies = [{"title": m.get("title"), "id": m.getID()} for m in movies]
-        return json.dumps(movies)
-=======
         movies = self.client.search_movie(title, results=20)
-        return json.dumps(movies_to_dicts(movies))
->>>>>>> 5c4fd96b
+        return json.dumps(movies_to_dicts(movies))