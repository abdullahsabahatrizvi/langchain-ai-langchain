<<<<<<< HEAD
"""JinaChat wrapper."""
from __future__ import annotations

import logging
from typing import (
    Any,
    AsyncIterator,
    Callable,
    Dict,
    Iterator,
    List,
    Mapping,
    Optional,
    Tuple,
    Type,
    Union,
)

from langchain_core.messages import (
    AIMessage,
    AIMessageChunk,
    BaseMessage,
    BaseMessageChunk,
    ChatMessage,
    ChatMessageChunk,
    FunctionMessage,
    HumanMessage,
    HumanMessageChunk,
    SystemMessage,
    SystemMessageChunk,
)
from langchain_core.outputs import ChatGeneration, ChatGenerationChunk, ChatResult
from langchain_core.pydantic_v1 import Field, SecretStr, root_validator
from langchain_core.utils import convert_to_secret_str, get_pydantic_field_names
from tenacity import (
    before_sleep_log,
    retry,
    retry_if_exception_type,
    stop_after_attempt,
    wait_exponential,
)

from langchain.callbacks.manager import (
    AsyncCallbackManagerForLLMRun,
    CallbackManagerForLLMRun,
)
from langchain.chat_models.base import (
    BaseChatModel,
    agenerate_from_stream,
    generate_from_stream,
)
from langchain.utils import get_from_dict_or_env

logger = logging.getLogger(__name__)


def _create_retry_decorator(llm: JinaChat) -> Callable[[Any], Any]:
    import openai

    min_seconds = 1
    max_seconds = 60
    # Wait 2^x * 1 second between each retry starting with
    # 4 seconds, then up to 10 seconds, then 10 seconds afterwards
    return retry(
        reraise=True,
        stop=stop_after_attempt(llm.max_retries),
        wait=wait_exponential(multiplier=1, min=min_seconds, max=max_seconds),
        retry=(
            retry_if_exception_type(openai.error.Timeout)
            | retry_if_exception_type(openai.error.APIError)
            | retry_if_exception_type(openai.error.APIConnectionError)
            | retry_if_exception_type(openai.error.RateLimitError)
            | retry_if_exception_type(openai.error.ServiceUnavailableError)
        ),
        before_sleep=before_sleep_log(logger, logging.WARNING),
    )


async def acompletion_with_retry(llm: JinaChat, **kwargs: Any) -> Any:
    """Use tenacity to retry the async completion call."""
    retry_decorator = _create_retry_decorator(llm)

    @retry_decorator
    async def _completion_with_retry(**kwargs: Any) -> Any:
        # Use OpenAI's async api https://github.com/openai/openai-python#async-api
        return await llm.client.acreate(**kwargs)

    return await _completion_with_retry(**kwargs)


def _convert_delta_to_message_chunk(
    _dict: Mapping[str, Any], default_class: Type[BaseMessageChunk]
) -> BaseMessageChunk:
    role = _dict.get("role")
    content = _dict.get("content") or ""

    if role == "user" or default_class == HumanMessageChunk:
        return HumanMessageChunk(content=content)
    elif role == "assistant" or default_class == AIMessageChunk:
        return AIMessageChunk(content=content)
    elif role == "system" or default_class == SystemMessageChunk:
        return SystemMessageChunk(content=content)
    elif role or default_class == ChatMessageChunk:
        return ChatMessageChunk(content=content, role=role)
    else:
        return default_class(content=content)


def _convert_dict_to_message(_dict: Mapping[str, Any]) -> BaseMessage:
    role = _dict["role"]
    if role == "user":
        return HumanMessage(content=_dict["content"])
    elif role == "assistant":
        content = _dict["content"] or ""
        return AIMessage(content=content)
    elif role == "system":
        return SystemMessage(content=_dict["content"])
    else:
        return ChatMessage(content=_dict["content"], role=role)


def _convert_message_to_dict(message: BaseMessage) -> dict:
    if isinstance(message, ChatMessage):
        message_dict = {"role": message.role, "content": message.content}
    elif isinstance(message, HumanMessage):
        message_dict = {"role": "user", "content": message.content}
    elif isinstance(message, AIMessage):
        message_dict = {"role": "assistant", "content": message.content}
    elif isinstance(message, SystemMessage):
        message_dict = {"role": "system", "content": message.content}
    elif isinstance(message, FunctionMessage):
        message_dict = {
            "role": "function",
            "name": message.name,
            "content": message.content,
        }
    else:
        raise ValueError(f"Got unknown type {message}")
    if "name" in message.additional_kwargs:
        message_dict["name"] = message.additional_kwargs["name"]
    return message_dict


class JinaChat(BaseChatModel):
    """`Jina AI` Chat models API.

    To use, you should have the ``openai`` python package installed, and the
    environment variable ``JINACHAT_API_KEY`` set to your API key, which you
    can generate at https://chat.jina.ai/api.

    Any parameters that are valid to be passed to the openai.create call can be passed
    in, even if not explicitly saved on this class.

    Example:
        .. code-block:: python

            from langchain.chat_models import JinaChat
            chat = JinaChat()
    """

    @property
    def lc_secrets(self) -> Dict[str, str]:
        return {"jinachat_api_key": "JINACHAT_API_KEY"}

    @classmethod
    def is_lc_serializable(cls) -> bool:
        """Return whether this model can be serialized by Langchain."""
        return True

    client: Any  #: :meta private:
    temperature: float = 0.7
    """What sampling temperature to use."""
    model_kwargs: Dict[str, Any] = Field(default_factory=dict)
    """Holds any model parameters valid for `create` call not explicitly specified."""
    jinachat_api_key: Optional[SecretStr] = None
    """Base URL path for API requests, 
    leave blank if not using a proxy or service emulator."""
    request_timeout: Optional[Union[float, Tuple[float, float]]] = None
    """Timeout for requests to JinaChat completion API. Default is 600 seconds."""
    max_retries: int = 6
    """Maximum number of retries to make when generating."""
    streaming: bool = False
    """Whether to stream the results or not."""
    max_tokens: Optional[int] = None
    """Maximum number of tokens to generate."""

    class Config:
        """Configuration for this pydantic object."""

        allow_population_by_field_name = True

    @root_validator(pre=True)
    def build_extra(cls, values: Dict[str, Any]) -> Dict[str, Any]:
        """Build extra kwargs from additional params that were passed in."""
        all_required_field_names = get_pydantic_field_names(cls)
        extra = values.get("model_kwargs", {})
        for field_name in list(values):
            if field_name in extra:
                raise ValueError(f"Found {field_name} supplied twice.")
            if field_name not in all_required_field_names:
                logger.warning(
                    f"""WARNING! {field_name} is not default parameter.
                    {field_name} was transferred to model_kwargs.
                    Please confirm that {field_name} is what you intended."""
                )
                extra[field_name] = values.pop(field_name)

        invalid_model_kwargs = all_required_field_names.intersection(extra.keys())
        if invalid_model_kwargs:
            raise ValueError(
                f"Parameters {invalid_model_kwargs} should be specified explicitly. "
                f"Instead they were passed in as part of `model_kwargs` parameter."
            )

        values["model_kwargs"] = extra
        return values

    @root_validator()
    def validate_environment(cls, values: Dict) -> Dict:
        """Validate that api key and python package exists in environment."""
        values["jinachat_api_key"] = convert_to_secret_str(
            get_from_dict_or_env(values, "jinachat_api_key", "JINACHAT_API_KEY")
        )
        try:
            import openai

        except ImportError:
            raise ValueError(
                "Could not import openai python package. "
                "Please install it with `pip install openai`."
            )
        try:
            values["client"] = openai.ChatCompletion
        except AttributeError:
            raise ValueError(
                "`openai` has no `ChatCompletion` attribute, this is likely "
                "due to an old version of the openai package. Try upgrading it "
                "with `pip install --upgrade openai`."
            )
        return values

    @property
    def _default_params(self) -> Dict[str, Any]:
        """Get the default parameters for calling JinaChat API."""
        return {
            "request_timeout": self.request_timeout,
            "max_tokens": self.max_tokens,
            "stream": self.streaming,
            "temperature": self.temperature,
            **self.model_kwargs,
        }

    def _create_retry_decorator(self) -> Callable[[Any], Any]:
        import openai

        min_seconds = 1
        max_seconds = 60
        # Wait 2^x * 1 second between each retry starting with
        # 4 seconds, then up to 10 seconds, then 10 seconds afterwards
        return retry(
            reraise=True,
            stop=stop_after_attempt(self.max_retries),
            wait=wait_exponential(multiplier=1, min=min_seconds, max=max_seconds),
            retry=(
                retry_if_exception_type(openai.error.Timeout)
                | retry_if_exception_type(openai.error.APIError)
                | retry_if_exception_type(openai.error.APIConnectionError)
                | retry_if_exception_type(openai.error.RateLimitError)
                | retry_if_exception_type(openai.error.ServiceUnavailableError)
            ),
            before_sleep=before_sleep_log(logger, logging.WARNING),
        )

    def completion_with_retry(self, **kwargs: Any) -> Any:
        """Use tenacity to retry the completion call."""
        retry_decorator = self._create_retry_decorator()

        @retry_decorator
        def _completion_with_retry(**kwargs: Any) -> Any:
            return self.client.create(**kwargs)

        return _completion_with_retry(**kwargs)

    def _combine_llm_outputs(self, llm_outputs: List[Optional[dict]]) -> dict:
        overall_token_usage: dict = {}
        for output in llm_outputs:
            if output is None:
                # Happens in streaming
                continue
            token_usage = output["token_usage"]
            for k, v in token_usage.items():
                if k in overall_token_usage:
                    overall_token_usage[k] += v
                else:
                    overall_token_usage[k] = v
        return {"token_usage": overall_token_usage}

    def _stream(
        self,
        messages: List[BaseMessage],
        stop: Optional[List[str]] = None,
        run_manager: Optional[CallbackManagerForLLMRun] = None,
        **kwargs: Any,
    ) -> Iterator[ChatGenerationChunk]:
        message_dicts, params = self._create_message_dicts(messages, stop)
        params = {**params, **kwargs, "stream": True}

        default_chunk_class = AIMessageChunk
        for chunk in self.completion_with_retry(messages=message_dicts, **params):
            delta = chunk["choices"][0]["delta"]
            chunk = _convert_delta_to_message_chunk(delta, default_chunk_class)
            default_chunk_class = chunk.__class__
            yield ChatGenerationChunk(message=chunk)
            if run_manager:
                run_manager.on_llm_new_token(chunk.content)

    def _generate(
        self,
        messages: List[BaseMessage],
        stop: Optional[List[str]] = None,
        run_manager: Optional[CallbackManagerForLLMRun] = None,
        **kwargs: Any,
    ) -> ChatResult:
        if self.streaming:
            stream_iter = self._stream(
                messages=messages, stop=stop, run_manager=run_manager, **kwargs
            )
            return generate_from_stream(stream_iter)

        message_dicts, params = self._create_message_dicts(messages, stop)
        params = {**params, **kwargs}
        response = self.completion_with_retry(messages=message_dicts, **params)
        return self._create_chat_result(response)

    def _create_message_dicts(
        self, messages: List[BaseMessage], stop: Optional[List[str]]
    ) -> Tuple[List[Dict[str, Any]], Dict[str, Any]]:
        params = dict(self._invocation_params)
        if stop is not None:
            if "stop" in params:
                raise ValueError("`stop` found in both the input and default params.")
            params["stop"] = stop
        message_dicts = [_convert_message_to_dict(m) for m in messages]
        return message_dicts, params

    def _create_chat_result(self, response: Mapping[str, Any]) -> ChatResult:
        generations = []
        for res in response["choices"]:
            message = _convert_dict_to_message(res["message"])
            gen = ChatGeneration(message=message)
            generations.append(gen)
        llm_output = {"token_usage": response["usage"]}
        return ChatResult(generations=generations, llm_output=llm_output)

    async def _astream(
        self,
        messages: List[BaseMessage],
        stop: Optional[List[str]] = None,
        run_manager: Optional[AsyncCallbackManagerForLLMRun] = None,
        **kwargs: Any,
    ) -> AsyncIterator[ChatGenerationChunk]:
        message_dicts, params = self._create_message_dicts(messages, stop)
        params = {**params, **kwargs, "stream": True}

        default_chunk_class = AIMessageChunk
        async for chunk in await acompletion_with_retry(
            self, messages=message_dicts, **params
        ):
            delta = chunk["choices"][0]["delta"]
            chunk = _convert_delta_to_message_chunk(delta, default_chunk_class)
            default_chunk_class = chunk.__class__
            yield ChatGenerationChunk(message=chunk)
            if run_manager:
                await run_manager.on_llm_new_token(chunk.content)

    async def _agenerate(
        self,
        messages: List[BaseMessage],
        stop: Optional[List[str]] = None,
        run_manager: Optional[AsyncCallbackManagerForLLMRun] = None,
        **kwargs: Any,
    ) -> ChatResult:
        if self.streaming:
            stream_iter = self._astream(
                messages=messages, stop=stop, run_manager=run_manager, **kwargs
            )
            return await agenerate_from_stream(stream_iter)

        message_dicts, params = self._create_message_dicts(messages, stop)
        params = {**params, **kwargs}
        response = await acompletion_with_retry(self, messages=message_dicts, **params)
        return self._create_chat_result(response)

    @property
    def _invocation_params(self) -> Mapping[str, Any]:
        """Get the parameters used to invoke the model."""
        api_key = (
            self.jinachat_api_key.get_secret_value() if self.jinachat_api_key else ""
        )
        jinachat_creds: Dict[str, Any] = {
            "api_key": api_key,
            "api_base": "https://api.chat.jina.ai/v1",
            "model": "jinachat",
        }
        return {**jinachat_creds, **self._default_params}

    @property
    def _llm_type(self) -> str:
        """Return type of chat model."""
        return "jinachat"
=======
from langchain_community.chat_models.jinachat import (
    JinaChat,
    _convert_delta_to_message_chunk,
    _convert_dict_to_message,
    _convert_message_to_dict,
    _create_retry_decorator,
)

__all__ = [
    "_create_retry_decorator",
    "_convert_delta_to_message_chunk",
    "_convert_dict_to_message",
    "_convert_message_to_dict",
    "JinaChat",
]
>>>>>>> b9ef92f2
<|MERGE_RESOLUTION|>--- conflicted
+++ resolved
@@ -1,415 +1,3 @@
-<<<<<<< HEAD
-"""JinaChat wrapper."""
-from __future__ import annotations
-
-import logging
-from typing import (
-    Any,
-    AsyncIterator,
-    Callable,
-    Dict,
-    Iterator,
-    List,
-    Mapping,
-    Optional,
-    Tuple,
-    Type,
-    Union,
-)
-
-from langchain_core.messages import (
-    AIMessage,
-    AIMessageChunk,
-    BaseMessage,
-    BaseMessageChunk,
-    ChatMessage,
-    ChatMessageChunk,
-    FunctionMessage,
-    HumanMessage,
-    HumanMessageChunk,
-    SystemMessage,
-    SystemMessageChunk,
-)
-from langchain_core.outputs import ChatGeneration, ChatGenerationChunk, ChatResult
-from langchain_core.pydantic_v1 import Field, SecretStr, root_validator
-from langchain_core.utils import convert_to_secret_str, get_pydantic_field_names
-from tenacity import (
-    before_sleep_log,
-    retry,
-    retry_if_exception_type,
-    stop_after_attempt,
-    wait_exponential,
-)
-
-from langchain.callbacks.manager import (
-    AsyncCallbackManagerForLLMRun,
-    CallbackManagerForLLMRun,
-)
-from langchain.chat_models.base import (
-    BaseChatModel,
-    agenerate_from_stream,
-    generate_from_stream,
-)
-from langchain.utils import get_from_dict_or_env
-
-logger = logging.getLogger(__name__)
-
-
-def _create_retry_decorator(llm: JinaChat) -> Callable[[Any], Any]:
-    import openai
-
-    min_seconds = 1
-    max_seconds = 60
-    # Wait 2^x * 1 second between each retry starting with
-    # 4 seconds, then up to 10 seconds, then 10 seconds afterwards
-    return retry(
-        reraise=True,
-        stop=stop_after_attempt(llm.max_retries),
-        wait=wait_exponential(multiplier=1, min=min_seconds, max=max_seconds),
-        retry=(
-            retry_if_exception_type(openai.error.Timeout)
-            | retry_if_exception_type(openai.error.APIError)
-            | retry_if_exception_type(openai.error.APIConnectionError)
-            | retry_if_exception_type(openai.error.RateLimitError)
-            | retry_if_exception_type(openai.error.ServiceUnavailableError)
-        ),
-        before_sleep=before_sleep_log(logger, logging.WARNING),
-    )
-
-
-async def acompletion_with_retry(llm: JinaChat, **kwargs: Any) -> Any:
-    """Use tenacity to retry the async completion call."""
-    retry_decorator = _create_retry_decorator(llm)
-
-    @retry_decorator
-    async def _completion_with_retry(**kwargs: Any) -> Any:
-        # Use OpenAI's async api https://github.com/openai/openai-python#async-api
-        return await llm.client.acreate(**kwargs)
-
-    return await _completion_with_retry(**kwargs)
-
-
-def _convert_delta_to_message_chunk(
-    _dict: Mapping[str, Any], default_class: Type[BaseMessageChunk]
-) -> BaseMessageChunk:
-    role = _dict.get("role")
-    content = _dict.get("content") or ""
-
-    if role == "user" or default_class == HumanMessageChunk:
-        return HumanMessageChunk(content=content)
-    elif role == "assistant" or default_class == AIMessageChunk:
-        return AIMessageChunk(content=content)
-    elif role == "system" or default_class == SystemMessageChunk:
-        return SystemMessageChunk(content=content)
-    elif role or default_class == ChatMessageChunk:
-        return ChatMessageChunk(content=content, role=role)
-    else:
-        return default_class(content=content)
-
-
-def _convert_dict_to_message(_dict: Mapping[str, Any]) -> BaseMessage:
-    role = _dict["role"]
-    if role == "user":
-        return HumanMessage(content=_dict["content"])
-    elif role == "assistant":
-        content = _dict["content"] or ""
-        return AIMessage(content=content)
-    elif role == "system":
-        return SystemMessage(content=_dict["content"])
-    else:
-        return ChatMessage(content=_dict["content"], role=role)
-
-
-def _convert_message_to_dict(message: BaseMessage) -> dict:
-    if isinstance(message, ChatMessage):
-        message_dict = {"role": message.role, "content": message.content}
-    elif isinstance(message, HumanMessage):
-        message_dict = {"role": "user", "content": message.content}
-    elif isinstance(message, AIMessage):
-        message_dict = {"role": "assistant", "content": message.content}
-    elif isinstance(message, SystemMessage):
-        message_dict = {"role": "system", "content": message.content}
-    elif isinstance(message, FunctionMessage):
-        message_dict = {
-            "role": "function",
-            "name": message.name,
-            "content": message.content,
-        }
-    else:
-        raise ValueError(f"Got unknown type {message}")
-    if "name" in message.additional_kwargs:
-        message_dict["name"] = message.additional_kwargs["name"]
-    return message_dict
-
-
-class JinaChat(BaseChatModel):
-    """`Jina AI` Chat models API.
-
-    To use, you should have the ``openai`` python package installed, and the
-    environment variable ``JINACHAT_API_KEY`` set to your API key, which you
-    can generate at https://chat.jina.ai/api.
-
-    Any parameters that are valid to be passed to the openai.create call can be passed
-    in, even if not explicitly saved on this class.
-
-    Example:
-        .. code-block:: python
-
-            from langchain.chat_models import JinaChat
-            chat = JinaChat()
-    """
-
-    @property
-    def lc_secrets(self) -> Dict[str, str]:
-        return {"jinachat_api_key": "JINACHAT_API_KEY"}
-
-    @classmethod
-    def is_lc_serializable(cls) -> bool:
-        """Return whether this model can be serialized by Langchain."""
-        return True
-
-    client: Any  #: :meta private:
-    temperature: float = 0.7
-    """What sampling temperature to use."""
-    model_kwargs: Dict[str, Any] = Field(default_factory=dict)
-    """Holds any model parameters valid for `create` call not explicitly specified."""
-    jinachat_api_key: Optional[SecretStr] = None
-    """Base URL path for API requests, 
-    leave blank if not using a proxy or service emulator."""
-    request_timeout: Optional[Union[float, Tuple[float, float]]] = None
-    """Timeout for requests to JinaChat completion API. Default is 600 seconds."""
-    max_retries: int = 6
-    """Maximum number of retries to make when generating."""
-    streaming: bool = False
-    """Whether to stream the results or not."""
-    max_tokens: Optional[int] = None
-    """Maximum number of tokens to generate."""
-
-    class Config:
-        """Configuration for this pydantic object."""
-
-        allow_population_by_field_name = True
-
-    @root_validator(pre=True)
-    def build_extra(cls, values: Dict[str, Any]) -> Dict[str, Any]:
-        """Build extra kwargs from additional params that were passed in."""
-        all_required_field_names = get_pydantic_field_names(cls)
-        extra = values.get("model_kwargs", {})
-        for field_name in list(values):
-            if field_name in extra:
-                raise ValueError(f"Found {field_name} supplied twice.")
-            if field_name not in all_required_field_names:
-                logger.warning(
-                    f"""WARNING! {field_name} is not default parameter.
-                    {field_name} was transferred to model_kwargs.
-                    Please confirm that {field_name} is what you intended."""
-                )
-                extra[field_name] = values.pop(field_name)
-
-        invalid_model_kwargs = all_required_field_names.intersection(extra.keys())
-        if invalid_model_kwargs:
-            raise ValueError(
-                f"Parameters {invalid_model_kwargs} should be specified explicitly. "
-                f"Instead they were passed in as part of `model_kwargs` parameter."
-            )
-
-        values["model_kwargs"] = extra
-        return values
-
-    @root_validator()
-    def validate_environment(cls, values: Dict) -> Dict:
-        """Validate that api key and python package exists in environment."""
-        values["jinachat_api_key"] = convert_to_secret_str(
-            get_from_dict_or_env(values, "jinachat_api_key", "JINACHAT_API_KEY")
-        )
-        try:
-            import openai
-
-        except ImportError:
-            raise ValueError(
-                "Could not import openai python package. "
-                "Please install it with `pip install openai`."
-            )
-        try:
-            values["client"] = openai.ChatCompletion
-        except AttributeError:
-            raise ValueError(
-                "`openai` has no `ChatCompletion` attribute, this is likely "
-                "due to an old version of the openai package. Try upgrading it "
-                "with `pip install --upgrade openai`."
-            )
-        return values
-
-    @property
-    def _default_params(self) -> Dict[str, Any]:
-        """Get the default parameters for calling JinaChat API."""
-        return {
-            "request_timeout": self.request_timeout,
-            "max_tokens": self.max_tokens,
-            "stream": self.streaming,
-            "temperature": self.temperature,
-            **self.model_kwargs,
-        }
-
-    def _create_retry_decorator(self) -> Callable[[Any], Any]:
-        import openai
-
-        min_seconds = 1
-        max_seconds = 60
-        # Wait 2^x * 1 second between each retry starting with
-        # 4 seconds, then up to 10 seconds, then 10 seconds afterwards
-        return retry(
-            reraise=True,
-            stop=stop_after_attempt(self.max_retries),
-            wait=wait_exponential(multiplier=1, min=min_seconds, max=max_seconds),
-            retry=(
-                retry_if_exception_type(openai.error.Timeout)
-                | retry_if_exception_type(openai.error.APIError)
-                | retry_if_exception_type(openai.error.APIConnectionError)
-                | retry_if_exception_type(openai.error.RateLimitError)
-                | retry_if_exception_type(openai.error.ServiceUnavailableError)
-            ),
-            before_sleep=before_sleep_log(logger, logging.WARNING),
-        )
-
-    def completion_with_retry(self, **kwargs: Any) -> Any:
-        """Use tenacity to retry the completion call."""
-        retry_decorator = self._create_retry_decorator()
-
-        @retry_decorator
-        def _completion_with_retry(**kwargs: Any) -> Any:
-            return self.client.create(**kwargs)
-
-        return _completion_with_retry(**kwargs)
-
-    def _combine_llm_outputs(self, llm_outputs: List[Optional[dict]]) -> dict:
-        overall_token_usage: dict = {}
-        for output in llm_outputs:
-            if output is None:
-                # Happens in streaming
-                continue
-            token_usage = output["token_usage"]
-            for k, v in token_usage.items():
-                if k in overall_token_usage:
-                    overall_token_usage[k] += v
-                else:
-                    overall_token_usage[k] = v
-        return {"token_usage": overall_token_usage}
-
-    def _stream(
-        self,
-        messages: List[BaseMessage],
-        stop: Optional[List[str]] = None,
-        run_manager: Optional[CallbackManagerForLLMRun] = None,
-        **kwargs: Any,
-    ) -> Iterator[ChatGenerationChunk]:
-        message_dicts, params = self._create_message_dicts(messages, stop)
-        params = {**params, **kwargs, "stream": True}
-
-        default_chunk_class = AIMessageChunk
-        for chunk in self.completion_with_retry(messages=message_dicts, **params):
-            delta = chunk["choices"][0]["delta"]
-            chunk = _convert_delta_to_message_chunk(delta, default_chunk_class)
-            default_chunk_class = chunk.__class__
-            yield ChatGenerationChunk(message=chunk)
-            if run_manager:
-                run_manager.on_llm_new_token(chunk.content)
-
-    def _generate(
-        self,
-        messages: List[BaseMessage],
-        stop: Optional[List[str]] = None,
-        run_manager: Optional[CallbackManagerForLLMRun] = None,
-        **kwargs: Any,
-    ) -> ChatResult:
-        if self.streaming:
-            stream_iter = self._stream(
-                messages=messages, stop=stop, run_manager=run_manager, **kwargs
-            )
-            return generate_from_stream(stream_iter)
-
-        message_dicts, params = self._create_message_dicts(messages, stop)
-        params = {**params, **kwargs}
-        response = self.completion_with_retry(messages=message_dicts, **params)
-        return self._create_chat_result(response)
-
-    def _create_message_dicts(
-        self, messages: List[BaseMessage], stop: Optional[List[str]]
-    ) -> Tuple[List[Dict[str, Any]], Dict[str, Any]]:
-        params = dict(self._invocation_params)
-        if stop is not None:
-            if "stop" in params:
-                raise ValueError("`stop` found in both the input and default params.")
-            params["stop"] = stop
-        message_dicts = [_convert_message_to_dict(m) for m in messages]
-        return message_dicts, params
-
-    def _create_chat_result(self, response: Mapping[str, Any]) -> ChatResult:
-        generations = []
-        for res in response["choices"]:
-            message = _convert_dict_to_message(res["message"])
-            gen = ChatGeneration(message=message)
-            generations.append(gen)
-        llm_output = {"token_usage": response["usage"]}
-        return ChatResult(generations=generations, llm_output=llm_output)
-
-    async def _astream(
-        self,
-        messages: List[BaseMessage],
-        stop: Optional[List[str]] = None,
-        run_manager: Optional[AsyncCallbackManagerForLLMRun] = None,
-        **kwargs: Any,
-    ) -> AsyncIterator[ChatGenerationChunk]:
-        message_dicts, params = self._create_message_dicts(messages, stop)
-        params = {**params, **kwargs, "stream": True}
-
-        default_chunk_class = AIMessageChunk
-        async for chunk in await acompletion_with_retry(
-            self, messages=message_dicts, **params
-        ):
-            delta = chunk["choices"][0]["delta"]
-            chunk = _convert_delta_to_message_chunk(delta, default_chunk_class)
-            default_chunk_class = chunk.__class__
-            yield ChatGenerationChunk(message=chunk)
-            if run_manager:
-                await run_manager.on_llm_new_token(chunk.content)
-
-    async def _agenerate(
-        self,
-        messages: List[BaseMessage],
-        stop: Optional[List[str]] = None,
-        run_manager: Optional[AsyncCallbackManagerForLLMRun] = None,
-        **kwargs: Any,
-    ) -> ChatResult:
-        if self.streaming:
-            stream_iter = self._astream(
-                messages=messages, stop=stop, run_manager=run_manager, **kwargs
-            )
-            return await agenerate_from_stream(stream_iter)
-
-        message_dicts, params = self._create_message_dicts(messages, stop)
-        params = {**params, **kwargs}
-        response = await acompletion_with_retry(self, messages=message_dicts, **params)
-        return self._create_chat_result(response)
-
-    @property
-    def _invocation_params(self) -> Mapping[str, Any]:
-        """Get the parameters used to invoke the model."""
-        api_key = (
-            self.jinachat_api_key.get_secret_value() if self.jinachat_api_key else ""
-        )
-        jinachat_creds: Dict[str, Any] = {
-            "api_key": api_key,
-            "api_base": "https://api.chat.jina.ai/v1",
-            "model": "jinachat",
-        }
-        return {**jinachat_creds, **self._default_params}
-
-    @property
-    def _llm_type(self) -> str:
-        """Return type of chat model."""
-        return "jinachat"
-=======
 from langchain_community.chat_models.jinachat import (
     JinaChat,
     _convert_delta_to_message_chunk,
@@ -424,5 +12,4 @@
     "_convert_dict_to_message",
     "_convert_message_to_dict",
     "JinaChat",
-]
->>>>>>> b9ef92f2
+]