"""**Chat Models** are a variation on language models.

While Chat Models use language models under the hood, the interface they expose
is a bit different. Rather than expose a "text in, text out" API, they expose
an interface where "chat messages" are the inputs and outputs.

**Class hierarchy:**

.. code-block::

    BaseLanguageModel --> BaseChatModel --> <name>  # Examples: ChatOpenAI, ChatGooglePalm

**Main helpers:**

.. code-block::

    AIMessage, BaseMessage, HumanMessage
"""  # noqa: E501

from langchain.chat_models.anthropic import ChatAnthropic
from langchain.chat_models.anyscale import ChatAnyscale
from langchain.chat_models.azure_openai import AzureChatOpenAI
from langchain.chat_models.baichuan import ChatBaichuan
from langchain.chat_models.baidu_qianfan_endpoint import QianfanChatEndpoint
from langchain.chat_models.bedrock import BedrockChat
from langchain.chat_models.cohere import ChatCohere
from langchain.chat_models.ernie import ErnieBotChat
from langchain.chat_models.everlyai import ChatEverlyAI
from langchain.chat_models.fake import FakeListChatModel
from langchain.chat_models.fireworks import ChatFireworks
from langchain.chat_models.gigachat import GigaChat
from langchain.chat_models.google_palm import ChatGooglePalm
from langchain.chat_models.huggingface_chat_wrapper import HuggingFaceChatWrapper
from langchain.chat_models.human import HumanInputChatModel
from langchain.chat_models.hunyuan import ChatHunyuan
from langchain.chat_models.javelin_ai_gateway import ChatJavelinAIGateway
from langchain.chat_models.jinachat import JinaChat
from langchain.chat_models.konko import ChatKonko
from langchain.chat_models.litellm import ChatLiteLLM
from langchain.chat_models.minimax import MiniMaxChat
from langchain.chat_models.mlflow_ai_gateway import ChatMLflowAIGateway
from langchain.chat_models.ollama import ChatOllama
from langchain.chat_models.openai import ChatOpenAI
from langchain.chat_models.pai_eas_endpoint import PaiEasChatEndpoint
from langchain.chat_models.promptlayer_openai import PromptLayerChatOpenAI
from langchain.chat_models.vertexai import ChatVertexAI
from langchain.chat_models.volcengine_maas import VolcEngineMaasChat
from langchain.chat_models.yandex import ChatYandexGPT

__all__ = [
    "ChatOpenAI",
    "BedrockChat",
    "AzureChatOpenAI",
    "FakeListChatModel",
    "PromptLayerChatOpenAI",
    "ChatEverlyAI",
    "ChatAnthropic",
    "ChatCohere",
    "ChatGooglePalm",
    "ChatMLflowAIGateway",
    "ChatOllama",
    "ChatVertexAI",
    "JinaChat",
    "HumanInputChatModel",
    "MiniMaxChat",
    "ChatAnyscale",
    "ChatLiteLLM",
    "ErnieBotChat",
    "ChatJavelinAIGateway",
    "ChatKonko",
    "PaiEasChatEndpoint",
    "QianfanChatEndpoint",
    "ChatFireworks",
    "ChatYandexGPT",
    "ChatBaichuan",
    "ChatHunyuan",
    "GigaChat",
<<<<<<< HEAD
    "HuggingFaceChatWrapper",
=======
    "VolcEngineMaasChat",
>>>>>>> 00a6e896
]<|MERGE_RESOLUTION|>--- conflicted
+++ resolved
@@ -75,9 +75,6 @@
     "ChatBaichuan",
     "ChatHunyuan",
     "GigaChat",
-<<<<<<< HEAD
     "HuggingFaceChatWrapper",
-=======
     "VolcEngineMaasChat",
->>>>>>> 00a6e896
 ]