[tool.poetry]
name = "langchain"
version = "0.0.314"
description = "Building applications with LLMs through composability"
authors = []
license = "MIT"
readme = "README.md"
repository = "https://github.com/langchain-ai/langchain"

[tool.poetry.scripts]
langchain-server = "langchain.server:main"
langchain = "langchain.cli.cli:app"

[tool.poetry.dependencies]
python = ">=3.8.1,<4.0"
pydantic = ">=1,<3"
SQLAlchemy = ">=1.4,<3"
requests = "^2"
PyYAML = ">=5.3"
numpy = "^1"
azure-core = {version = "^1.26.4", optional=true}
tqdm = {version = ">=4.48.0", optional = true}
openapi-schema-pydantic = {version = "^1.2", optional = true}
faiss-cpu = {version = "^1", optional = true}
wikipedia = {version = "^1", optional = true}
elasticsearch = {version = "^8", optional = true}
opensearch-py = {version = "^2.0.0", optional = true}
redis = {version = "^4", optional = true}
manifest-ml = {version = "^0.0.1", optional = true}
nltk = {version = "^3", optional = true}
transformers = {version = "^4", optional = true}
beautifulsoup4 = {version = "^4", optional = true}
torch = {version = ">=1,<3", optional = true}
jinja2 = {version = "^3", optional = true}
tiktoken = {version = ">=0.3.2,<0.6.0", optional = true, python=">=3.9"}
pinecone-client = {version = "^2", optional = true}
pinecone-text = {version = "^0.4.2", optional = true}
pymongo = {version = "^4.3.3", optional = true}
clickhouse-connect = {version="^0.5.14", optional=true}
weaviate-client = {version = "^3", optional = true}
marqo = {version = "^1.2.4", optional=true}
google-api-python-client = {version = "2.70.0", optional = true}
google-auth = {version = "^2.18.1", optional = true}
wolframalpha = {version = "5.0.0", optional = true}
qdrant-client = {version = "^1.3.1", optional = true, python = ">=3.8.1,<3.12"}
dataclasses-json = ">= 0.5.7, < 0.7"
tensorflow-text = {version = "^2.11.0", optional = true, python = "^3.10, <3.12"}
tenacity = "^8.1.0"
cohere = {version = "^4", optional = true}
openai = {version = "^0", optional = true}
nlpcloud = {version = "^1", optional = true}
nomic = {version = "^1.0.43", optional = true}
huggingface_hub = {version = "^0", optional = true}
google-search-results = {version = "^2", optional = true}
sentence-transformers = {version = "^2", optional = true}
aiohttp = "^3.8.3"
arxiv = {version = "^1.4", optional = true}
pypdf = {version = "^3.4.0", optional = true}
networkx = {version=">=2.6.3, <4", optional = true}
aleph-alpha-client = {version="^2.15.0", optional = true}
deeplake = {version = "^3.6.8", optional = true}
libdeeplake = {version = "^0.0.60", optional = true}
pgvector = {version = "^0.1.6", optional = true}
psycopg2-binary = {version = "^2.9.5", optional = true}
pyowm = {version = "^3.3.0", optional = true}
async-timeout = {version = "^4.0.0", python = "<3.11"}
azure-identity = {version = "^1.12.0", optional=true}
gptcache = {version = ">=0.1.7", optional = true}
atlassian-python-api = {version = "^3.36.0", optional=true}
pytesseract = {version = "^0.3.10", optional=true}
html2text = {version="^2020.1.16", optional=true}
numexpr = {version="^2.8.6", optional=true}
duckduckgo-search = {version="^3.8.3", optional=true}
azure-cosmos = {version="^4.4.0b1", optional=true}
lark = {version="^1.1.5", optional=true}
lancedb = {version = "^0.1", optional = true}
pexpect = {version = "^4.8.0", optional = true}
pyvespa = {version = "^0.33.0", optional = true}
O365 = {version = "^2.0.26", optional = true}
jq = {version = "^1.4.1", optional = true}
pdfminer-six = {version = "^20221105", optional = true}
docarray = {version="^0.32.0", extras=["hnswlib"], optional=true}
lxml = {version = "^4.9.2", optional = true}
pymupdf = {version = "^1.22.3", optional = true}
rapidocr-onnxruntime = {version = "^1.3.2", optional = true, python = ">=3.8.1,<3.12"}
pypdfium2 = {version = "^4.10.0", optional = true}
gql = {version = "^3.4.1", optional = true}
pandas = {version = "^2.0.1", optional = true}
telethon = {version = "^1.28.5", optional = true}
neo4j = {version = "^5.8.1", optional = true}
langkit = {version = ">=0.0.6, <0.1.0", optional = true}
chardet = {version="^5.1.0", optional=true}
requests-toolbelt = {version = "^1.0.0", optional = true}
openlm = {version = "^0.0.5", optional = true}
scikit-learn = {version = "^1.2.2", optional = true}
azure-ai-formrecognizer = {version = "^3.2.1", optional = true}
azure-ai-vision = {version = "^0.11.1b1", optional = true}
azure-cognitiveservices-speech = {version = "^1.28.0", optional = true}
py-trello = {version = "^0.19.0", optional = true}
momento = {version = "^1.10.1", optional = true}
bibtexparser = {version = "^1.4.0", optional = true}
singlestoredb = {version = "^0.7.1", optional = true}
pyspark = {version = "^3.4.0", optional = true}
clarifai = {version = ">=9.1.0", optional = true}
tigrisdb = {version = "^1.0.0b6", optional = true}
nebula3-python = {version = "^3.4.0", optional = true}
mwparserfromhell = {version = "^0.6.4", optional = true}
mwxml = {version = "^0.3.3", optional = true}
awadb = {version = "^0.3.9", optional = true}
azure-search-documents = {version = "11.4.0b8", optional = true}
esprima = {version = "^4.0.1", optional = true}
streamlit = {version = "^1.18.0", optional = true, python = ">=3.8.1,<3.9.7 || >3.9.7,<4.0"}
psychicapi = {version = "^0.8.0", optional = true}
cassio = {version = "^0.1.0", optional = true}
rdflib = {version = "^6.3.2", optional = true}
sympy = {version = "^1.12", optional = true}
rapidfuzz = {version = "^3.1.1", optional = true}
langsmith = "~0.0.43"
rank-bm25 = {version = "^0.2.2", optional = true}
amadeus = {version = ">=8.1.0", optional = true}
geopandas = {version = "^0.13.1", optional = true}
python-arango = {version = "^7.5.9", optional = true}
gitpython = {version = "^3.1.32", optional = true}
librosa = {version="^0.10.0.post2", optional = true }
feedparser = {version = "^6.0.10", optional = true}
newspaper3k = {version = "^0.2.8", optional = true}
amazon-textract-caller = {version = "<2", optional = true}
xata = {version = "^1.0.0a7", optional = true}
xmltodict = {version = "^0.13.0", optional = true}
markdownify = {version = "^0.11.6", optional = true}
assemblyai = {version = "^0.17.0", optional = true}
dashvector = {version = "^1.0.1", optional = true}
sqlite-vss = {version = "^0.1.2", optional = true}
motor = {version = "^3.3.1", optional = true}
anyio = "<4.0"
jsonpatch = "^1.33"
timescale-vector = {version = "^0.0.1", optional = true}
typer = {version= "^0.9.0", optional = true}
anthropic = {version = "^0.3.11", optional = true}
aiosqlite = {version = "^0.19.0", optional = true}
<<<<<<< HEAD
unstructured = {version = "^0.10.21", optional = true}
requests-mock = {version = "^1.11.0", optional = true}
=======
rspace_client = {version = "^2.5.0", optional = true}
upstash-redis = {version = "^0.15.0", optional = true}
>>>>>>> a5063027


[tool.poetry.group.test.dependencies]
# The only dependencies that should be added are
# dependencies used for running tests (e.g., pytest, freezegun, response).
# Any dependencies that do not meet that criteria will be removed.
pytest = "^7.3.0"
pytest-cov = "^4.0.0"
pytest-dotenv = "^0.5.2"
duckdb-engine = "^0.9.2"
pytest-watcher = "^0.2.6"
freezegun = "^1.2.2"
responses = "^0.22.0"
pytest-asyncio = "^0.20.3"
lark = "^1.1.5"
pandas = "^2.0.0"
pytest-mock  = "^3.10.0"
pytest-socket = "^0.6.0"
syrupy = "^4.0.2"

[tool.poetry.group.codespell.dependencies]
codespell = "^2.2.0"

[tool.poetry.group.test_integration]
optional = true

[tool.poetry.group.test_integration.dependencies]
# Do not add dependencies in the test_integration group
# Instead:
# 1. Add an optional dependency to the main group
#       poetry add --optional [package name]
# 2. Add the package name to the extended_testing extra (find it below)
# 3. Relock the poetry file
#       poetry lock --no-update
# 4. Favor unit tests not integration tests.
#    Use the @pytest.mark.requires(pkg_name) decorator in unit_tests.
#    Your tests should not rely on network access, as it prevents other
#    developers from being able to easily run them.
#    Instead write unit tests that use the `responses` library or mock.patch with
#    fixtures. Keep the fixtures minimal.
# See CONTRIBUTING.md for more instructions on working with optional dependencies.
# https://github.com/langchain-ai/langchain/blob/master/.github/CONTRIBUTING.md#working-with-optional-dependencies
pytest-vcr = "^1.0.2"
wrapt = "^1.15.0"
openai = "^0.27.4"
python-dotenv = "^1.0.0"
cassio = "^0.1.0"
tiktoken = "^0.3.2"
anthropic = "^0.3.11"

[tool.poetry.group.lint.dependencies]
ruff = "^0.0.249"
types-toml = "^0.10.8.1"
types-redis = "^4.3.21.6"
types-pytz = "^2023.3.0.0"
black = "^23.1.0"
types-chardet = "^5.0.4.6"
mypy-protobuf = "^3.0.0"

[tool.poetry.group.typing.dependencies]
mypy = "^0.991"
types-pyyaml = "^6.0.12.2"
types-requests = "^2.28.11.5"

[tool.poetry.group.dev]
optional = true

[tool.poetry.group.dev.dependencies]
jupyter = "^1.0.0"
playwright = "^1.28.0"
setuptools = "^67.6.1"

[tool.poetry.extras]
llms = ["clarifai", "cohere", "openai", "openlm", "nlpcloud", "huggingface_hub", "manifest-ml", "torch", "transformers"]
qdrant = ["qdrant-client"]
openai = ["openai", "tiktoken"]
text_helpers = ["chardet"]
clarifai = ["clarifai"]
cohere = ["cohere"]
docarray = ["docarray"]
embeddings = ["sentence-transformers"]
javascript = ["esprima"]
azure = [
    "azure-identity",
    "azure-cosmos",
    "openai",
    "azure-core",
    "azure-ai-formrecognizer",
    "azure-ai-vision",
    "azure-cognitiveservices-speech",
    "azure-search-documents",
]
all = [
    "clarifai",
    "cohere",
    "openai",
    "nlpcloud",
    "huggingface_hub",
    "manifest-ml",
    "elasticsearch",
    "opensearch-py",
    "google-search-results",
    "faiss-cpu",
    "sentence-transformers",
    "transformers",
    "nltk",
    "wikipedia",
    "beautifulsoup4",
    "tiktoken",
    "torch",
    "jinja2",
    "pinecone-client",
    "pinecone-text",
    "marqo",
    "pymongo",
    "weaviate-client",
    "redis",
    "google-api-python-client",
    "google-auth",
    "wolframalpha",
    "qdrant-client",
    "tensorflow-text",
    "pypdf",
    "networkx",
    "nomic",
    "aleph-alpha-client",
    "deeplake",
    "libdeeplake",
    "pgvector",
    "psycopg2-binary",
    "pyowm",
    "pytesseract",
    "html2text",
    "atlassian-python-api",
    "gptcache",
    "duckduckgo-search",
    "arxiv",
    "azure-identity",
    "clickhouse-connect",
    "azure-cosmos",
    "lancedb",
    "langkit",
    "lark",
    "pexpect",
    "pyvespa",
    "O365",
    "jq",
    "docarray",
    "pdfminer-six",
    "lxml",
    "requests-toolbelt",
    "neo4j",
    "openlm",
    "azure-ai-formrecognizer",
    "azure-ai-vision",
    "azure-cognitiveservices-speech",
    "momento",
    "singlestoredb",
    "tigrisdb",
    "nebula3-python",
    "awadb",
    "esprima",
    "rdflib",
    "amadeus",
    "librosa",
    "python-arango",
    "unstructured",
    "requests-mock",
]

cli = [
  "typer"
]

# An extra used to be able to add extended testing.
# Please use new-line on formatting to make it easier to add new packages without
# merge-conflicts
extended_testing = [
 "amazon-textract-caller",
 "aiosqlite",
 "assemblyai",
 "beautifulsoup4",
 "bibtexparser",
 "cassio",
 "chardet",
 "esprima",
 "jq",
 "pdfminer-six",
 "pgvector",
 "pypdf",
 "pymupdf",
 "pypdfium2",
 "tqdm",
 "lxml",
 "atlassian-python-api",
 "mwparserfromhell",
 "mwxml",
 "pandas",
 "telethon",
 "psychicapi",
 "gql",
 "requests-toolbelt",
 "html2text",
 "numexpr",
 "py-trello",
 "scikit-learn",
 "streamlit",
 "pyspark",
 "openai",
 "sympy",
 "rapidfuzz",
 "openai",
 "rank-bm25",
 "geopandas",
 "jinja2",
 "gitpython",
 "newspaper3k",
 "feedparser",
 "xata",
 "xmltodict",
 "faiss-cpu",
 "openapi-schema-pydantic",
 "markdownify",
 "arxiv",
 "dashvector",
 "sqlite-vss",
 "rapidocr-onnxruntime",
 "motor",
 "timescale-vector",
 "anthropic",
 "upstash-redis",
 "rspace_client",
]

[tool.ruff]
select = [
  "E",  # pycodestyle
  "F",  # pyflakes
  "I",  # isort
]
exclude = [
  "tests/integration_tests/examples/non-utf8-encoding.py",
]

[tool.mypy]
ignore_missing_imports = "True"
disallow_untyped_defs = "True"
exclude = ["notebooks", "examples", "example_data"]

[tool.coverage.run]
omit = [
    "tests/*",
]

[build-system]
requires = ["poetry-core>=1.0.0"]
build-backend = "poetry.core.masonry.api"

[tool.pytest.ini_options]
# --strict-markers will raise errors on unknown marks.
# https://docs.pytest.org/en/7.1.x/how-to/mark.html#raising-errors-on-unknown-marks
#
# https://docs.pytest.org/en/7.1.x/reference/reference.html
# --strict-config       any warnings encountered while parsing the `pytest`
#                       section of the configuration file raise errors.
#
# https://github.com/tophat/syrupy
# --snapshot-warn-unused    Prints a warning on unused snapshots rather than fail the test suite.
addopts = "--strict-markers --strict-config --durations=5 --snapshot-warn-unused -vv"
# Registering custom markers.
# https://docs.pytest.org/en/7.1.x/example/markers.html#registering-markers
markers = [
  "requires: mark tests as requiring a specific library",
  "scheduled: mark tests to run in scheduled testing",
]

[tool.codespell]
skip = '.git,*.pdf,*.svg,*.pdf,*.yaml,*.ipynb,poetry.lock,*.min.js,*.css,package-lock.json,example_data,_dist,examples'
# Ignore latin etc
ignore-regex = '.*(Stati Uniti|Tense=Pres).*'
# whats is a typo but used frequently in queries so kept as is
# aapply - async apply
# unsecure - typo but part of API, decided to not bother for now
ignore-words-list = 'momento,collison,ned,foor,reworkd,parth,whats,aapply,mysogyny,unsecure,damon,crate,aadd,symbl,precesses,accademia,nin'<|MERGE_RESOLUTION|>--- conflicted
+++ resolved
@@ -138,13 +138,10 @@
 typer = {version= "^0.9.0", optional = true}
 anthropic = {version = "^0.3.11", optional = true}
 aiosqlite = {version = "^0.19.0", optional = true}
-<<<<<<< HEAD
+rspace_client = {version = "^2.5.0", optional = true}
+upstash-redis = {version = "^0.15.0", optional = true}
 unstructured = {version = "^0.10.21", optional = true}
 requests-mock = {version = "^1.11.0", optional = true}
-=======
-rspace_client = {version = "^2.5.0", optional = true}
-upstash-redis = {version = "^0.15.0", optional = true}
->>>>>>> a5063027
 
 
 [tool.poetry.group.test.dependencies]
