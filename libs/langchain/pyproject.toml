[tool.poetry]
name = "langchain"
version = "0.0.243"
description = "Building applications with LLMs through composability"
authors = []
license = "MIT"
readme = "README.md"
repository = "https://www.github.com/hwchase17/langchain"

[tool.poetry.scripts]
langchain-server = "langchain.server:main"

[tool.poetry.dependencies]
python = ">=3.8.1,<4.0"
pydantic = "^1"
SQLAlchemy = ">=1.4,<3"
requests = "^2"
PyYAML = ">=5.4.1"
numpy = "^1"
azure-core = {version = "^1.26.4", optional=true}
tqdm = {version = ">=4.48.0", optional = true}
openapi-schema-pydantic = "^1.2"
faiss-cpu = {version = "^1", optional = true}
wikipedia = {version = "^1", optional = true}
elasticsearch = {version = "^8", optional = true}
opensearch-py = {version = "^2.0.0", optional = true}
redis = {version = "^4", optional = true}
manifest-ml = {version = "^0.0.1", optional = true}
spacy = {version = "^3", optional = true}
nltk = {version = "^3", optional = true}
transformers = {version = "^4", optional = true}
beautifulsoup4 = {version = "^4", optional = true}
torch = {version = ">=1,<3", optional = true}
jinja2 = {version = "^3", optional = true}
tiktoken = {version = "^0.3.2", optional = true, python="^3.9"}
pinecone-client = {version = "^2", optional = true}
pinecone-text = {version = "^0.4.2", optional = true}
pymongo = {version = "^4.3.3", optional = true}
clickhouse-connect = {version="^0.5.14", optional=true}
weaviate-client = {version = "^3", optional = true}
marqo = {version = "^0.11.0", optional=true}
google-api-python-client = {version = "2.70.0", optional = true}
google-auth = {version = "^2.18.1", optional = true}
wolframalpha = {version = "5.0.0", optional = true}
anthropic = {version = "^0.3", optional = true}
qdrant-client = {version = "^1.3.1", optional = true, python = ">=3.8.1,<3.12"}
dataclasses-json = "^0.5.7"
tensorflow-text = {version = "^2.11.0", optional = true, python = "^3.10, <3.12"}
tenacity = "^8.1.0"
cohere = {version = "^3", optional = true}
openai = {version = "^0", optional = true}
nlpcloud = {version = "^1", optional = true}
nomic = {version = "^1.0.43", optional = true}
huggingface_hub = {version = "^0", optional = true}
octoai-sdk = {version = "^0.1.1", optional = true}
jina = {version = "^3.14", optional = true}
google-search-results = {version = "^2", optional = true}
sentence-transformers = {version = "^2", optional = true}
aiohttp = "^3.8.3"
arxiv = {version = "^1.4", optional = true}
pypdf = {version = "^3.4.0", optional = true}
networkx = {version="^2.6.3", optional = true}
aleph-alpha-client = {version="^2.15.0", optional = true}
deeplake = {version = "^3.6.8", optional = true}
libdeeplake = {version = "^0.0.60", optional = true}
pgvector = {version = "^0.1.6", optional = true}
psycopg2-binary = {version = "^2.9.5", optional = true}
pyowm = {version = "^3.3.0", optional = true}
async-timeout = {version = "^4.0.0", python = "<3.11"}
azure-identity = {version = "^1.12.0", optional=true}
gptcache = {version = ">=0.1.7", optional = true}
atlassian-python-api = {version = "^3.36.0", optional=true}
pytesseract = {version = "^0.3.10", optional=true}
html2text = {version="^2020.1.16", optional=true}
numexpr = "^2.8.4"
duckduckgo-search = {version="^3.8.3", optional=true}
azure-cosmos = {version="^4.4.0b1", optional=true}
lark = {version="^1.1.5", optional=true}
lancedb = {version = "^0.1", optional = true}
pexpect = {version = "^4.8.0", optional = true}
pyvespa = {version = "^0.33.0", optional = true}
O365 = {version = "^2.0.26", optional = true}
jq = {version = "^1.4.1", optional = true}
steamship = {version = "^2.16.9", optional = true}
pdfminer-six = {version = "^20221105", optional = true}
docarray = {version="^0.32.0", extras=["hnswlib"], optional=true}
lxml = {version = "^4.9.2", optional = true}
pymupdf = {version = "^1.22.3", optional = true}
pypdfium2 = {version = "^4.10.0", optional = true}
gql = {version = "^3.4.1", optional = true}
pandas = {version = "^2.0.1", optional = true}
telethon = {version = "^1.28.5", optional = true}
neo4j = {version = "^5.8.1", optional = true}
zep-python = {version=">=0.32", optional=true}
langkit = {version = ">=0.0.6, <0.1.0", optional = true}
chardet = {version="^5.1.0", optional=true}
requests-toolbelt = {version = "^1.0.0", optional = true}
openlm = {version = "^0.0.5", optional = true}
scikit-learn = {version = "^1.2.2", optional = true}
azure-ai-formrecognizer = {version = "^3.2.1", optional = true}
azure-ai-vision = {version = "^0.11.1b1", optional = true}
azure-cognitiveservices-speech = {version = "^1.28.0", optional = true}
py-trello = {version = "^0.19.0", optional = true}
momento = {version = "^1.5.0", optional = true}
bibtexparser = {version = "^1.4.0", optional = true}
singlestoredb = {version = "^0.7.1", optional = true}
pyspark = {version = "^3.4.0", optional = true}
clarifai = {version = ">=9.1.0", optional = true}
tigrisdb = {version = "^1.0.0b6", optional = true}
nebula3-python = {version = "^3.4.0", optional = true}
mwparserfromhell = {version = "^0.6.4", optional = true}
mwxml = {version = "^0.3.3", optional = true}
awadb = {version = "^0.3.3", optional = true}
azure-search-documents = {version = "11.4.0a20230509004", source = "azure-sdk-dev", optional = true}
esprima = {version = "^4.0.1", optional = true}
openllm = {version = ">=0.1.19", optional = true}
streamlit = {version = "^1.18.0", optional = true, python = ">=3.8.1,<3.9.7 || >3.9.7,<4.0"}
psychicapi = {version = "^0.8.0", optional = true}
cassio = {version = "^0.0.7", optional = true}
rdflib = {version = "^6.3.2", optional = true}
sympy = {version = "^1.12", optional = true}
rapidfuzz = {version = "^3.1.1", optional = true}
langsmith = "~0.0.11"
rank-bm25 = {version = "^0.2.2", optional = true}
amadeus = {version = ">=8.1.0", optional = true}
geopandas = {version = "^0.13.1", optional = true}
<<<<<<< HEAD
nucliadb-protos = {version = "^2.17.0.post469", optional = true}
=======
python-arango = {version = "^7.5.9", optional = true}
>>>>>>> 5c6dcb19

[tool.poetry.group.test.dependencies]
# The only dependencies that should be added are
# dependencies used for running tests (e.g., pytest, freezegun, response).
# Any dependencies that do not meet that criteria will be removed.
pytest = "^7.3.0"
pytest-cov = "^4.0.0"
pytest-dotenv = "^0.5.2"
duckdb-engine = "^0.7.0"
pytest-watcher = "^0.2.6"
freezegun = "^1.2.2"
responses = "^0.22.0"
pytest-asyncio = "^0.20.3"
lark = "^1.1.5"
pandas = "^2.0.0"
pytest-mock  = "^3.10.0"
pytest-socket = "^0.6.0"
syrupy = "^4.0.2"

[tool.poetry.group.codespell.dependencies]
codespell = "^2.2.0"

[tool.poetry.group.test_integration]
optional = true

[tool.poetry.group.test_integration.dependencies]
# Do not add dependencies in the test_integration group
# Instead:
# 1. Add an optional dependency to the main group
#       poetry add --optional [package name]
# 2. Add the package name to the extended_testing extra (find it below)
# 3. Relock the poetry file
#       poetry lock --no-update
# 4. Favor unit tests not integration tests.
#    Use the @pytest.mark.requires(pkg_name) decorator in unit_tests.
#    Your tests should not rely on network access, as it prevents other
#    developers from being able to easily run them.
#    Instead write unit tests that use the `responses` library or mock.patch with
#    fixtures. Keep the fixtures minimal.
# See CONTRIBUTING.md for more instructions on working with optional dependencies.
# https://github.com/hwchase17/langchain/blob/master/.github/CONTRIBUTING.md#working-with-optional-dependencies
pytest-vcr = "^1.0.2"
wrapt = "^1.15.0"
openai = "^0.27.4"
elasticsearch = {extras = ["async"], version = "^8.6.2"}
redis = "^4.5.4"
pinecone-client = "^2.2.1"
pinecone-text = "^0.4.2"
pymongo = "^4.3.3"
clickhouse-connect = "^0.5.14"
transformers = "^4.27.4"
deeplake = "^3.6.8"
libdeeplake = "^0.0.60"
weaviate-client = "^3.15.5"
torch = "^1.0.0"
chromadb = "^0.4.0"
tiktoken = "^0.3.3"
python-dotenv = "^1.0.0"
sentence-transformers = "^2"
gptcache = "^0.1.9"
promptlayer = "^0.1.80"
tair = "^1.3.3"
wikipedia = "^1"
cassio = "^0.0.7"
arxiv = "^1.4"
mastodon-py = "^1.8.1"
momento = "^1.5.0"
# Please do not add any dependencies in the test_integration group
# See instructions above ^^
pygithub = "^1.59.0"
nucliadb-protos = "^2.17.0.post469"

[tool.poetry.group.lint.dependencies]
ruff = "^0.0.249"
types-toml = "^0.10.8.1"
types-redis = "^4.3.21.6"
types-pytz = "^2023.3.0.0"
black = "^23.1.0"
types-chardet = "^5.0.4.6"
mypy-protobuf = "^3.0.0"

[tool.poetry.group.typing.dependencies]
mypy = "^0.991"
types-pyyaml = "^6.0.12.2"
types-requests = "^2.28.11.5"

[tool.poetry.group.dev]
optional = true

[tool.poetry.group.dev.dependencies]
jupyter = "^1.0.0"
playwright = "^1.28.0"
setuptools = "^67.6.1"

[tool.poetry.extras]
llms = ["anthropic", "clarifai", "cohere", "openai", "openllm", "openlm", "nlpcloud", "huggingface_hub", "manifest-ml", "torch", "transformers"]
qdrant = ["qdrant-client"]
openai = ["openai", "tiktoken"]
text_helpers = ["chardet"]
clarifai = ["clarifai"]
cohere = ["cohere"]
docarray = ["docarray"]
embeddings = ["sentence-transformers"]
javascript = ["esprima"]
azure = [
    "azure-identity",
    "azure-cosmos",
    "openai",
    "azure-core",
    "azure-ai-formrecognizer",
    "azure-ai-vision",
    "azure-cognitiveservices-speech",
    "azure-search-documents",
]
all = [
    "anthropic",
    "clarifai",
    "cohere",
    "openai",
    "nlpcloud",
    "huggingface_hub",
    "jina",
    "manifest-ml",
    "elasticsearch",
    "opensearch-py",
    "google-search-results",
    "faiss-cpu",
    "sentence-transformers",
    "transformers",
    "spacy",
    "nltk",
    "wikipedia",
    "beautifulsoup4",
    "tiktoken",
    "torch",
    "jinja2",
    "pinecone-client",
    "pinecone-text",
    "marqo",
    "pymongo",
    "weaviate-client",
    "redis",
    "google-api-python-client",
    "google-auth",
    "wolframalpha",
    "qdrant-client",
    "tensorflow-text",
    "pypdf",
    "networkx",
    "nomic",
    "aleph-alpha-client",
    "deeplake",
    "libdeeplake",
    "pgvector",
    "psycopg2-binary",
    "pyowm",
    "pytesseract",
    "html2text",
    "atlassian-python-api",
    "gptcache",
    "duckduckgo-search",
    "arxiv",
    "azure-identity",
    "clickhouse-connect",
    "azure-cosmos",
    "lancedb",
    "langkit",
    "lark",
    "pexpect",
    "pyvespa",
    "O365",
    "jq",
    "docarray",
    "steamship",
    "pdfminer-six",
    "lxml",
    "requests-toolbelt",
    "neo4j",
    "openlm",
    "azure-ai-formrecognizer",
    "azure-ai-vision",
    "azure-cognitiveservices-speech",
    "momento",
    "singlestoredb",
    "tigrisdb",
    "nebula3-python",
    "awadb",
    "esprima",
    "octoai-sdk",
    "rdflib",
    "amadeus",
    "python-arango",
]

# An extra used to be able to add extended testing.
# Please use new-line on formatting to make it easier to add new packages without
# merge-conflicts
extended_testing = [
 "beautifulsoup4",
 "bibtexparser",
 "cassio",
 "chardet",
 "esprima",
 "jq",
 "pdfminer.six",
 "pgvector",
 "pypdf",
 "pymupdf",
 "pypdfium2",
 "tqdm",
 "lxml",
 "atlassian-python-api",
 "mwparserfromhell",
 "mwxml",
 "pandas",
 "telethon",
 "psychicapi",
 "zep-python",
 "gql",
 "requests_toolbelt",
 "html2text",
 "py-trello",
 "scikit-learn",
 "streamlit",
 "pyspark",
 "openai",
 "sympy",
 "rapidfuzz",
 "openai",
 "rank_bm25",
 "geopandas",
 "jinja2",
 "nucliadb-protos",
]

[[tool.poetry.source]]
name = "azure-sdk-dev"
url = "https://pkgs.dev.azure.com/azure-sdk/public/_packaging/azure-sdk-for-python/pypi/simple/"
secondary = true

[tool.ruff]
select = [
  "E",  # pycodestyle
  "F",  # pyflakes
  "I",  # isort
]
exclude = [
  "tests/integration_tests/examples/non-utf8-encoding.py",
]

[tool.mypy]
ignore_missing_imports = "True"
disallow_untyped_defs = "True"
exclude = ["notebooks", "examples", "example_data"]

[tool.coverage.run]
omit = [
    "tests/*",
]

[build-system]
requires = ["poetry-core>=1.0.0"]
build-backend = "poetry.core.masonry.api"

[tool.pytest.ini_options]
# --strict-markers will raise errors on unknown marks.
# https://docs.pytest.org/en/7.1.x/how-to/mark.html#raising-errors-on-unknown-marks
#
# https://docs.pytest.org/en/7.1.x/reference/reference.html
# --strict-config       any warnings encountered while parsing the `pytest`
#                       section of the configuration file raise errors.
#
# https://github.com/tophat/syrupy
# --snapshot-warn-unused    Prints a warning on unused snapshots rather than fail the test suite.
addopts = "--strict-markers --strict-config --durations=5 --snapshot-warn-unused"
# Registering custom markers.
# https://docs.pytest.org/en/7.1.x/example/markers.html#registering-markers
markers = [
  "requires: mark tests as requiring a specific library"
]

[tool.codespell]
skip = '.git,*.pdf,*.svg,*.pdf,*.yaml,*.ipynb,poetry.lock,*.min.js,*.css,package-lock.json,example_data,_dist,examples'
# Ignore latin etc
ignore-regex = '.*(Stati Uniti|Tense=Pres).*'
# whats is a typo but used frequently in queries so kept as is
# aapply - async apply
# unsecure - typo but part of API, decided to not bother for now
ignore-words-list = 'momento,collison,ned,foor,reworkd,parth,whats,aapply,mysogyny,unsecure,damon'<|MERGE_RESOLUTION|>--- conflicted
+++ resolved
@@ -124,11 +124,8 @@
 rank-bm25 = {version = "^0.2.2", optional = true}
 amadeus = {version = ">=8.1.0", optional = true}
 geopandas = {version = "^0.13.1", optional = true}
-<<<<<<< HEAD
 nucliadb-protos = {version = "^2.17.0.post469", optional = true}
-=======
 python-arango = {version = "^7.5.9", optional = true}
->>>>>>> 5c6dcb19
 
 [tool.poetry.group.test.dependencies]
 # The only dependencies that should be added are
