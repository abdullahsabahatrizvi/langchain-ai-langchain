--- conflicted
+++ resolved
@@ -143,11 +143,11 @@
 google-cloud-documentai = {version = "^2.20.1", optional = true}
 fireworks-ai = {version = "^0.6.0", optional = true, python = ">=3.9,<4.0"}
 javelin-sdk = {version = "^0.1.8", optional = true}
-<<<<<<< HEAD
+
 deepsparse-nightly = {version = "^1.6.0.20231120", optional = true, python = ">=3.8.1,<3.12"}
-=======
+
 praw = {version = "^7.7.1", optional = true}
->>>>>>> f4d520cc
+
 msal = {version = "^1.25.0", optional = true}
 databricks-vectorsearch = {version = "^0.21", optional = true}
 dgml-utils = {version = "^0.3.0", optional = true}
@@ -388,11 +388,8 @@
  "rspace_client",
  "fireworks-ai",
  "javelin-sdk",
-<<<<<<< HEAD
  "deepsparse-nightly",
-=======
  "praw",
->>>>>>> f4d520cc
  "databricks-vectorsearch",
  "dgml-utils",
  "cohere",
