[tool.poetry]
<<<<<<< HEAD
name = "gigachain"
version = "0.0.338"
=======
name = "langchain"
version = "0.0.339rc0"
>>>>>>> 16af2824
description = "Building applications with LLMs through composability"
authors = []
license = "MIT"
readme = "README.md"
repository = "https://github.com/ai-forever/gigachain"
packages = [
    {include = "langchain"}
]

[tool.poetry.scripts]
langchain-server = "langchain.server:main"

[tool.poetry.dependencies]
python = ">=3.8.1,<4.0"
langchain-core = "^0.0.3"
pydantic = ">=1,<3"
SQLAlchemy = ">=1.4,<3"
requests = "^2"
PyYAML = ">=5.3"
numpy = "^1"
aiohttp = "^3.8.3"
tenacity = "^8.1.0"
anyio = "<4.0"
jsonpatch = "^1.33"
azure-core = {version = "^1.26.4", optional=true}
tqdm = {version = ">=4.48.0", optional = true}
openapi-pydantic = {version = "^0.3.2", optional = true}
faiss-cpu = {version = "^1", optional = true}
wikipedia = {version = "^1", optional = true}
elasticsearch = {version = "^8", optional = true}
opensearch-py = {version = "^2.0.0", optional = true}
redis = {version = "^4", optional = true}
manifest-ml = {version = "^0.0.1", optional = true}
nltk = {version = "^3", optional = true}
transformers = {version = "^4", optional = true}
beautifulsoup4 = {version = "^4", optional = true}
torch = {version = ">=1,<3", optional = true}
jinja2 = {version = "^3", optional = true}
tiktoken = {version = ">=0.3.2,<0.6.0", optional = true, python=">=3.9"}
pinecone-client = {version = "^2", optional = true}
pinecone-text = {version = "^0.4.2", optional = true}
pymongo = {version = "^4.3.3", optional = true}
clickhouse-connect = {version="^0.5.14", optional=true}
weaviate-client = {version = "^3", optional = true}
marqo = {version = "^1.2.4", optional=true}
google-api-python-client = {version = "2.70.0", optional = true}
google-auth = {version = "^2.18.1", optional = true}
wolframalpha = {version = "5.0.0", optional = true}
qdrant-client = {version = "^1.3.1", optional = true, python = ">=3.8.1,<3.12"}
dataclasses-json = ">= 0.5.7, < 0.7"
tensorflow-text = {version = "^2.11.0", optional = true, python = "^3.10, <3.12"}
cohere = {version = "^4", optional = true}
openai = {version = "<2", optional = true}
nlpcloud = {version = "^1", optional = true}
nomic = {version = "^1.0.43", optional = true}
huggingface_hub = {version = "^0", optional = true}
google-search-results = {version = "^2", optional = true}
sentence-transformers = {version = "^2", optional = true}
arxiv = {version = "^1.4", optional = true}
pypdf = {version = "^3.4.0", optional = true}
networkx = {version=">=2.6.3, <4", optional = true}
aleph-alpha-client = {version="^2.15.0", optional = true}
deeplake = {version = "^3.8.3", optional = true}
pgvector = {version = "^0.1.6", optional = true}
psycopg2-binary = {version = "^2.9.5", optional = true}
pyowm = {version = "^3.3.0", optional = true}
async-timeout = {version = "^4.0.0", python = "<3.11"}
azure-identity = {version = "^1.12.0", optional=true}
gptcache = {version = ">=0.1.7", optional = true}
atlassian-python-api = {version = "^3.36.0", optional=true}
pytesseract = {version = "^0.3.10", optional=true}
html2text = {version="^2020.1.16", optional=true}
numexpr = {version="^2.8.6", optional=true}
duckduckgo-search = {version="^3.8.3", optional=true}
azure-cosmos = {version="^4.4.0b1", optional=true}
lark = {version="^1.1.5", optional=true}
lancedb = {version = "^0.1", optional = true}
pexpect = {version = "^4.8.0", optional = true}
pyvespa = {version = "^0.33.0", optional = true}
O365 = {version = "^2.0.26", optional = true}
jq = {version = "^1.4.1", optional = true}
pdfminer-six = {version = "^20221105", optional = true}
docarray = {version="^0.32.0", extras=["hnswlib"], optional=true}
lxml = {version = "^4.9.2", optional = true}
pymupdf = {version = "^1.22.3", optional = true}
rapidocr-onnxruntime = {version = "^1.3.2", optional = true, python = ">=3.8.1,<3.12"}
pypdfium2 = {version = "^4.10.0", optional = true}
gql = {version = "^3.4.1", optional = true}
pandas = {version = "^2.0.1", optional = true}
telethon = {version = "^1.28.5", optional = true}
neo4j = {version = "^5.8.1", optional = true}
langkit = {version = ">=0.0.6, <0.1.0", optional = true}
chardet = {version="^5.1.0", optional=true}
requests-toolbelt = {version = "^1.0.0", optional = true}
openlm = {version = "^0.0.5", optional = true}
scikit-learn = {version = "^1.2.2", optional = true}
azure-ai-formrecognizer = {version = "^3.2.1", optional = true}
azure-ai-vision = {version = "^0.11.1b1", optional = true}
azure-cognitiveservices-speech = {version = "^1.28.0", optional = true}
py-trello = {version = "^0.19.0", optional = true}
momento = {version = "^1.13.0", optional = true}
bibtexparser = {version = "^1.4.0", optional = true}
singlestoredb = {version = "^0.7.1", optional = true}
pyspark = {version = "^3.4.0", optional = true}
clarifai = {version = ">=9.1.0", optional = true}
tigrisdb = {version = "^1.0.0b6", optional = true}
nebula3-python = {version = "^3.4.0", optional = true}
mwparserfromhell = {version = "^0.6.4", optional = true}
mwxml = {version = "^0.3.3", optional = true}
awadb = {version = "^0.3.9", optional = true}
azure-search-documents = {version = "11.4.0b8", optional = true}
esprima = {version = "^4.0.1", optional = true}
streamlit = {version = "^1.18.0", optional = true, python = ">=3.8.1,<3.9.7 || >3.9.7,<4.0"}
psychicapi = {version = "^0.8.0", optional = true}
cassio = {version = "^0.1.0", optional = true}
rdflib = {version = "^6.3.2", optional = true}
sympy = {version = "^1.12", optional = true}
rapidfuzz = {version = "^3.1.1", optional = true}
jsonschema = {version = ">1", optional = true}
langsmith = "~0.0.63"
rank-bm25 = {version = "^0.2.2", optional = true}
amadeus = {version = ">=8.1.0", optional = true}
geopandas = {version = "^0.13.1", optional = true}
python-arango = {version = "^7.5.9", optional = true}
gitpython = {version = "^3.1.32", optional = true}
librosa = {version="^0.10.0.post2", optional = true }
feedparser = {version = "^6.0.10", optional = true}
newspaper3k = {version = "^0.2.8", optional = true}
xata = {version = "^1.0.0a7", optional = true}
xmltodict = {version = "^0.13.0", optional = true}
markdownify = {version = "^0.11.6", optional = true}
assemblyai = {version = "^0.17.0", optional = true}
dashvector = {version = "^1.0.1", optional = true}
sqlite-vss = {version = "^0.1.2", optional = true}
motor = {version = "^3.3.1", optional = true}
timescale-vector = {version = "^0.0.1", optional = true}
typer = {version= "^0.9.0", optional = true}
anthropic = {version = "^0.3.11", optional = true}
gigachat = ">=0.1.6"
aiosqlite = {version = "^0.19.0", optional = true}
rspace_client = {version = "^2.5.0", optional = true}
upstash-redis = {version = "^0.15.0", optional = true}
azure-ai-textanalytics = {version = "^5.3.0", optional = true}
google-cloud-documentai = {version = "^2.20.1", optional = true}
fireworks-ai = {version = "^0.6.0", optional = true, python = ">=3.9,<4.0"}
javelin-sdk = {version = "^0.1.8", optional = true}


[tool.poetry.group.test.dependencies]
# The only dependencies that should be added are
# dependencies used for running tests (e.g., pytest, freezegun, response).
# Any dependencies that do not meet that criteria will be removed.
pytest = "^7.3.0"
pytest-cov = "^4.0.0"
pytest-dotenv = "^0.5.2"
duckdb-engine = "^0.9.2"
pytest-watcher = "^0.2.6"
freezegun = "^1.2.2"
responses = "^0.22.0"
pytest-asyncio = "^0.20.3"
lark = "^1.1.5"
pandas = "^2.0.0"
pytest-mock  = "^3.10.0"
pytest-socket = "^0.6.0"
syrupy = "^4.0.2"
requests-mock = "^1.11.0"


[tool.poetry.group.codespell.dependencies]
codespell = "^2.2.0"

[tool.poetry.group.test_integration]
optional = true

[tool.poetry.group.test_integration.dependencies]
# Do not add dependencies in the test_integration group
# Instead:
# 1. Add an optional dependency to the main group
#       poetry add --optional [package name]
# 2. Add the package name to the extended_testing extra (find it below)
# 3. Relock the poetry file
#       poetry lock --no-update
# 4. Favor unit tests not integration tests.
#    Use the @pytest.mark.requires(pkg_name) decorator in unit_tests.
#    Your tests should not rely on network access, as it prevents other
#    developers from being able to easily run them.
#    Instead write unit tests that use the `responses` library or mock.patch with
#    fixtures. Keep the fixtures minimal.
# See CONTRIBUTING.md for more instructions on working with optional dependencies.
# https://github.com/langchain-ai/langchain/blob/master/.github/CONTRIBUTING.md#working-with-optional-dependencies
pytest-vcr = "^1.0.2"
wrapt = "^1.15.0"
openai = "^1"
python-dotenv = "^1.0.0"
cassio = "^0.1.0"
tiktoken = "^0.3.2"
anthropic = "^0.3.11"

[tool.poetry.group.lint.dependencies]
ruff = "^0.1.5"
types-toml = "^0.10.8.1"
types-redis = "^4.3.21.6"
types-pytz = "^2023.3.0.0"
types-chardet = "^5.0.4.6"
mypy-protobuf = "^3.0.0"

[tool.poetry.group.typing.dependencies]
mypy = "^0.991"
types-pyyaml = "^6.0.12.2"
types-requests = "^2.28.11.5"

[tool.poetry.group.dev]
optional = true

[tool.poetry.group.dev.dependencies]
jupyter = "^1.0.0"
playwright = "^1.28.0"
setuptools = "^67.6.1"

[tool.poetry.extras]
llms = ["clarifai", "cohere", "openai", "openlm", "nlpcloud", "huggingface_hub", "manifest-ml", "torch", "transformers"]
qdrant = ["qdrant-client"]
openai = ["openai", "tiktoken"]
text_helpers = ["chardet"]
clarifai = ["clarifai"]
cohere = ["cohere"]
docarray = ["docarray"]
embeddings = ["sentence-transformers"]
javascript = ["esprima"]
azure = [
    "azure-identity",
    "azure-cosmos",
    "openai",
    "azure-core",
    "azure-ai-formrecognizer",
    "azure-ai-vision",
    "azure-cognitiveservices-speech",
    "azure-search-documents",
    "azure-ai-textanalytics",
]
all = [
    "clarifai",
    "cohere",
    "openai",
    "nlpcloud",
    "huggingface_hub",
    "manifest-ml",
    "elasticsearch",
    "opensearch-py",
    "google-search-results",
    "faiss-cpu",
    "sentence-transformers",
    "transformers",
    "nltk",
    "wikipedia",
    "beautifulsoup4",
    "tiktoken",
    "torch",
    "jinja2",
    "pinecone-client",
    "pinecone-text",
    "marqo",
    "pymongo",
    "weaviate-client",
    "redis",
    "google-api-python-client",
    "google-auth",
    "wolframalpha",
    "qdrant-client",
    "tensorflow-text",
    "pypdf",
    "networkx",
    "nomic",
    "aleph-alpha-client",
    "deeplake",
    "pgvector",
    "psycopg2-binary",
    "pyowm",
    "pytesseract",
    "html2text",
    "atlassian-python-api",
    "gptcache",
    "duckduckgo-search",
    "arxiv",
    "azure-identity",
    "clickhouse-connect",
    "azure-cosmos",
    "lancedb",
    "langkit",
    "lark",
    "pexpect",
    "pyvespa",
    "O365",
    "jq",
    "docarray",
    "pdfminer-six",
    "lxml",
    "requests-toolbelt",
    "neo4j",
    "openlm",
    "azure-ai-formrecognizer",
    "azure-ai-vision",
    "azure-cognitiveservices-speech",
    "azure-ai-textanalytics",
    "momento",
    "singlestoredb",
    "tigrisdb",
    "nebula3-python",
    "awadb",
    "esprima",
    "rdflib",
    "amadeus",
    "librosa",
    "python-arango",
]

cli = [
  "typer"
]

# An extra used to be able to add extended testing.
# Please use new-line on formatting to make it easier to add new packages without
# merge-conflicts
extended_testing = [
 "aleph-alpha-client",
 "aiosqlite",
 "assemblyai",
 "beautifulsoup4",
 "bibtexparser",
 "cassio",
 "chardet",
 "google-cloud-documentai",
 "esprima",
 "jq",
 "pdfminer-six",
 "pgvector",
 "pypdf",
 "pymupdf",
 "pypdfium2",
 "tqdm",
 "lxml",
 "atlassian-python-api",
 "mwparserfromhell",
 "mwxml",
 "pandas",
 "telethon",
 "psychicapi",
 "gql",
 "requests-toolbelt",
 "html2text",
 "numexpr",
 "py-trello",
 "scikit-learn",
 "streamlit",
 "pyspark",
 "openai",
 "sympy",
 "rapidfuzz",
 "jsonschema",
 "openai",
 "rank-bm25",
 "geopandas",
 "jinja2",
 "gitpython",
 "newspaper3k",
 "feedparser",
 "xata",
 "xmltodict",
 "faiss-cpu",
 "openapi-pydantic",
 "markdownify",
 "arxiv",
 "dashvector",
 "sqlite-vss",
 "rapidocr-onnxruntime",
 "motor",
 "timescale-vector",
 "anthropic",
 "upstash-redis",
 "rspace_client",
 "fireworks-ai",
 "javelin-sdk",
]

[tool.ruff]
select = [
  "E",  # pycodestyle
  "F",  # pyflakes
  "I",  # isort
]
exclude = [
  "tests/integration_tests/examples/non-utf8-encoding.py",
]

[tool.mypy]
ignore_missing_imports = "True"
disallow_untyped_defs = "True"
exclude = ["notebooks", "examples", "example_data"]

[tool.coverage.run]
omit = [
    "tests/*",
]

[build-system]
requires = ["poetry-core>=1.0.0"]
build-backend = "poetry.core.masonry.api"

[tool.pytest.ini_options]
# --strict-markers will raise errors on unknown marks.
# https://docs.pytest.org/en/7.1.x/how-to/mark.html#raising-errors-on-unknown-marks
#
# https://docs.pytest.org/en/7.1.x/reference/reference.html
# --strict-config       any warnings encountered while parsing the `pytest`
#                       section of the configuration file raise errors.
#
# https://github.com/tophat/syrupy
# --snapshot-warn-unused    Prints a warning on unused snapshots rather than fail the test suite.
addopts = "--strict-markers --strict-config --durations=5 --snapshot-warn-unused -vv"
# Registering custom markers.
# https://docs.pytest.org/en/7.1.x/example/markers.html#registering-markers
markers = [
  "requires: mark tests as requiring a specific library",
  "scheduled: mark tests to run in scheduled testing",
  "compile: mark placeholder test used to compile integration tests without running them"
]
asyncio_mode = "auto"

[tool.codespell]
skip = '.git,*.pdf,*.svg,*.pdf,*.yaml,*.ipynb,poetry.lock,*.min.js,*.css,package-lock.json,example_data,_dist,examples'
# Ignore latin etc
ignore-regex = '.*(Stati Uniti|Tense=Pres).*'
# whats is a typo but used frequently in queries so kept as is
# aapply - async apply
# unsecure - typo but part of API, decided to not bother for now
ignore-words-list = 'momento,collison,ned,foor,reworkd,parth,whats,aapply,mysogyny,unsecure,damon,crate,aadd,symbl,precesses,accademia,nin'<|MERGE_RESOLUTION|>--- conflicted
+++ resolved
@@ -1,11 +1,6 @@
 [tool.poetry]
-<<<<<<< HEAD
 name = "gigachain"
-version = "0.0.338"
-=======
-name = "langchain"
 version = "0.0.339rc0"
->>>>>>> 16af2824
 description = "Building applications with LLMs through composability"
 authors = []
 license = "MIT"
@@ -20,7 +15,7 @@
 
 [tool.poetry.dependencies]
 python = ">=3.8.1,<4.0"
-langchain-core = "^0.0.3"
+gigachain-core = "^0.0.3"
 pydantic = ">=1,<3"
 SQLAlchemy = ">=1.4,<3"
 requests = "^2"
