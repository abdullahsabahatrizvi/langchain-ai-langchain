--- conflicted
+++ resolved
@@ -1,11 +1,6 @@
 [tool.poetry]
-<<<<<<< HEAD
 name = "gigachain"
-version = "0.0.287"
-=======
-name = "langchain"
 version = "0.0.288"
->>>>>>> 596f294b
 description = "Building applications with LLMs through composability"
 authors = []
 license = "MIT"
