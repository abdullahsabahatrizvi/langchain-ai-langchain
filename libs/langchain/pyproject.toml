[tool.poetry]
<<<<<<< HEAD
name = "gigachain"
=======
name = "langchain"
>>>>>>> 0fa4516c
version = "0.0.270"
description = "Building applications with LLMs through composability"
authors = []
license = "MIT"
readme = "README.md"
repository = "https://github.com/ai-forever/gigachain"
packages = [
    {include = "langchain"}
]

[tool.poetry.scripts]
langchain-server = "langchain.server:main"

[tool.poetry.dependencies]
python = ">=3.8.1,<4.0"
pydantic = ">=1,<3"
SQLAlchemy = ">=1.4,<3"
requests = "^2"
PyYAML = ">=5.3"
numpy = "^1"
azure-core = {version = "^1.26.4", optional=true}
tqdm = {version = ">=4.48.0", optional = true}
openapi-schema-pydantic = {version = "^1.2", optional = true}
faiss-cpu = {version = "^1", optional = true}
wikipedia = {version = "^1", optional = true}
elasticsearch = {version = "^8", optional = true}
opensearch-py = {version = "^2.0.0", optional = true}
redis = {version = "^4", optional = true}
manifest-ml = {version = "^0.0.1", optional = true}
nltk = {version = "^3", optional = true}
transformers = {version = "^4", optional = true}
beautifulsoup4 = {version = "^4", optional = true}
torch = {version = ">=1,<3", optional = true}
jinja2 = {version = "^3", optional = true}
tiktoken = {version = "^0.3.2", optional = true, python="^3.9"}
pinecone-client = {version = "^2", optional = true}
pinecone-text = {version = "^0.4.2", optional = true}
pymongo = {version = "^4.3.3", optional = true}
clickhouse-connect = {version="^0.5.14", optional=true}
weaviate-client = {version = "^3", optional = true}
marqo = {version = "^1.2.4", optional=true}
google-api-python-client = {version = "2.70.0", optional = true}
google-auth = {version = "^2.18.1", optional = true}
wolframalpha = {version = "5.0.0", optional = true}
qdrant-client = {version = "^1.3.1", optional = true, python = ">=3.8.1,<3.12"}
dataclasses-json = "^0.5.7"
tensorflow-text = {version = "^2.11.0", optional = true, python = "^3.10, <3.12"}
tenacity = "^8.1.0"
cohere = {version = "^4", optional = true}
openai = {version = "^0", optional = true}
nlpcloud = {version = "^1", optional = true}
nomic = {version = "^1.0.43", optional = true}
huggingface_hub = {version = "^0", optional = true}
google-search-results = {version = "^2", optional = true}
sentence-transformers = {version = "^2", optional = true}
aiohttp = "^3.8.3"
arxiv = {version = "^1.4", optional = true}
pypdf = {version = "^3.4.0", optional = true}
networkx = {version="^2.6.3", optional = true}
aleph-alpha-client = {version="^2.15.0", optional = true}
deeplake = {version = "^3.6.8", optional = true}
libdeeplake = {version = "^0.0.60", optional = true}
pgvector = {version = "^0.1.6", optional = true}
psycopg2-binary = {version = "^2.9.5", optional = true}
pyowm = {version = "^3.3.0", optional = true}
async-timeout = {version = "^4.0.0", python = "<3.11"}
azure-identity = {version = "^1.12.0", optional=true}
gptcache = {version = ">=0.1.7", optional = true}
atlassian-python-api = {version = "^3.36.0", optional=true}
pytesseract = {version = "^0.3.10", optional=true}
html2text = {version="^2020.1.16", optional=true}
numexpr = "^2.8.4"
duckduckgo-search = {version="^3.8.3", optional=true}
azure-cosmos = {version="^4.4.0b1", optional=true}
lark = {version="^1.1.5", optional=true}
lancedb = {version = "^0.1", optional = true}
pexpect = {version = "^4.8.0", optional = true}
pyvespa = {version = "^0.33.0", optional = true}
O365 = {version = "^2.0.26", optional = true}
jq = {version = "^1.4.1", optional = true}
pdfminer-six = {version = "^20221105", optional = true}
docarray = {version="^0.32.0", extras=["hnswlib"], optional=true}
lxml = {version = "^4.9.2", optional = true}
pymupdf = {version = "^1.22.3", optional = true}
pypdfium2 = {version = "^4.10.0", optional = true}
gql = {version = "^3.4.1", optional = true}
pandas = {version = "^2.0.1", optional = true}
telethon = {version = "^1.28.5", optional = true}
neo4j = {version = "^5.8.1", optional = true}
langkit = {version = ">=0.0.6, <0.1.0", optional = true}
chardet = {version="^5.1.0", optional=true}
requests-toolbelt = {version = "^1.0.0", optional = true}
openlm = {version = "^0.0.5", optional = true}
scikit-learn = {version = "^1.2.2", optional = true}
azure-ai-formrecognizer = {version = "^3.2.1", optional = true}
azure-ai-vision = {version = "^0.11.1b1", optional = true}
azure-cognitiveservices-speech = {version = "^1.28.0", optional = true}
py-trello = {version = "^0.19.0", optional = true}
momento = {version = "^1.5.0", optional = true}
bibtexparser = {version = "^1.4.0", optional = true}
singlestoredb = {version = "^0.7.1", optional = true}
pyspark = {version = "^3.4.0", optional = true}
clarifai = {version = ">=9.1.0", optional = true}
tigrisdb = {version = "^1.0.0b6", optional = true}
nebula3-python = {version = "^3.4.0", optional = true}
mwparserfromhell = {version = "^0.6.4", optional = true}
mwxml = {version = "^0.3.3", optional = true}
awadb = {version = "^0.3.9", optional = true}
azure-search-documents = {version = "11.4.0b6", optional = true}
esprima = {version = "^4.0.1", optional = true}
streamlit = {version = "^1.18.0", optional = true, python = ">=3.8.1,<3.9.7 || >3.9.7,<4.0"}
psychicapi = {version = "^0.8.0", optional = true}
cassio = {version = "^0.0.7", optional = true}
rdflib = {version = "^6.3.2", optional = true}
sympy = {version = "^1.12", optional = true}
rapidfuzz = {version = "^3.1.1", optional = true}
langsmith = "~0.0.21"
rank-bm25 = {version = "^0.2.2", optional = true}
amadeus = {version = ">=8.1.0", optional = true}
geopandas = {version = "^0.13.1", optional = true}
python-arango = {version = "^7.5.9", optional = true}
gitpython = {version = "^3.1.32", optional = true}
librosa = {version="^0.10.0.post2", optional = true }
feedparser = {version = "^6.0.10", optional = true}
newspaper3k = {version = "^0.2.8", optional = true}
amazon-textract-caller = {version = "<2", optional = true}
xata = {version = "^1.0.0a7", optional = true}
xmltodict = {version = "^0.13.0", optional = true}


[tool.poetry.group.test.dependencies]
# The only dependencies that should be added are
# dependencies used for running tests (e.g., pytest, freezegun, response).
# Any dependencies that do not meet that criteria will be removed.
pytest = "^7.3.0"
pytest-cov = "^4.0.0"
pytest-dotenv = "^0.5.2"
duckdb-engine = "^0.7.0"
pytest-watcher = "^0.2.6"
freezegun = "^1.2.2"
responses = "^0.22.0"
pytest-asyncio = "^0.20.3"
lark = "^1.1.5"
pandas = "^2.0.0"
pytest-mock  = "^3.10.0"
pytest-socket = "^0.6.0"
syrupy = "^4.0.2"

[tool.poetry.group.codespell.dependencies]
codespell = "^2.2.0"

[tool.poetry.group.test_integration]
optional = true

[tool.poetry.group.test_integration.dependencies]
# Do not add dependencies in the test_integration group
# Instead:
# 1. Add an optional dependency to the main group
#       poetry add --optional [package name]
# 2. Add the package name to the extended_testing extra (find it below)
# 3. Relock the poetry file
#       poetry lock --no-update
# 4. Favor unit tests not integration tests.
#    Use the @pytest.mark.requires(pkg_name) decorator in unit_tests.
#    Your tests should not rely on network access, as it prevents other
#    developers from being able to easily run them.
#    Instead write unit tests that use the `responses` library or mock.patch with
#    fixtures. Keep the fixtures minimal.
# See CONTRIBUTING.md for more instructions on working with optional dependencies.
# https://github.com/hwchase17/langchain/blob/master/.github/CONTRIBUTING.md#working-with-optional-dependencies
pytest-vcr = "^1.0.2"
wrapt = "^1.15.0"
openai = "^0.27.4"
python-dotenv = "^1.0.0"
cassio = "^0.0.7"
tiktoken = "^0.3.2"

[tool.poetry.group.lint.dependencies]
ruff = "^0.0.249"
types-toml = "^0.10.8.1"
types-redis = "^4.3.21.6"
types-pytz = "^2023.3.0.0"
black = "^23.1.0"
types-chardet = "^5.0.4.6"
mypy-protobuf = "^3.0.0"

[tool.poetry.group.typing.dependencies]
mypy = "^0.991"
types-pyyaml = "^6.0.12.2"
types-requests = "^2.28.11.5"

[tool.poetry.group.dev]
optional = true

[tool.poetry.group.dev.dependencies]
jupyter = "^1.0.0"
playwright = "^1.28.0"
setuptools = "^67.6.1"

[tool.poetry.extras]
llms = ["clarifai", "cohere", "openai", "openlm", "nlpcloud", "huggingface_hub", "manifest-ml", "torch", "transformers"]
qdrant = ["qdrant-client"]
openai = ["openai", "tiktoken"]
text_helpers = ["chardet"]
clarifai = ["clarifai"]
cohere = ["cohere"]
docarray = ["docarray"]
embeddings = ["sentence-transformers"]
javascript = ["esprima"]
azure = [
    "azure-identity",
    "azure-cosmos",
    "openai",
    "azure-core",
    "azure-ai-formrecognizer",
    "azure-ai-vision",
    "azure-cognitiveservices-speech",
    "azure-search-documents",
]
all = [
    "clarifai",
    "cohere",
    "openai",
    "nlpcloud",
    "huggingface_hub",
    "manifest-ml",
    "elasticsearch",
    "opensearch-py",
    "google-search-results",
    "faiss-cpu",
    "sentence-transformers",
    "transformers",
    "nltk",
    "wikipedia",
    "beautifulsoup4",
    "tiktoken",
    "torch",
    "jinja2",
    "pinecone-client",
    "pinecone-text",
    "marqo",
    "pymongo",
    "weaviate-client",
    "redis",
    "google-api-python-client",
    "google-auth",
    "wolframalpha",
    "qdrant-client",
    "tensorflow-text",
    "pypdf",
    "networkx",
    "nomic",
    "aleph-alpha-client",
    "deeplake",
    "libdeeplake",
    "pgvector",
    "psycopg2-binary",
    "pyowm",
    "pytesseract",
    "html2text",
    "atlassian-python-api",
    "gptcache",
    "duckduckgo-search",
    "arxiv",
    "azure-identity",
    "clickhouse-connect",
    "azure-cosmos",
    "lancedb",
    "langkit",
    "lark",
    "pexpect",
    "pyvespa",
    "O365",
    "jq",
    "docarray",
    "pdfminer-six",
    "lxml",
    "requests-toolbelt",
    "neo4j",
    "openlm",
    "azure-ai-formrecognizer",
    "azure-ai-vision",
    "azure-cognitiveservices-speech",
    "momento",
    "singlestoredb",
    "tigrisdb",
    "nebula3-python",
    "awadb",
    "esprima",
    "rdflib",
    "amadeus",
    "librosa",
    "python-arango",
]

# An extra used to be able to add extended testing.
# Please use new-line on formatting to make it easier to add new packages without
# merge-conflicts
extended_testing = [
 "amazon-textract-caller",
 "beautifulsoup4",
 "bibtexparser",
 "cassio",
 "chardet",
 "esprima",
 "jq",
 "pdfminer.six",
 "pgvector",
 "pypdf",
 "pymupdf",
 "pypdfium2",
 "tqdm",
 "lxml",
 "atlassian-python-api",
 "mwparserfromhell",
 "mwxml",
 "pandas",
 "telethon",
 "psychicapi",
 "gql",
 "requests_toolbelt",
 "html2text",
 "py-trello",
 "scikit-learn",
 "streamlit",
 "pyspark",
 "openai",
 "sympy",
 "rapidfuzz",
 "openai",
 "rank_bm25",
 "geopandas",
 "jinja2",
 "gitpython",
 "newspaper3k",
 "feedparser",
 "xata",
 "xmltodict",
 "faiss-cpu",
 "openapi-schema-pydantic",
]

[tool.ruff]
select = [
  "E",  # pycodestyle
  "F",  # pyflakes
  "I",  # isort
]
exclude = [
  "tests/integration_tests/examples/non-utf8-encoding.py",
]

[tool.mypy]
ignore_missing_imports = "True"
disallow_untyped_defs = "True"
exclude = ["notebooks", "examples", "example_data"]

[tool.coverage.run]
omit = [
    "tests/*",
]

[build-system]
requires = ["poetry-core>=1.0.0"]
build-backend = "poetry.core.masonry.api"

[tool.pytest.ini_options]
# --strict-markers will raise errors on unknown marks.
# https://docs.pytest.org/en/7.1.x/how-to/mark.html#raising-errors-on-unknown-marks
#
# https://docs.pytest.org/en/7.1.x/reference/reference.html
# --strict-config       any warnings encountered while parsing the `pytest`
#                       section of the configuration file raise errors.
#
# https://github.com/tophat/syrupy
# --snapshot-warn-unused    Prints a warning on unused snapshots rather than fail the test suite.
addopts = "--strict-markers --strict-config --durations=5 --snapshot-warn-unused"
# Registering custom markers.
# https://docs.pytest.org/en/7.1.x/example/markers.html#registering-markers
markers = [
  "requires: mark tests as requiring a specific library",
  "scheduled: mark tests to run in scheduled testing",
]

[tool.codespell]
skip = '.git,*.pdf,*.svg,*.pdf,*.yaml,*.ipynb,poetry.lock,*.min.js,*.css,package-lock.json,example_data,_dist,examples'
# Ignore latin etc
ignore-regex = '.*(Stati Uniti|Tense=Pres).*'
# whats is a typo but used frequently in queries so kept as is
# aapply - async apply
# unsecure - typo but part of API, decided to not bother for now
ignore-words-list = 'momento,collison,ned,foor,reworkd,parth,whats,aapply,mysogyny,unsecure,damon'<|MERGE_RESOLUTION|>--- conflicted
+++ resolved
@@ -1,9 +1,5 @@
 [tool.poetry]
-<<<<<<< HEAD
-name = "gigachain"
-=======
 name = "langchain"
->>>>>>> 0fa4516c
 version = "0.0.270"
 description = "Building applications with LLMs through composability"
 authors = []
