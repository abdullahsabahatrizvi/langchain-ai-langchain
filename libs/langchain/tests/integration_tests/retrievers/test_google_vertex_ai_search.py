--- conflicted
+++ resolved
@@ -17,15 +17,10 @@
 
 from langchain.retrievers.google_vertex_ai_search import (
     GoogleCloudEnterpriseSearchRetriever,
-    GoogleVertexAISearchRetriever,
-)
-<<<<<<< HEAD
-=======
-from langchain.retrievers.google_vertex_ai_search import (
     GoogleVertexAIMultiTurnSearchRetriever,
     GoogleVertexAISearchRetriever,
 )
->>>>>>> 5f4a697c
+
 from langchain.schema import Document
 
 
