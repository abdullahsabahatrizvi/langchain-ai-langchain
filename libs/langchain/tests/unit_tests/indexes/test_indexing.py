--- conflicted
+++ resolved
@@ -16,12 +16,8 @@
 import pytest_asyncio
 
 from langchain.document_loaders.base import BaseLoader
-<<<<<<< HEAD
 from langchain.embeddings.base import Embeddings
 from langchain.indexes import aindex, index
-=======
-from langchain.indexes import index
->>>>>>> b4354b76
 from langchain.indexes._sql_record_manager import SQLRecordManager
 from langchain.schema import Document
 from langchain.schema.embeddings import Embeddings
@@ -894,7 +890,7 @@
     }
 
 
-<<<<<<< HEAD
+
 @pytest.mark.asyncio
 async def test_adeduplication(
     arecord_manager: SQLRecordManager, vector_store: VectorStore
@@ -918,7 +914,7 @@
         "num_skipped": 0,
         "num_updated": 0,
     }
-=======
+
 def test_cleanup_with_different_batchsize(
     record_manager: SQLRecordManager, vector_store: VectorStore
 ) -> None:
@@ -991,5 +987,4 @@
     contents = sorted(
         [document.page_content for document in vector_store.store.values()]
     )
-    assert contents == ["1", "2", "3"]
->>>>>>> b4354b76
+    assert contents == ["1", "2", "3"]