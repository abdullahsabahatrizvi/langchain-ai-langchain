--- conflicted
+++ resolved
@@ -105,11 +105,7 @@
 def vectara2() -> Generator[Vectara, None, None]:
     # download documents to local storage and then upload as files
     # attention paper and deep learning book
-<<<<<<< HEAD
     vectara2 = Vectara()
-=======
-    vectara2: Vectara = Vectara()  # type: ignore
->>>>>>> 2c180d64
 
     urls = [
         (
