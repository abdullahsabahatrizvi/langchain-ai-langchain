--- conflicted
+++ resolved
@@ -123,7 +123,6 @@
         )
         assert output == [Document(page_content="bar", metadata={"metadata_index": 1})]
 
-<<<<<<< HEAD
     def test_rockset_mmr_search(self) -> None:
         """Test end-to-end mmr search in Rockset"""
         output = self.rockset_vectorstore.max_marginal_relevance_search(
@@ -143,7 +142,7 @@
             where_str="metadata_index != 0",
         )
         assert output == [Document(page_content="bar", metadata={"metadata_index": 1})]
-=======
+
     def test_add_documents_and_delete(self) -> None:
         """ "add_documents" and "delete" are requirements to support use
         with RecordManager"""
@@ -173,7 +172,6 @@
         for metadata in metadatas:
             assert len(metadata) == 1
             assert list(metadata.keys())[0] == "source"
->>>>>>> b8b42ccb
 
     def test_build_query_sql(self) -> None:
         vector = [1.0, 2.0, 3.0, 4.0, 5.0, 6.0, 7.0, 8.0, 9.0, 10.0]
@@ -219,8 +217,8 @@
         vector_str = ",".join(map(str, vector))
         expected = f"""\
 SELECT *, \
-COSINE_SIM({embedding_key}, [{vector_str}]) as dist
-FROM {workspace}.{collection_name}
+COSINE_SIM({EMBEDDING_KEY}, [{vector_str}]) as dist
+FROM {WORKSPACE}.{COLLECTION_NAME}
 WHERE age >= 10
 ORDER BY dist DESC
 LIMIT 4
