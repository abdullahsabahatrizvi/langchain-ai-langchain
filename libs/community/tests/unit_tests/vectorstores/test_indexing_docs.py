--- conflicted
+++ resolved
@@ -82,11 +82,8 @@
         "SurrealDBStore",
         "TileDB",
         "TimescaleVector",
-<<<<<<< HEAD
         "TencentVectorDB",
-=======
         "EcloudESVectorStore",
->>>>>>> b15c7fdd
         "Vald",
         "VDMS",
         "Vearch",
