from langchain_community.document_compressors import __all__, _module_lookup

EXPECTED_ALL = [
    "LLMLinguaCompressor",
    "OpenVINOReranker",
    "JinaRerank",
<<<<<<< HEAD
    "RankLLMRerank",
=======
    "FlashrankRerank",
>>>>>>> 22d9aed5
]


def test_all_imports() -> None:
    assert set(__all__) == set(EXPECTED_ALL)
    assert set(__all__) == set(_module_lookup.keys())<|MERGE_RESOLUTION|>--- conflicted
+++ resolved
@@ -4,11 +4,8 @@
     "LLMLinguaCompressor",
     "OpenVINOReranker",
     "JinaRerank",
-<<<<<<< HEAD
     "RankLLMRerank",
-=======
     "FlashrankRerank",
->>>>>>> 22d9aed5
 ]
 
 
