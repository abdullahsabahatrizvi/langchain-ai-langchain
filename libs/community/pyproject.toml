[tool.poetry]
name = "langchain-community"
version = "0.0.6"
description = "Community contributed LangChain integrations."
authors = []
license = "MIT"
readme = "README.md"
repository = "https://github.com/langchain-ai/langchain"

[tool.poetry.dependencies]
python = ">=3.8.1,<4.0"
langchain-core = "^0.1"
SQLAlchemy = ">=1.4,<3"
requests = "^2"
PyYAML = ">=5.3"
numpy = "^1"
aiohttp = "^3.8.3"
tenacity = "^8.1.0"
dataclasses-json = ">= 0.5.7, < 0.7"
langsmith = "~0.0.63"
tqdm = {version = ">=4.48.0", optional = true}
openapi-pydantic = {version = "^0.3.2", optional = true}
faiss-cpu = {version = "^1", optional = true}
beautifulsoup4 = {version = "^4", optional = true}
jinja2 = {version = "^3", optional = true}
cohere = {version = "^4", optional = true}
openai = {version = "<2", optional = true}
arxiv = {version = "^1.4", optional = true}
pypdf = {version = "^3.4.0", optional = true}
aleph-alpha-client = {version="^2.15.0", optional = true}
gradientai = {version="^1.4.0", optional = true}
pgvector = {version = "^0.1.6", optional = true}
atlassian-python-api = {version = "^3.36.0", optional=true}
html2text = {version="^2020.1.16", optional=true}
numexpr = {version="^2.8.6", optional=true}
jq = {version = "^1.4.1", optional = true}
pdfminer-six = {version = "^20221105", optional = true}
lxml = {version = "^4.9.2", optional = true}
pymupdf = {version = "^1.22.3", optional = true}
rapidocr-onnxruntime = {version = "^1.3.2", optional = true, python = ">=3.8.1,<3.12"}
pypdfium2 = {version = "^4.10.0", optional = true}
gql = {version = "^3.4.1", optional = true}
pandas = {version = "^2.0.1", optional = true}
telethon = {version = "^1.28.5", optional = true}
chardet = {version="^5.1.0", optional=true}
requests-toolbelt = {version = "^1.0.0", optional = true}
scikit-learn = {version = "^1.2.2", optional = true}
py-trello = {version = "^0.19.0", optional = true}
bibtexparser = {version = "^1.4.0", optional = true}
pyspark = {version = "^3.4.0", optional = true}
mwparserfromhell = {version = "^0.6.4", optional = true}
mwxml = {version = "^0.3.3", optional = true}
esprima = {version = "^4.0.1", optional = true}
streamlit = {version = "^1.18.0", optional = true, python = ">=3.8.1,<3.9.7 || >3.9.7,<4.0"}
psychicapi = {version = "^0.8.0", optional = true}
cassio = {version = "^0.1.0", optional = true}
sympy = {version = "^1.12", optional = true}
rapidfuzz = {version = "^3.1.1", optional = true}
jsonschema = {version = ">1", optional = true}
rank-bm25 = {version = "^0.2.2", optional = true}
geopandas = {version = "^0.13.1", optional = true}
gitpython = {version = "^3.1.32", optional = true}
feedparser = {version = "^6.0.10", optional = true}
newspaper3k = {version = "^0.2.8", optional = true}
xata = {version = "^1.0.0a7", optional = true}
xmltodict = {version = "^0.13.0", optional = true}
markdownify = {version = "^0.11.6", optional = true}
assemblyai = {version = "^0.17.0", optional = true}
dashvector = {version = "^1.0.1", optional = true}
sqlite-vss = {version = "^0.1.2", optional = true}
motor = {version = "^3.3.1", optional = true}
timescale-vector = {version = "^0.0.1", optional = true}
typer = {version= "^0.9.0", optional = true}
anthropic = {version = "^0.3.11", optional = true}
aiosqlite = {version = "^0.19.0", optional = true}
rspace_client = {version = "^2.5.0", optional = true}
upstash-redis = {version = "^0.15.0", optional = true}
google-cloud-documentai = {version = "^2.20.1", optional = true}
fireworks-ai = {version = "^0.9.0", optional = true}
javelin-sdk = {version = "^0.1.8", optional = true}
hologres-vector = {version = "^0.0.6", optional = true}
praw = {version = "^7.7.1", optional = true}
msal = {version = "^1.25.0", optional = true}
databricks-vectorsearch = {version = "^0.21", optional = true}
dgml-utils = {version = "^0.3.0", optional = true}
datasets = {version = "^2.15.0", optional = true}
<<<<<<< HEAD
pathway = {version = "^0.7.5", optional = true, python = ">=3.10"}
=======
azure-ai-documentintelligence = {version = "^1.0.0b1", optional = true}
>>>>>>> aad3d8bd
oracle-ads = {version = "^2.9.1", optional = true}

[tool.poetry.group.test]
optional = true

[tool.poetry.group.test.dependencies]
# The only dependencies that should be added are
# dependencies used for running tests (e.g., pytest, freezegun, response).
# Any dependencies that do not meet that criteria will be removed.
pytest = "^7.3.0"
pytest-cov = "^4.0.0"
pytest-dotenv = "^0.5.2"
duckdb-engine = "^0.9.2"
pytest-watcher = "^0.2.6"
freezegun = "^1.2.2"
responses = "^0.22.0"
pytest-asyncio = "^0.20.3"
lark = "^1.1.5"
pandas = "^2.0.0"
pytest-mock  = "^3.10.0"
pytest-socket = "^0.6.0"
syrupy = "^4.0.2"
requests-mock = "^1.11.0"
langchain-core = {path = "../core", develop = true}

[tool.poetry.group.codespell]
optional = true

[tool.poetry.group.codespell.dependencies]
codespell = "^2.2.0"

[tool.poetry.group.test_integration]
optional = true

[tool.poetry.group.test_integration.dependencies]
# Do not add dependencies in the test_integration group
# Instead:
# 1. Add an optional dependency to the main group
#       poetry add --optional [package name]
# 2. Add the package name to the extended_testing extra (find it below)
# 3. Relock the poetry file
#       poetry lock --no-update
# 4. Favor unit tests not integration tests.
#    Use the @pytest.mark.requires(pkg_name) decorator in unit_tests.
#    Your tests should not rely on network access, as it prevents other
#    developers from being able to easily run them.
#    Instead write unit tests that use the `responses` library or mock.patch with
#    fixtures. Keep the fixtures minimal.
# See Contributing Guide for more instructions on working with optional dependencies.
# https://python.langchain.com/docs/contributing/code#working-with-optional-dependencies
pytest-vcr = "^1.0.2"
wrapt = "^1.15.0"
openai = "^1"
python-dotenv = "^1.0.0"
cassio = "^0.1.0"
tiktoken = "^0.3.2"
anthropic = "^0.3.11"
langchain-core = { path = "../core", develop = true }
fireworks-ai = "^0.9.0"
boto3 = ">=1.28.57,<2"
google-cloud-aiplatform = ">=1.37.0,<2"

[tool.poetry.group.lint]
optional = true

[tool.poetry.group.lint.dependencies]
ruff = "^0.1.5"

[tool.poetry.group.typing.dependencies]
mypy = "^0.991"
types-pyyaml = "^6.0.12.2"
types-requests = "^2.28.11.5"
types-toml = "^0.10.8.1"
types-pytz = "^2023.3.0.0"
types-chardet = "^5.0.4.6"
types-redis = "^4.3.21.6"
mypy-protobuf = "^3.0.0"
langchain-core = {path = "../core", develop = true}

[tool.poetry.group.dev]
optional = true

[tool.poetry.group.dev.dependencies]
jupyter = "^1.0.0"
setuptools = "^67.6.1"
langchain-core = {path = "../core", develop = true}

[tool.poetry.extras]

cli = ["typer"]

# An extra used to be able to add extended testing.
# Please use new-line on formatting to make it easier to add new packages without
# merge-conflicts
extended_testing = [
 "aleph-alpha-client",
 "aiosqlite",
 "assemblyai",
 "beautifulsoup4",
 "bibtexparser",
 "cassio",
 "chardet",
 "datasets",
 "google-cloud-documentai",
 "esprima",
 "jq",
 "pdfminer-six",
 "pgvector",
 "pypdf",
 "pymupdf",
 "pypdfium2",
 "tqdm",
 "lxml",
 "atlassian-python-api",
 "mwparserfromhell",
 "mwxml",
 "msal",
 "pandas",
 "telethon",
 "psychicapi",
 "gql",
 "gradientai",
 "requests-toolbelt",
 "html2text",
 "numexpr",
 "py-trello",
 "scikit-learn",
 "streamlit",
 "pyspark",
 "openai",
 "sympy",
 "rapidfuzz",
 "jsonschema",
 "rank-bm25",
 "geopandas",
 "jinja2",
 "gitpython",
 "newspaper3k",
 "feedparser",
 "xata",
 "xmltodict",
 "faiss-cpu",
 "openapi-pydantic",
 "markdownify",
 "arxiv",
 "dashvector",
 "sqlite-vss",
 "rapidocr-onnxruntime",
 "motor",
 "timescale-vector",
 "anthropic",
 "upstash-redis",
 "rspace_client",
 "fireworks-ai",
 "javelin-sdk",
 "hologres-vector",
 "praw",
 "databricks-vectorsearch",
 "dgml-utils",
 "cohere",
<<<<<<< HEAD
 "pathway",
=======
 "azure-ai-documentintelligence",
>>>>>>> aad3d8bd
 "oracle-ads",
]

[tool.ruff]
select = [
  "E",  # pycodestyle
  "F",  # pyflakes
  "I",  # isort
]
exclude = [
  "tests/examples/non-utf8-encoding.py",
  "tests/integration_tests/examples/non-utf8-encoding.py",
]

[tool.mypy]
ignore_missing_imports = "True"
disallow_untyped_defs = "True"
exclude = ["notebooks", "examples", "example_data"]

[tool.coverage.run]
omit = [
    "tests/*",
]

[build-system]
requires = ["poetry-core>=1.0.0"]
build-backend = "poetry.core.masonry.api"

[tool.pytest.ini_options]
# --strict-markers will raise errors on unknown marks.
# https://docs.pytest.org/en/7.1.x/how-to/mark.html#raising-errors-on-unknown-marks
#
# https://docs.pytest.org/en/7.1.x/reference/reference.html
# --strict-config       any warnings encountered while parsing the `pytest`
#                       section of the configuration file raise errors.
#
# https://github.com/tophat/syrupy
# --snapshot-warn-unused    Prints a warning on unused snapshots rather than fail the test suite.
addopts = "--strict-markers --strict-config --durations=5 --snapshot-warn-unused -vv"
# Registering custom markers.
# https://docs.pytest.org/en/7.1.x/example/markers.html#registering-markers
markers = [
  "requires: mark tests as requiring a specific library",
  "scheduled: mark tests to run in scheduled testing",
  "compile: mark placeholder test used to compile integration tests without running them"
]
asyncio_mode = "auto"

[tool.codespell]
skip = '.git,*.pdf,*.svg,*.pdf,*.yaml,*.ipynb,poetry.lock,*.min.js,*.css,package-lock.json,example_data,_dist,examples'
# Ignore latin etc
ignore-regex = '.*(Stati Uniti|Tense=Pres).*'
# whats is a typo but used frequently in queries so kept as is
# aapply - async apply
# unsecure - typo but part of API, decided to not bother for now
ignore-words-list = 'momento,collison,ned,foor,reworkd,parth,whats,aapply,mysogyny,unsecure,damon,crate,aadd,symbl,precesses,accademia,nin'<|MERGE_RESOLUTION|>--- conflicted
+++ resolved
@@ -84,11 +84,8 @@
 databricks-vectorsearch = {version = "^0.21", optional = true}
 dgml-utils = {version = "^0.3.0", optional = true}
 datasets = {version = "^2.15.0", optional = true}
-<<<<<<< HEAD
 pathway = {version = "^0.7.5", optional = true, python = ">=3.10"}
-=======
 azure-ai-documentintelligence = {version = "^1.0.0b1", optional = true}
->>>>>>> aad3d8bd
 oracle-ads = {version = "^2.9.1", optional = true}
 
 [tool.poetry.group.test]
@@ -249,11 +246,8 @@
  "databricks-vectorsearch",
  "dgml-utils",
  "cohere",
-<<<<<<< HEAD
  "pathway",
-=======
  "azure-ai-documentintelligence",
->>>>>>> aad3d8bd
  "oracle-ads",
 ]
 
