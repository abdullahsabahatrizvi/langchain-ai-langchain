[tool.poetry]
name = "langchain-community"
version = "0.2.3"
description = "Community contributed LangChain integrations."
authors = []
license = "MIT"
readme = "README.md"
repository = "https://github.com/langchain-ai/langchain"

[tool.poetry.dependencies]
python = ">=3.8.1,<4.0"
langchain-core = "^0.2.0"
langchain = "^0.2.0"
SQLAlchemy = ">=1.4,<3"
requests = "^2"
PyYAML = ">=5.3"
numpy = "^1"
aiohttp = "^3.8.3"
tenacity = "^8.1.0"
dataclasses-json = ">= 0.5.7, < 0.7"
langsmith = "^0.1.0"
tqdm = {version = ">=4.48.0", optional = true}
openapi-pydantic = {version = "^0.3.2", optional = true}
faiss-cpu = {version = "^1", optional = true}
beautifulsoup4 = {version = "^4", optional = true}
jinja2 = {version = "^3", optional = true}
cohere = {version = "^4", optional = true}
openai = {version = "<2", optional = true}
arxiv = {version = "^1.4", optional = true}
pypdf = {version = "^3.4.0", optional = true}
aleph-alpha-client = {version="^2.15.0", optional = true}
gradientai = {version="^1.4.0", optional = true}
pgvector = {version = "^0.1.6", optional = true}
atlassian-python-api = {version = "^3.36.0", optional=true}
html2text = {version="^2020.1.16", optional=true}
numexpr = {version="^2.8.6", optional=true}
jq = {version = "^1.4.1", optional = true}
pdfminer-six = {version = "^20221105", optional = true}
lxml = {version = ">=4.9.3,<6.0", optional = true}
pymupdf = {version = "^1.22.3", optional = true}
rapidocr-onnxruntime = {version = "^1.3.2", optional = true, python = ">=3.8.1,<3.12"}
pypdfium2 = {version = "^4.10.0", optional = true}
gql = {version = "^3.4.1", optional = true}
pandas = {version = "^2.0.1", optional = true}
telethon = {version = "^1.28.5", optional = true}
chardet = {version="^5.1.0", optional=true}
requests-toolbelt = {version = "^1.0.0", optional = true}
scikit-learn = {version = "^1.2.2", optional = true}
py-trello = {version = "^0.19.0", optional = true}
bibtexparser = {version = "^1.4.0", optional = true}
pyspark = {version = "^3.4.0", optional = true}
mwparserfromhell = {version = "^0.6.4", optional = true}
mwxml = {version = "^0.3.3", optional = true}
esprima = {version = "^4.0.1", optional = true}
streamlit = {version = "^1.18.0", optional = true, python = ">=3.8.1,<3.9.7 || >3.9.7,<4.0"}
psychicapi = {version = "^0.8.0", optional = true}
cassio = {version = "^0.1.6", optional = true}
sympy = {version = "^1.12", optional = true}
rapidfuzz = {version = "^3.1.1", optional = true}
jsonschema = {version = ">1", optional = true}
rank-bm25 = {version = "^0.2.2", optional = true}
geopandas = {version = "^0.13.1", optional = true}
gitpython = {version = "^3.1.32", optional = true}
feedparser = {version = "^6.0.10", optional = true}
newspaper3k = {version = "^0.2.8", optional = true}
xata = {version = "^1.0.0a7", optional = true}
xmltodict = {version = "^0.13.0", optional = true}
markdownify = {version = "^0.11.6", optional = true}
assemblyai = {version = "^0.17.0", optional = true}
sqlite-vss = {version = "^0.1.2", optional = true}
motor = {version = "^3.3.1", optional = true}
timescale-vector = {version = "^0.0.1", optional = true}
typer = {version= "^0.9.0", optional = true}
anthropic = {version = "^0.3.11", optional = true}
aiosqlite = {version = "^0.19.0", optional = true}
rspace_client = {version = "^2.5.0", optional = true}
upstash-redis = {version = "^0.15.0", optional = true}
google-cloud-documentai = {version = "^2.20.1", optional = true}
fireworks-ai = {version = "^0.9.0", optional = true}
javelin-sdk = {version = "^0.1.8", optional = true}
hologres-vector = {version = "^0.0.6", optional = true}
praw = {version = "^7.7.1", optional = true}
msal = {version = "^1.25.0", optional = true}
databricks-vectorsearch = {version = "^0.21", optional = true}
cloudpickle = {version = ">=2.0.0", optional = true}
dgml-utils = {version = "^0.3.0", optional = true}
datasets = {version = "^2.15.0", optional = true}
tree-sitter = {version = "^0.20.2", optional = true}
tree-sitter-languages = {version = "^1.8.0", optional = true}
azure-ai-documentintelligence = {version = "^1.0.0b1", optional = true}
oracle-ads = {version = "^2.9.1", optional = true}
httpx = {version = "^0.24.1", optional = true}
elasticsearch = {version = "^8.12.0", optional = true}
hdbcli = {version = "^2.19.21", optional = true}
oci = {version = "^2.119.1", optional = true}
rdflib = {version = "7.0.0", optional = true}
nvidia-riva-client = {version = "^2.14.0", optional = true}
azure-search-documents = {version = "11.4.0", optional = true}
azure-identity = {version = "^1.15.0", optional = true}
tidb-vector = {version = ">=0.0.3,<1.0.0", optional = true}
friendli-client = {version = "^1.2.4", optional = true}
premai = {version = "^0.3.25", optional = true}
vdms = {version = "^0.0.20", optional = true}
httpx-sse = {version = "^0.4.0", optional = true}
pyjwt = {version = "^2.8.0", optional = true}
oracledb = {version = "^2.2.0", optional = true}
azure-cosmos = {version = "^4.7.0", optional = true}
cloudpathlib = { version = "^0.18", optional = true }
simsimd = {version = "^4.3.1", optional = true}


[tool.poetry.group.test]
optional = true

[tool.poetry.group.test.dependencies]
# The only dependencies that should be added are
# dependencies used for running tests (e.g., pytest, freezegun, response).
# Any dependencies that do not meet that criteria will be removed.
pytest = "^7.3.0"
pytest-cov = "^4.1.0"
pytest-dotenv = "^0.5.2"
duckdb-engine = "^0.11.0"
pytest-watcher = "^0.2.6"
freezegun = "^1.2.2"
responses = "^0.22.0"
pytest-asyncio = "^0.20.3"
lark = "^1.1.5"
pandas = "^2.0.0"
pytest-mock  = "^3.10.0"
pytest-socket = "^0.6.0"
syrupy = "^4.0.2"
requests-mock = "^1.11.0"
langchain-core = {path = "../core", develop = true}
langchain = {path = "../langchain", develop = true}

[tool.poetry.group.codespell]
optional = true

[tool.poetry.group.codespell.dependencies]
codespell = "^2.2.0"

[tool.poetry.group.test_integration]
optional = true

[tool.poetry.group.test_integration.dependencies]
# Do not add dependencies in the test_integration group
# Instead:
# 1. Add an optional dependency to the main group
#       poetry add --optional [package name]
# 2. Add the package name to the extended_testing extra (find it below)
# 3. Relock the poetry file
#       poetry lock --no-update
# 4. Favor unit tests not integration tests.
#    Use the @pytest.mark.requires(pkg_name) decorator in unit_tests.
#    Your tests should not rely on network access, as it prevents other
#    developers from being able to easily run them.
#    Instead write unit tests that use the `responses` library or mock.patch with
#    fixtures. Keep the fixtures minimal.
# See Contributing Guide for more instructions on working with optional dependencies.
# https://python.langchain.com/docs/contributing/code#working-with-optional-dependencies
pytest-vcr = "^1.0.2"
vcrpy = "^6"
wrapt = "^1.15.0"
openai = "^1"
python-dotenv = "^1.0.0"
cassio = "^0.1.6"
tiktoken = ">=0.3.2,<0.6.0"
anthropic = "^0.3.11"
langchain-core = { path = "../core", develop = true }
langchain = {path = "../langchain", develop = true}
fireworks-ai = "^0.9.0"
vdms = "^0.0.20"
exllamav2 = "^0.0.18"

[tool.poetry.group.lint]
optional = true

[tool.poetry.group.lint.dependencies]
ruff = "^0.1.5"

[tool.poetry.group.typing.dependencies]
mypy = "^1"
types-pyyaml = "^6.0.12.2"
types-requests = "^2.28.11.5"
types-toml = "^0.10.8.1"
types-pytz = "^2023.3.0.0"
types-chardet = "^5.0.4.6"
types-redis = "^4.3.21.6"
mypy-protobuf = "^3.0.0"
langchain-core = {path = "../core", develop = true}
langchain-text-splitters = {path = "../text-splitters", develop = true}
langchain = {path = "../langchain", develop = true}

[tool.poetry.group.dev]
optional = true

[tool.poetry.group.dev.dependencies]
jupyter = "^1.0.0"
setuptools = "^67.6.1"
langchain-core = {path = "../core", develop = true}

[tool.poetry.extras]
cli = ["typer"]

# An extra used to be able to add extended testing.
# Please use new-line on formatting to make it easier to add new packages without
# merge-conflicts
extended_testing = [
 "aleph-alpha-client",
 "aiosqlite",
 "assemblyai",
 "beautifulsoup4",
 "bibtexparser",
 "cassio",
 "chardet",
 "datasets",
 "google-cloud-documentai",
 "esprima",
 "jq",
 "pdfminer-six",
 "pgvector",
 "pypdf",
 "pymupdf",
 "pypdfium2",
 "tqdm",
 "lxml",
 "atlassian-python-api",
 "mwparserfromhell",
 "mwxml",
 "msal",
 "pandas",
 "telethon",
 "psychicapi",
 "gql",
 "gradientai",
 "requests-toolbelt",
 "html2text",
 "numexpr",
 "py-trello",
 "scikit-learn",
 "streamlit",
 "pyspark",
 "openai",
 "sympy",
 "rapidfuzz",
 "jsonschema",
 "rank-bm25",
 "geopandas",
 "jinja2",
 "gitpython",
 "newspaper3k",
 "nvidia-riva-client",
 "feedparser",
 "xata",
 "xmltodict",
 "faiss-cpu",
 "openapi-pydantic",
 "markdownify",
 "arxiv",
 "sqlite-vss",
 "rapidocr-onnxruntime",
 "motor",
 "timescale-vector",
 "anthropic",
 "upstash-redis",
 "rspace_client",
 "fireworks-ai",
 "javelin-sdk",
 "hologres-vector",
 "praw",
 "databricks-vectorsearch",
 "cloudpickle",
 "cloudpathlib",
 "dgml-utils",
 "cohere",
 "tree-sitter",
 "tree-sitter-languages",
 "azure-ai-documentintelligence",
 "oracle-ads",
 "httpx",
 "elasticsearch",
 "hdbcli",
 "oci",
 "rdflib",
 "azure-search-documents",
 "azure-identity",
 "tidb-vector",
 "cloudpickle",
 "friendli-client",
 "premai",
 "vdms",
 "httpx-sse",
 "pyjwt",
 "oracledb",
<<<<<<< HEAD
 "azure-cosmos"
=======
 "simsimd",
 "aiosqlite"
>>>>>>> 62f13f95
]

[tool.ruff]
exclude = [
  "tests/examples/non-utf8-encoding.py",
  "tests/integration_tests/examples/non-utf8-encoding.py",
]

[tool.ruff.lint]
select = [
  "E",  # pycodestyle
  "F",  # pyflakes
  "I",  # isort
  "T201", # print
]

[tool.mypy]
ignore_missing_imports = "True"
disallow_untyped_defs = "True"
exclude = ["notebooks", "examples", "example_data"]

[tool.coverage.run]
omit = [
    "tests/*",
]

[build-system]
requires = ["poetry-core>=1.0.0"]
build-backend = "poetry.core.masonry.api"

[tool.pytest.ini_options]
# --strict-markers will raise errors on unknown marks.
# https://docs.pytest.org/en/7.1.x/how-to/mark.html#raising-errors-on-unknown-marks
#
# https://docs.pytest.org/en/7.1.x/reference/reference.html
# --strict-config       any warnings encountered while parsing the `pytest`
#                       section of the configuration file raise errors.
#
# https://github.com/tophat/syrupy
# --snapshot-warn-unused    Prints a warning on unused snapshots rather than fail the test suite.
addopts = "--strict-markers --strict-config --durations=5 --snapshot-warn-unused -vv"
# Registering custom markers.
# https://docs.pytest.org/en/7.1.x/example/markers.html#registering-markers
markers = [
  "requires: mark tests as requiring a specific library",
  "scheduled: mark tests to run in scheduled testing",
  "compile: mark placeholder test used to compile integration tests without running them"
]
asyncio_mode = "auto"

[tool.codespell]
skip = '.git,*.pdf,*.svg,*.pdf,*.yaml,*.ipynb,poetry.lock,*.min.js,*.css,package-lock.json,example_data,_dist,examples,*.trig'
# Ignore latin etc
ignore-regex = '.*(Stati Uniti|Tense=Pres).*'
# whats is a typo but used frequently in queries so kept as is
# aapply - async apply
# unsecure - typo but part of API, decided to not bother for now
ignore-words-list = 'momento,collison,ned,foor,reworkd,parth,whats,aapply,mysogyny,unsecure,damon,crate,aadd,symbl,precesses,accademia,nin'<|MERGE_RESOLUTION|>--- conflicted
+++ resolved
@@ -292,12 +292,9 @@
  "httpx-sse",
  "pyjwt",
  "oracledb",
-<<<<<<< HEAD
- "azure-cosmos"
-=======
+ "azure-cosmos",
  "simsimd",
  "aiosqlite"
->>>>>>> 62f13f95
 ]
 
 [tool.ruff]
