"""Tool for the Metaphor search API."""

from typing import Dict, List, Optional, Type, Union

from langchain_core._api.deprecation import deprecated
from langchain_core.callbacks import (
    AsyncCallbackManagerForToolRun,
    CallbackManagerForToolRun,
)
from langchain_core.pydantic_v1 import BaseModel, Field
from langchain_core.tools import BaseTool

from langchain_community.utilities.metaphor_search import MetaphorSearchAPIWrapper


<<<<<<< HEAD
class MetaphorSearchResultsToolInput(BaseModel):
    query: str = Field(description="Metaphor-optimized query")
    num_results: int = Field(
        description="Number of results that needs to be returned from the query"
    )
    include_domains: Optional[List[str]] = Field(description="Domains Included")
    exclude_domains: Optional[List[str]] = Field(description="Domains Excluded")
    start_crawl_date: Optional[str] = Field(description="Crawling Start Date")
    end_crawl_date: Optional[str] = Field(description="Crawling End Date")
    start_published_date: Optional[str] = Field(description="Publish Start Date")
    end_published_date: Optional[str] = Field(description="Publish End Date")
    use_autoprompt: Optional[bool] = Field(description="Whether to use autoprompt")


=======
@deprecated(
    since="0.0.15",
    removal="0.2.0",
    alternative="langchain_exa.ExaSearchResults",
)
>>>>>>> 4915c3cd
class MetaphorSearchResults(BaseTool):
    """Tool that queries the Metaphor Search API and gets back json."""

    name: str = "metaphor_search_results_json"
    description: str = (
        "A wrapper around Metaphor Search. "
        "Input should be a Metaphor-optimized query. "
        "Output is a JSON array of the query results"
    )
    api_wrapper: MetaphorSearchAPIWrapper
    args_schema: Type[MetaphorSearchResultsToolInput] = MetaphorSearchResultsToolInput

    def _run(
        self,
        query: str,
        num_results: int,
        include_domains: Optional[List[str]] = None,
        exclude_domains: Optional[List[str]] = None,
        start_crawl_date: Optional[str] = None,
        end_crawl_date: Optional[str] = None,
        start_published_date: Optional[str] = None,
        end_published_date: Optional[str] = None,
        use_autoprompt: Optional[bool] = None,
        run_manager: Optional[CallbackManagerForToolRun] = None,
    ) -> Union[List[Dict], str]:
        """Use the tool."""
        try:
            return self.api_wrapper.results(
                query,
                num_results,
                include_domains,
                exclude_domains,
                start_crawl_date,
                end_crawl_date,
                start_published_date,
                end_published_date,
                use_autoprompt,
            )
        except Exception as e:
            return repr(e)

    async def _arun(
        self,
        query: str,
        num_results: int,
        include_domains: Optional[List[str]] = None,
        exclude_domains: Optional[List[str]] = None,
        start_crawl_date: Optional[str] = None,
        end_crawl_date: Optional[str] = None,
        start_published_date: Optional[str] = None,
        end_published_date: Optional[str] = None,
        use_autoprompt: Optional[bool] = None,
        run_manager: Optional[AsyncCallbackManagerForToolRun] = None,
    ) -> Union[List[Dict], str]:
        """Use the tool asynchronously."""
        try:
            return await self.api_wrapper.results_async(
                query,
                num_results,
                include_domains,
                exclude_domains,
                start_crawl_date,
                end_crawl_date,
                start_published_date,
                end_published_date,
                use_autoprompt,
            )
        except Exception as e:
            return repr(e)<|MERGE_RESOLUTION|>--- conflicted
+++ resolved
@@ -13,28 +13,12 @@
 from langchain_community.utilities.metaphor_search import MetaphorSearchAPIWrapper
 
 
-<<<<<<< HEAD
-class MetaphorSearchResultsToolInput(BaseModel):
-    query: str = Field(description="Metaphor-optimized query")
-    num_results: int = Field(
-        description="Number of results that needs to be returned from the query"
-    )
-    include_domains: Optional[List[str]] = Field(description="Domains Included")
-    exclude_domains: Optional[List[str]] = Field(description="Domains Excluded")
-    start_crawl_date: Optional[str] = Field(description="Crawling Start Date")
-    end_crawl_date: Optional[str] = Field(description="Crawling End Date")
-    start_published_date: Optional[str] = Field(description="Publish Start Date")
-    end_published_date: Optional[str] = Field(description="Publish End Date")
-    use_autoprompt: Optional[bool] = Field(description="Whether to use autoprompt")
 
-
-=======
 @deprecated(
     since="0.0.15",
     removal="0.2.0",
     alternative="langchain_exa.ExaSearchResults",
 )
->>>>>>> 4915c3cd
 class MetaphorSearchResults(BaseTool):
     """Tool that queries the Metaphor Search API and gets back json."""
 
