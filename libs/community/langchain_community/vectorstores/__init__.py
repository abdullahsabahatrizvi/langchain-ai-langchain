--- conflicted
+++ resolved
@@ -24,260 +24,6 @@
 
 if TYPE_CHECKING:
     from langchain_core.vectorstores import (
-<<<<<<< HEAD
-        VectorStore,  # noqa: F401
-    )
-
-    from langchain_community.vectorstores.alibabacloud_opensearch import (
-        AlibabaCloudOpenSearch,  # noqa: F401
-        AlibabaCloudOpenSearchSettings,  # noqa: F401
-    )
-    from langchain_community.vectorstores.analyticdb import (
-        AnalyticDB,  # noqa: F401
-    )
-    from langchain_community.vectorstores.annoy import (
-        Annoy,  # noqa: F401
-    )
-    from langchain_community.vectorstores.apache_doris import (
-        ApacheDoris,  # noqa: F401
-    )
-    from langchain_community.vectorstores.astradb import (
-        AstraDB,  # noqa: F401
-    )
-    from langchain_community.vectorstores.atlas import (
-        AtlasDB,  # noqa: F401
-    )
-    from langchain_community.vectorstores.awadb import (
-        AwaDB,  # noqa: F401
-    )
-    from langchain_community.vectorstores.azure_cosmos_db import (
-        AzureCosmosDBVectorSearch,  # noqa: F401
-    )
-    from langchain_community.vectorstores.azuresearch import (
-        AzureSearch,  # noqa: F401
-    )
-    from langchain_community.vectorstores.bageldb import (
-        Bagel,  # noqa: F401
-    )
-    from langchain_community.vectorstores.baiducloud_vector_search import (
-        BESVectorStore,  # noqa: F401
-    )
-    from langchain_community.vectorstores.baiduvectordb import (
-        BaiduVectorDB,  # noqa: F401
-    )
-    from langchain_community.vectorstores.bigquery_vector_search import (
-        BigQueryVectorSearch,  # noqa: F401
-    )
-    from langchain_community.vectorstores.cassandra import (
-        Cassandra,  # noqa: F401
-    )
-    from langchain_community.vectorstores.chroma import (
-        Chroma,  # noqa: F401
-    )
-    from langchain_community.vectorstores.clarifai import (
-        Clarifai,  # noqa: F401
-    )
-    from langchain_community.vectorstores.clickhouse import (
-        Clickhouse,  # noqa: F401
-        ClickhouseSettings,  # noqa: F401
-    )
-    from langchain_community.vectorstores.couchbase import (
-        CouchbaseVectorStore,  # noqa: F401
-    )
-    from langchain_community.vectorstores.dashvector import (
-        DashVector,  # noqa: F401
-    )
-    from langchain_community.vectorstores.databricks_vector_search import (
-        DatabricksVectorSearch,  # noqa: F401
-    )
-    from langchain_community.vectorstores.deeplake import (
-        DeepLake,  # noqa: F401
-    )
-    from langchain_community.vectorstores.dingo import (
-        Dingo,  # noqa: F401
-    )
-    from langchain_community.vectorstores.docarray import (
-        DocArrayHnswSearch,  # noqa: F401
-        DocArrayInMemorySearch,  # noqa: F401
-    )
-    from langchain_community.vectorstores.documentdb import (
-        DocumentDBVectorSearch,  # noqa: F401
-    )
-    from langchain_community.vectorstores.duckdb import (
-        DuckDB,  # noqa: F401
-    )
-    from langchain_community.vectorstores.ecloud_vector_search import (
-        EcloudESVectorStore,  # noqa: F401
-    )
-    from langchain_community.vectorstores.elastic_vector_search import (
-        ElasticKnnSearch,  # noqa: F401
-        ElasticVectorSearch,  # noqa: F401
-    )
-    from langchain_community.vectorstores.elasticsearch import (
-        ElasticsearchStore,  # noqa: F401
-    )
-    from langchain_community.vectorstores.epsilla import (
-        Epsilla,  # noqa: F401
-    )
-    from langchain_community.vectorstores.faiss import (
-        FAISS,  # noqa: F401
-    )
-    from langchain_community.vectorstores.hanavector import (
-        HanaDB,  # noqa: F401
-    )
-    from langchain_community.vectorstores.hologres import (
-        Hologres,  # noqa: F401
-    )
-    from langchain_community.vectorstores.infinispanvs import (
-        InfinispanVS,  # noqa: F401
-    )
-    from langchain_community.vectorstores.inmemory import (
-        InMemoryVectorStore,  # noqa: F401
-    )
-    from langchain_community.vectorstores.kdbai import (
-        KDBAI,  # noqa: F401
-    )
-    from langchain_community.vectorstores.kinetica import (
-        DistanceStrategy,  # noqa: F401
-        Kinetica,  # noqa: F401
-        KineticaSettings,  # noqa: F401
-    )
-    from langchain_community.vectorstores.lancedb import (
-        LanceDB,  # noqa: F401
-    )
-    from langchain_community.vectorstores.lantern import (
-        Lantern,  # noqa: F401
-    )
-    from langchain_community.vectorstores.llm_rails import (
-        LLMRails,  # noqa: F401
-    )
-    from langchain_community.vectorstores.marqo import (
-        Marqo,  # noqa: F401
-    )
-    from langchain_community.vectorstores.matching_engine import (
-        MatchingEngine,  # noqa: F401
-    )
-    from langchain_community.vectorstores.meilisearch import (
-        Meilisearch,  # noqa: F401
-    )
-    from langchain_community.vectorstores.milvus import (
-        Milvus,  # noqa: F401
-    )
-    from langchain_community.vectorstores.momento_vector_index import (
-        MomentoVectorIndex,  # noqa: F401
-    )
-    from langchain_community.vectorstores.mongodb_atlas import (
-        MongoDBAtlasVectorSearch,  # noqa: F401
-    )
-    from langchain_community.vectorstores.myscale import (
-        MyScale,  # noqa: F401
-        MyScaleSettings,  # noqa: F401
-    )
-    from langchain_community.vectorstores.neo4j_vector import (
-        Neo4jVector,  # noqa: F401
-    )
-    from langchain_community.vectorstores.opensearch_vector_search import (
-        OpenSearchVectorSearch,  # noqa: F401
-    )
-    from langchain_community.vectorstores.pathway import (
-        PathwayVectorClient,  # noqa: F401
-    )
-    from langchain_community.vectorstores.pgembedding import (
-        PGEmbedding,  # noqa: F401
-    )
-    from langchain_community.vectorstores.pgvector import (
-        PGVector,  # noqa: F401
-    )
-    from langchain_community.vectorstores.pinecone import (
-        Pinecone,  # noqa: F401
-    )
-    from langchain_community.vectorstores.qdrant import (
-        Qdrant,  # noqa: F401
-    )
-    from langchain_community.vectorstores.redis import (
-        Redis,  # noqa: F401
-    )
-    from langchain_community.vectorstores.rocksetdb import (
-        Rockset,  # noqa: F401
-    )
-    from langchain_community.vectorstores.scann import (
-        ScaNN,  # noqa: F401
-    )
-    from langchain_community.vectorstores.semadb import (
-        SemaDB,  # noqa: F401
-    )
-    from langchain_community.vectorstores.singlestoredb import (
-        SingleStoreDB,  # noqa: F401
-    )
-    from langchain_community.vectorstores.sklearn import (
-        SKLearnVectorStore,  # noqa: F401
-    )
-    from langchain_community.vectorstores.sqlitevss import (
-        SQLiteVSS,  # noqa: F401
-    )
-    from langchain_community.vectorstores.starrocks import (
-        StarRocks,  # noqa: F401
-    )
-    from langchain_community.vectorstores.supabase import (
-        SupabaseVectorStore,  # noqa: F401
-    )
-    from langchain_community.vectorstores.surrealdb import (
-        SurrealDBStore,  # noqa: F401
-    )
-    from langchain_community.vectorstores.tair import (
-        Tair,  # noqa: F401
-    )
-    from langchain_community.vectorstores.tencentvectordb import (
-        TencentVectorDB,  # noqa: F401
-    )
-    from langchain_community.vectorstores.thirdai_neuraldb import (
-        NeuralDBVectorStore,  # noqa: F401
-    )
-    from langchain_community.vectorstores.tidb_vector import (
-        TiDBVectorStore,  # noqa: F401
-    )
-    from langchain_community.vectorstores.tigris import (
-        Tigris,  # noqa: F401
-    )
-    from langchain_community.vectorstores.tiledb import (
-        TileDB,  # noqa: F401
-    )
-    from langchain_community.vectorstores.timescalevector import (
-        TimescaleVector,  # noqa: F401
-    )
-    from langchain_community.vectorstores.typesense import (
-        Typesense,  # noqa: F401
-    )
-    from langchain_community.vectorstores.usearch import (
-        USearch,  # noqa: F401
-    )
-    from langchain_community.vectorstores.vald import (
-        Vald,  # noqa: F401
-    )
-    from langchain_community.vectorstores.vdms import (
-        VDMS,  # noqa: F401
-    )
-    from langchain_community.vectorstores.vearch import (
-        Vearch,  # noqa: F401
-    )
-    from langchain_community.vectorstores.vectara import (
-        Vectara,  # noqa: F401
-    )
-    from langchain_community.vectorstores.vespa import (
-        VespaStore,  # noqa: F401
-    )
-    from langchain_community.vectorstores.weaviate import (
-        Weaviate,  # noqa: F401
-    )
-    from langchain_community.vectorstores.yellowbrick import (
-        Yellowbrick,  # noqa: F401
-    )
-    from langchain_community.vectorstores.zep import (
-        ZepVectorStore,  # noqa: F401
-    )
-    from langchain_community.vectorstores.zilliz import (
-        Zilliz,  # noqa: F401
-=======
         VectorStore,
     )
 
@@ -539,7 +285,6 @@
     )
     from langchain_community.vectorstores.zilliz import (
         Zilliz,
->>>>>>> cd4c5428
     )
 
 __all__ = [
@@ -605,10 +350,7 @@
     "Pinecone",
     "Qdrant",
     "Redis",
-<<<<<<< HEAD
-=======
     "Relyt",
->>>>>>> cd4c5428
     "Rockset",
     "SKLearnVectorStore",
     "SQLiteVSS",
@@ -625,10 +367,7 @@
     "TileDB",
     "TimescaleVector",
     "Typesense",
-<<<<<<< HEAD
-=======
     "UpstashVectorStore",
->>>>>>> cd4c5428
     "USearch",
     "VDMS",
     "Vald",
@@ -636,10 +375,7 @@
     "Vectara",
     "VectorStore",
     "VespaStore",
-<<<<<<< HEAD
-=======
     "VLite",
->>>>>>> cd4c5428
     "Weaviate",
     "Yellowbrick",
     "ZepVectorStore",
