--- conflicted
+++ resolved
@@ -23,32 +23,6 @@
 
 if TYPE_CHECKING:
     from langchain_community.chat_loaders.base import (
-<<<<<<< HEAD
-        BaseChatLoader,  # noqa: F401
-    )
-    from langchain_community.chat_loaders.facebook_messenger import (
-        FolderFacebookMessengerChatLoader,  # noqa: F401
-        SingleFileFacebookMessengerChatLoader,  # noqa: F401
-    )
-    from langchain_community.chat_loaders.gmail import (
-        GMailLoader,  # noqa: F401
-    )
-    from langchain_community.chat_loaders.imessage import (
-        IMessageChatLoader,  # noqa: F401
-    )
-    from langchain_community.chat_loaders.langsmith import (
-        LangSmithDatasetChatLoader,  # noqa: F401
-        LangSmithRunChatLoader,  # noqa: F401
-    )
-    from langchain_community.chat_loaders.slack import (
-        SlackChatLoader,  # noqa: F401
-    )
-    from langchain_community.chat_loaders.telegram import (
-        TelegramChatLoader,  # noqa: F401
-    )
-    from langchain_community.chat_loaders.whatsapp import (
-        WhatsAppChatLoader,  # noqa: F401
-=======
         BaseChatLoader,
     )
     from langchain_community.chat_loaders.facebook_messenger import (
@@ -73,7 +47,6 @@
     )
     from langchain_community.chat_loaders.whatsapp import (
         WhatsAppChatLoader,
->>>>>>> cd4c5428
     )
 
 __all__ = [
