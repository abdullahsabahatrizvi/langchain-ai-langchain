--- conflicted
+++ resolved
@@ -940,7 +940,8 @@
         method: Literal["function_calling", "json_mode"] = "function_calling",
         include_raw: Literal[True] = True,
         **kwargs: Any,
-    ) -> Runnable[LanguageModelInput, _AllReturnType]: ...
+    ) -> Runnable[LanguageModelInput, _AllReturnType]:
+        ...
 
     @overload
     def with_structured_output(
@@ -950,7 +951,8 @@
         method: Literal["function_calling", "json_mode"] = "function_calling",
         include_raw: Literal[False] = False,
         **kwargs: Any,
-    ) -> Runnable[LanguageModelInput, _DictOrPydantic]: ...
+    ) -> Runnable[LanguageModelInput, _DictOrPydantic]:
+        ...
 
     def with_structured_output(
         self,
@@ -1138,14 +1140,10 @@
                     "schema must be specified when method is 'function_calling'. "
                     "Received None."
                 )
-<<<<<<< HEAD
-            llm = self.bind_tools([schema], tool_choice=True, parallel_tool_calls=False)
-=======
             tool_name = convert_to_openai_tool(schema)["function"]["name"]
             llm = self.bind_tools(
                 [schema], tool_choice=tool_name, parallel_tool_calls=False
             )
->>>>>>> 29aa9d67
             if is_pydantic_schema:
                 output_parser: OutputParserLike = PydanticToolsParser(
                     tools=[schema], first_tool_only=True
@@ -1374,13 +1372,8 @@
                 location: str = Field(
                     ..., description="The city and state, e.g. San Francisco, CA"
                 )
-<<<<<<< HEAD
-
-
-=======
-
-
->>>>>>> 29aa9d67
+
+
             llm_with_tools = llm.bind_tools([GetWeather, GetPopulation])
             ai_msg = llm_with_tools.invoke(
                 "Which city is hotter today and which is bigger: LA or NY?"
@@ -1679,9 +1672,6 @@
     ) -> Iterator[ChatGenerationChunk]:
         """Set default stream_options."""
         stream_usage = self._should_stream_usage(stream_usage, **kwargs)
-<<<<<<< HEAD
-        kwargs["stream_options"] = {"include_usage": stream_usage}
-=======
         # Note: stream_options is not a valid parameter for Azure OpenAI.
         # To support users proxying Azure through ChatOpenAI, here we only specify
         # stream_options if include_usage is set to True.
@@ -1689,7 +1679,6 @@
         # for release notes.
         if stream_usage:
             kwargs["stream_options"] = {"include_usage": stream_usage}
->>>>>>> 29aa9d67
 
         return super()._stream(*args, **kwargs)
 
@@ -1698,12 +1687,8 @@
     ) -> AsyncIterator[ChatGenerationChunk]:
         """Set default stream_options."""
         stream_usage = self._should_stream_usage(stream_usage, **kwargs)
-<<<<<<< HEAD
-        kwargs["stream_options"] = {"include_usage": stream_usage}
-=======
         if stream_usage:
             kwargs["stream_options"] = {"include_usage": stream_usage}
->>>>>>> 29aa9d67
 
         async for chunk in super()._astream(*args, **kwargs):
             yield chunk
