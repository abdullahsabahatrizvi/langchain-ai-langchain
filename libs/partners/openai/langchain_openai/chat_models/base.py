"""OpenAI chat wrapper."""

from __future__ import annotations

import logging
import os
import sys
from operator import itemgetter
from typing import (
    Any,
    AsyncIterator,
    Callable,
    Dict,
    Iterator,
    List,
    Literal,
    Mapping,
    Optional,
    Sequence,
    Tuple,
    Type,
    TypedDict,
    TypeVar,
    Union,
    cast,
    overload,
)

import openai
import tiktoken
from langchain_core._api import beta
from langchain_core.callbacks import (
    AsyncCallbackManagerForLLMRun,
    CallbackManagerForLLMRun,
)
from langchain_core.language_models import LanguageModelInput
from langchain_core.language_models.chat_models import (
    BaseChatModel,
    agenerate_from_stream,
    generate_from_stream,
)
from langchain_core.messages import (
    AIMessage,
    AIMessageChunk,
    BaseMessage,
    BaseMessageChunk,
    ChatMessage,
    ChatMessageChunk,
    FunctionMessage,
    FunctionMessageChunk,
    HumanMessage,
    HumanMessageChunk,
    SystemMessage,
    SystemMessageChunk,
    ToolMessage,
    ToolMessageChunk,
)
from langchain_core.output_parsers import (
    JsonOutputParser,
    PydanticOutputParser,
)
from langchain_core.output_parsers.base import OutputParserLike
from langchain_core.output_parsers.openai_tools import (
    JsonOutputKeyToolsParser,
    PydanticToolsParser,
)
from langchain_core.outputs import ChatGeneration, ChatGenerationChunk, ChatResult
from langchain_core.pydantic_v1 import BaseModel, Field, SecretStr, root_validator
from langchain_core.runnables import Runnable, RunnableMap, RunnablePassthrough
from langchain_core.tools import BaseTool
from langchain_core.utils import (
    convert_to_secret_str,
    get_from_dict_or_env,
    get_pydantic_field_names,
)
from langchain_core.utils.function_calling import (
    convert_to_openai_function,
    convert_to_openai_tool,
)
from langchain_core.utils.utils import build_extra_kwargs

logger = logging.getLogger(__name__)


def _convert_dict_to_message(_dict: Mapping[str, Any]) -> BaseMessage:
    """Convert a dictionary to a LangChain message.

    Args:
        _dict: The dictionary.

    Returns:
        The LangChain message.
    """
    role = _dict.get("role")
<<<<<<< HEAD
    name = _dict.get("name")
    if role == "user":
        return HumanMessage(content=_dict.get("content", ""), name=name)
=======
    id_ = _dict.get("id")
    if role == "user":
        return HumanMessage(content=_dict.get("content", ""), id=id_)
>>>>>>> 7ad0a3f2
    elif role == "assistant":
        # Fix for azure
        # Also OpenAI returns None for tool invocations
        content = _dict.get("content", "") or ""
        additional_kwargs: Dict = {}
        if function_call := _dict.get("function_call"):
            additional_kwargs["function_call"] = dict(function_call)
        if tool_calls := _dict.get("tool_calls"):
            additional_kwargs["tool_calls"] = tool_calls
<<<<<<< HEAD
        return AIMessage(
            content=content, additional_kwargs=additional_kwargs, name=name
        )
    elif role == "system":
        return SystemMessage(content=_dict.get("content", ""), name=name)
    elif role == "function":
        return FunctionMessage(
            content=_dict.get("content", ""), name=cast(str, _dict.get("name"))
=======
        return AIMessage(content=content, additional_kwargs=additional_kwargs, id=id_)
    elif role == "system":
        return SystemMessage(content=_dict.get("content", ""), id=id_)
    elif role == "function":
        return FunctionMessage(
            content=_dict.get("content", ""), name=_dict.get("name"), id=id_
>>>>>>> 7ad0a3f2
        )
    elif role == "tool":
        additional_kwargs = {}
        if "name" in _dict:
            additional_kwargs["name"] = _dict["name"]
        return ToolMessage(
            content=_dict.get("content", ""),
            tool_call_id=cast(str, _dict.get("tool_call_id")),
            additional_kwargs=additional_kwargs,
<<<<<<< HEAD
            name=name,
=======
            id=id_,
>>>>>>> 7ad0a3f2
        )
    else:
        return ChatMessage(content=_dict.get("content", ""), role=role, id=id_)


def _convert_message_to_dict(message: BaseMessage) -> dict:
    """Convert a LangChain message to a dictionary.

    Args:
        message: The LangChain message.

    Returns:
        The dictionary.
    """
    message_dict: Dict[str, Any] = {
        "content": message.content,
        "name": message.name,
    }
    if isinstance(message, ChatMessage):
        message_dict["role"] = message.role
    elif isinstance(message, HumanMessage):
        message_dict["role"] = "user"
    elif isinstance(message, AIMessage):
        message_dict["role"] = "assistant"
        if "function_call" in message.additional_kwargs:
            message_dict["function_call"] = message.additional_kwargs["function_call"]
            # If function call only, content is None not empty string
            if message_dict["content"] == "":
                message_dict["content"] = None
        if "tool_calls" in message.additional_kwargs:
            message_dict["tool_calls"] = message.additional_kwargs["tool_calls"]
            # If tool calls only, content is None not empty string
            if message_dict["content"] == "":
                message_dict["content"] = None
    elif isinstance(message, SystemMessage):
        message_dict["role"] = "system"
    elif isinstance(message, FunctionMessage):
        message_dict["role"] = "function"
    elif isinstance(message, ToolMessage):
        message_dict["role"] = "tool"
        message_dict["tool_call_id"] = message.tool_call_id

        # tool message doesn't have name: https://platform.openai.com/docs/api-reference/chat/create#chat-create-messages
        del message_dict["name"]
    else:
        raise TypeError(f"Got unknown type {message}")
    if "name" in message.additional_kwargs:
        message_dict["name"] = message.additional_kwargs["name"]
    return message_dict


def _convert_delta_to_message_chunk(
    _dict: Mapping[str, Any], default_class: Type[BaseMessageChunk]
) -> BaseMessageChunk:
    id_ = _dict.get("id")
    role = cast(str, _dict.get("role"))
    content = cast(str, _dict.get("content") or "")
    additional_kwargs: Dict = {}
    if _dict.get("function_call"):
        function_call = dict(_dict["function_call"])
        if "name" in function_call and function_call["name"] is None:
            function_call["name"] = ""
        additional_kwargs["function_call"] = function_call
    if _dict.get("tool_calls"):
        additional_kwargs["tool_calls"] = _dict["tool_calls"]

    if role == "user" or default_class == HumanMessageChunk:
        return HumanMessageChunk(content=content, id=id_)
    elif role == "assistant" or default_class == AIMessageChunk:
        return AIMessageChunk(
            content=content, additional_kwargs=additional_kwargs, id=id_
        )
    elif role == "system" or default_class == SystemMessageChunk:
        return SystemMessageChunk(content=content, id=id_)
    elif role == "function" or default_class == FunctionMessageChunk:
        return FunctionMessageChunk(content=content, name=_dict["name"], id=id_)
    elif role == "tool" or default_class == ToolMessageChunk:
        return ToolMessageChunk(
            content=content, tool_call_id=_dict["tool_call_id"], id=id_
        )
    elif role or default_class == ChatMessageChunk:
        return ChatMessageChunk(content=content, role=role, id=id_)
    else:
        return default_class(content=content, id=id_)  # type: ignore


class _FunctionCall(TypedDict):
    name: str


_BM = TypeVar("_BM", bound=BaseModel)
_DictOrPydanticClass = Union[Dict[str, Any], Type[_BM]]
_DictOrPydantic = Union[Dict, _BM]


class _AllReturnType(TypedDict):
    raw: BaseMessage
    parsed: Optional[_DictOrPydantic]
    parsing_error: Optional[BaseException]


class ChatOpenAI(BaseChatModel):
    """`OpenAI` Chat large language models API.

    To use, you should have the environment variable ``OPENAI_API_KEY``
    set with your API key, or pass it as a named parameter to the constructor.

    Any parameters that are valid to be passed to the openai.create call can be passed
    in, even if not explicitly saved on this class.

    Example:
        .. code-block:: python

            from langchain_openai import ChatOpenAI

            model = ChatOpenAI(model_name="gpt-3.5-turbo")
    """

    @property
    def lc_secrets(self) -> Dict[str, str]:
        return {"openai_api_key": "OPENAI_API_KEY"}

    @classmethod
    def get_lc_namespace(cls) -> List[str]:
        """Get the namespace of the langchain object."""
        return ["langchain", "chat_models", "openai"]

    @property
    def lc_attributes(self) -> Dict[str, Any]:
        attributes: Dict[str, Any] = {}

        if self.openai_organization:
            attributes["openai_organization"] = self.openai_organization

        if self.openai_api_base:
            attributes["openai_api_base"] = self.openai_api_base

        if self.openai_proxy:
            attributes["openai_proxy"] = self.openai_proxy

        return attributes

    @classmethod
    def is_lc_serializable(cls) -> bool:
        """Return whether this model can be serialized by Langchain."""
        return True

    client: Any = Field(default=None, exclude=True)  #: :meta private:
    async_client: Any = Field(default=None, exclude=True)  #: :meta private:
    model_name: str = Field(default="gpt-3.5-turbo", alias="model")
    """Model name to use."""
    temperature: float = 0.7
    """What sampling temperature to use."""
    model_kwargs: Dict[str, Any] = Field(default_factory=dict)
    """Holds any model parameters valid for `create` call not explicitly specified."""
    openai_api_key: Optional[SecretStr] = Field(default=None, alias="api_key")
    """Automatically inferred from env var `OPENAI_API_KEY` if not provided."""
    openai_api_base: Optional[str] = Field(default=None, alias="base_url")
    """Base URL path for API requests, leave blank if not using a proxy or service 
        emulator."""
    openai_organization: Optional[str] = Field(default=None, alias="organization")
    """Automatically inferred from env var `OPENAI_ORG_ID` if not provided."""
    # to support explicit proxy for OpenAI
    openai_proxy: Optional[str] = None
    request_timeout: Union[float, Tuple[float, float], Any, None] = Field(
        default=None, alias="timeout"
    )
    """Timeout for requests to OpenAI completion API. Can be float, httpx.Timeout or 
        None."""
    max_retries: int = 2
    """Maximum number of retries to make when generating."""
    streaming: bool = False
    """Whether to stream the results or not."""
    n: int = 1
    """Number of chat completions to generate for each prompt."""
    max_tokens: Optional[int] = None
    """Maximum number of tokens to generate."""
    tiktoken_model_name: Optional[str] = None
    """The model name to pass to tiktoken when using this class. 
    Tiktoken is used to count the number of tokens in documents to constrain 
    them to be under a certain limit. By default, when set to None, this will 
    be the same as the embedding model name. However, there are some cases 
    where you may want to use this Embedding class with a model name not 
    supported by tiktoken. This can include when using Azure embeddings or 
    when using one of the many model providers that expose an OpenAI-like 
    API but with different models. In those cases, in order to avoid erroring 
    when tiktoken is called, you can specify a model name to use here."""
    default_headers: Union[Mapping[str, str], None] = None
    default_query: Union[Mapping[str, object], None] = None
    # Configure a custom httpx client. See the
    # [httpx documentation](https://www.python-httpx.org/api/#client) for more details.
    http_client: Union[Any, None] = None
    """Optional httpx.Client. Only used for sync invocations. Must specify 
        http_async_client as well if you'd like a custom client for async invocations.
    """
    http_async_client: Union[Any, None] = None
    """Optional httpx.AsyncClient. Only used for async invocations. Must specify 
        http_client as well if you'd like a custom client for sync invocations."""

    class Config:
        """Configuration for this pydantic object."""

        allow_population_by_field_name = True

    @root_validator(pre=True)
    def build_extra(cls, values: Dict[str, Any]) -> Dict[str, Any]:
        """Build extra kwargs from additional params that were passed in."""
        all_required_field_names = get_pydantic_field_names(cls)
        extra = values.get("model_kwargs", {})
        values["model_kwargs"] = build_extra_kwargs(
            extra, values, all_required_field_names
        )
        return values

    @root_validator()
    def validate_environment(cls, values: Dict) -> Dict:
        """Validate that api key and python package exists in environment."""
        if values["n"] < 1:
            raise ValueError("n must be at least 1.")
        if values["n"] > 1 and values["streaming"]:
            raise ValueError("n must be 1 when streaming.")

        values["openai_api_key"] = convert_to_secret_str(
            get_from_dict_or_env(values, "openai_api_key", "OPENAI_API_KEY")
        )
        # Check OPENAI_ORGANIZATION for backwards compatibility.
        values["openai_organization"] = (
            values["openai_organization"]
            or os.getenv("OPENAI_ORG_ID")
            or os.getenv("OPENAI_ORGANIZATION")
        )
        values["openai_api_base"] = values["openai_api_base"] or os.getenv(
            "OPENAI_API_BASE"
        )
        values["openai_proxy"] = get_from_dict_or_env(
            values,
            "openai_proxy",
            "OPENAI_PROXY",
            default="",
        )

        client_params = {
            "api_key": (
                values["openai_api_key"].get_secret_value()
                if values["openai_api_key"]
                else None
            ),
            "organization": values["openai_organization"],
            "base_url": values["openai_api_base"],
            "timeout": values["request_timeout"],
            "max_retries": values["max_retries"],
            "default_headers": values["default_headers"],
            "default_query": values["default_query"],
        }

        if not values.get("client"):
            sync_specific = {"http_client": values["http_client"]}
            values["client"] = openai.OpenAI(
                **client_params, **sync_specific
            ).chat.completions
        if not values.get("async_client"):
            async_specific = {"http_client": values["http_async_client"]}
            values["async_client"] = openai.AsyncOpenAI(
                **client_params, **async_specific
            ).chat.completions
        return values

    @property
    def _default_params(self) -> Dict[str, Any]:
        """Get the default parameters for calling OpenAI API."""
        params = {
            "model": self.model_name,
            "stream": self.streaming,
            "n": self.n,
            "temperature": self.temperature,
            **self.model_kwargs,
        }
        if self.max_tokens is not None:
            params["max_tokens"] = self.max_tokens
        return params

    def _combine_llm_outputs(self, llm_outputs: List[Optional[dict]]) -> dict:
        overall_token_usage: dict = {}
        system_fingerprint = None
        for output in llm_outputs:
            if output is None:
                # Happens in streaming
                continue
            token_usage = output["token_usage"]
            if token_usage is not None:
                for k, v in token_usage.items():
                    if k in overall_token_usage:
                        overall_token_usage[k] += v
                    else:
                        overall_token_usage[k] = v
            if system_fingerprint is None:
                system_fingerprint = output.get("system_fingerprint")
        combined = {"token_usage": overall_token_usage, "model_name": self.model_name}
        if system_fingerprint:
            combined["system_fingerprint"] = system_fingerprint
        return combined

    def _stream(
        self,
        messages: List[BaseMessage],
        stop: Optional[List[str]] = None,
        run_manager: Optional[CallbackManagerForLLMRun] = None,
        **kwargs: Any,
    ) -> Iterator[ChatGenerationChunk]:
        message_dicts, params = self._create_message_dicts(messages, stop)
        params = {**params, **kwargs, "stream": True}

        default_chunk_class = AIMessageChunk
        for chunk in self.client.create(messages=message_dicts, **params):
            if not isinstance(chunk, dict):
                chunk = chunk.model_dump()
            if len(chunk["choices"]) == 0:
                continue
            choice = chunk["choices"][0]
            chunk = _convert_delta_to_message_chunk(
                choice["delta"], default_chunk_class
            )
            generation_info = {}
            if finish_reason := choice.get("finish_reason"):
                generation_info["finish_reason"] = finish_reason
            logprobs = choice.get("logprobs")
            if logprobs:
                generation_info["logprobs"] = logprobs
            default_chunk_class = chunk.__class__
            chunk = ChatGenerationChunk(
                message=chunk, generation_info=generation_info or None
            )
            if run_manager:
                run_manager.on_llm_new_token(chunk.text, chunk=chunk, logprobs=logprobs)
            yield chunk

    def _generate(
        self,
        messages: List[BaseMessage],
        stop: Optional[List[str]] = None,
        run_manager: Optional[CallbackManagerForLLMRun] = None,
        stream: Optional[bool] = None,
        **kwargs: Any,
    ) -> ChatResult:
        should_stream = stream if stream is not None else self.streaming
        if should_stream:
            stream_iter = self._stream(
                messages, stop=stop, run_manager=run_manager, **kwargs
            )
            return generate_from_stream(stream_iter)
        message_dicts, params = self._create_message_dicts(messages, stop)
        params = {
            **params,
            **({"stream": stream} if stream is not None else {}),
            **kwargs,
        }
        response = self.client.create(messages=message_dicts, **params)
        return self._create_chat_result(response)

    def _create_message_dicts(
        self, messages: List[BaseMessage], stop: Optional[List[str]]
    ) -> Tuple[List[Dict[str, Any]], Dict[str, Any]]:
        params = self._default_params
        if stop is not None:
            if "stop" in params:
                raise ValueError("`stop` found in both the input and default params.")
            params["stop"] = stop
        message_dicts = [_convert_message_to_dict(m) for m in messages]
        return message_dicts, params

    def _create_chat_result(
        self, response: Union[dict, openai.BaseModel]
    ) -> ChatResult:
        generations = []
        if not isinstance(response, dict):
            response = response.model_dump()
        for res in response["choices"]:
            message = _convert_dict_to_message(res["message"])
            generation_info = dict(finish_reason=res.get("finish_reason"))
            if "logprobs" in res:
                generation_info["logprobs"] = res["logprobs"]
            gen = ChatGeneration(
                message=message,
                generation_info=generation_info,
            )
            generations.append(gen)
        token_usage = response.get("usage", {})
        llm_output = {
            "token_usage": token_usage,
            "model_name": self.model_name,
            "system_fingerprint": response.get("system_fingerprint", ""),
        }
        return ChatResult(generations=generations, llm_output=llm_output)

    async def _astream(
        self,
        messages: List[BaseMessage],
        stop: Optional[List[str]] = None,
        run_manager: Optional[AsyncCallbackManagerForLLMRun] = None,
        **kwargs: Any,
    ) -> AsyncIterator[ChatGenerationChunk]:
        message_dicts, params = self._create_message_dicts(messages, stop)
        params = {**params, **kwargs, "stream": True}

        default_chunk_class = AIMessageChunk
        async for chunk in await self.async_client.create(
            messages=message_dicts, **params
        ):
            if not isinstance(chunk, dict):
                chunk = chunk.model_dump()
            if len(chunk["choices"]) == 0:
                continue
            choice = chunk["choices"][0]
            chunk = _convert_delta_to_message_chunk(
                choice["delta"], default_chunk_class
            )
            generation_info = {}
            if finish_reason := choice.get("finish_reason"):
                generation_info["finish_reason"] = finish_reason
            logprobs = choice.get("logprobs")
            if logprobs:
                generation_info["logprobs"] = logprobs
            default_chunk_class = chunk.__class__
            chunk = ChatGenerationChunk(
                message=chunk, generation_info=generation_info or None
            )
            if run_manager:
                await run_manager.on_llm_new_token(
                    token=chunk.text, chunk=chunk, logprobs=logprobs
                )
            yield chunk

    async def _agenerate(
        self,
        messages: List[BaseMessage],
        stop: Optional[List[str]] = None,
        run_manager: Optional[AsyncCallbackManagerForLLMRun] = None,
        stream: Optional[bool] = None,
        **kwargs: Any,
    ) -> ChatResult:
        should_stream = stream if stream is not None else self.streaming
        if should_stream:
            stream_iter = self._astream(
                messages, stop=stop, run_manager=run_manager, **kwargs
            )
            return await agenerate_from_stream(stream_iter)

        message_dicts, params = self._create_message_dicts(messages, stop)
        params = {
            **params,
            **({"stream": stream} if stream is not None else {}),
            **kwargs,
        }
        response = await self.async_client.create(messages=message_dicts, **params)
        return self._create_chat_result(response)

    @property
    def _identifying_params(self) -> Dict[str, Any]:
        """Get the identifying parameters."""
        return {"model_name": self.model_name, **self._default_params}

    def _get_invocation_params(
        self, stop: Optional[List[str]] = None, **kwargs: Any
    ) -> Dict[str, Any]:
        """Get the parameters used to invoke the model."""
        return {
            "model": self.model_name,
            **super()._get_invocation_params(stop=stop),
            **self._default_params,
            **kwargs,
        }

    @property
    def _llm_type(self) -> str:
        """Return type of chat model."""
        return "openai-chat"

    def _get_encoding_model(self) -> Tuple[str, tiktoken.Encoding]:
        if self.tiktoken_model_name is not None:
            model = self.tiktoken_model_name
        else:
            model = self.model_name
        try:
            encoding = tiktoken.encoding_for_model(model)
        except KeyError:
            model = "cl100k_base"
            encoding = tiktoken.get_encoding(model)
        return model, encoding

    def get_token_ids(self, text: str) -> List[int]:
        """Get the tokens present in the text with tiktoken package."""
        # tiktoken NOT supported for Python 3.7 or below
        if sys.version_info[1] <= 7:
            return super().get_token_ids(text)
        _, encoding_model = self._get_encoding_model()
        return encoding_model.encode(text)

    def get_num_tokens_from_messages(self, messages: List[BaseMessage]) -> int:
        """Calculate num tokens for gpt-3.5-turbo and gpt-4 with tiktoken package.

        Official documentation: https://github.com/openai/openai-cookbook/blob/
        main/examples/How_to_format_inputs_to_ChatGPT_models.ipynb"""
        if sys.version_info[1] <= 7:
            return super().get_num_tokens_from_messages(messages)
        model, encoding = self._get_encoding_model()
        if model.startswith("gpt-3.5-turbo-0301"):
            # every message follows <im_start>{role/name}\n{content}<im_end>\n
            tokens_per_message = 4
            # if there's a name, the role is omitted
            tokens_per_name = -1
        elif model.startswith("gpt-3.5-turbo") or model.startswith("gpt-4"):
            tokens_per_message = 3
            tokens_per_name = 1
        else:
            raise NotImplementedError(
                f"get_num_tokens_from_messages() is not presently implemented "
                f"for model {model}. See "
                "https://platform.openai.com/docs/guides/text-generation/managing-tokens"
                " for information on how messages are converted to tokens."
            )
        num_tokens = 0
        messages_dict = [_convert_message_to_dict(m) for m in messages]
        for message in messages_dict:
            num_tokens += tokens_per_message
            for key, value in message.items():
                # Cast str(value) in case the message value is not a string
                # This occurs with function messages
                num_tokens += len(encoding.encode(str(value)))
                if key == "name":
                    num_tokens += tokens_per_name
        # every reply is primed with <im_start>assistant
        num_tokens += 3
        return num_tokens

    def bind_functions(
        self,
        functions: Sequence[Union[Dict[str, Any], Type[BaseModel], Callable, BaseTool]],
        function_call: Optional[
            Union[_FunctionCall, str, Literal["auto", "none"]]
        ] = None,
        **kwargs: Any,
    ) -> Runnable[LanguageModelInput, BaseMessage]:
        """Bind functions (and other objects) to this chat model.

        Assumes model is compatible with OpenAI function-calling API.

        NOTE: Using bind_tools is recommended instead, as the `functions` and
            `function_call` request parameters are officially marked as deprecated by
            OpenAI.

        Args:
            functions: A list of function definitions to bind to this chat model.
                Can be  a dictionary, pydantic model, or callable. Pydantic
                models and callables will be automatically converted to
                their schema dictionary representation.
            function_call: Which function to require the model to call.
                Must be the name of the single provided function or
                "auto" to automatically determine which function to call
                (if any).
            **kwargs: Any additional parameters to pass to the
                :class:`~langchain.runnable.Runnable` constructor.
        """

        formatted_functions = [convert_to_openai_function(fn) for fn in functions]
        if function_call is not None:
            function_call = (
                {"name": function_call}
                if isinstance(function_call, str)
                and function_call not in ("auto", "none")
                else function_call
            )
            if isinstance(function_call, dict) and len(formatted_functions) != 1:
                raise ValueError(
                    "When specifying `function_call`, you must provide exactly one "
                    "function."
                )
            if (
                isinstance(function_call, dict)
                and formatted_functions[0]["name"] != function_call["name"]
            ):
                raise ValueError(
                    f"Function call {function_call} was specified, but the only "
                    f"provided function was {formatted_functions[0]['name']}."
                )
            kwargs = {**kwargs, "function_call": function_call}
        return super().bind(
            functions=formatted_functions,
            **kwargs,
        )

    def bind_tools(
        self,
        tools: Sequence[Union[Dict[str, Any], Type[BaseModel], Callable, BaseTool]],
        *,
        tool_choice: Optional[Union[dict, str, Literal["auto", "none"], bool]] = None,
        **kwargs: Any,
    ) -> Runnable[LanguageModelInput, BaseMessage]:
        """Bind tool-like objects to this chat model.

        Assumes model is compatible with OpenAI tool-calling API.

        Args:
            tools: A list of tool definitions to bind to this chat model.
                Can be  a dictionary, pydantic model, callable, or BaseTool. Pydantic
                models, callables, and BaseTools will be automatically converted to
                their schema dictionary representation.
            tool_choice: Which tool to require the model to call.
                Must be the name of the single provided function or
                "auto" to automatically determine which function to call
                (if any), or a dict of the form:
                {"type": "function", "function": {"name": <<tool_name>>}}.
            **kwargs: Any additional parameters to pass to the
                :class:`~langchain.runnable.Runnable` constructor.
        """

        formatted_tools = [convert_to_openai_tool(tool) for tool in tools]
        if tool_choice is not None and tool_choice:
            if len(formatted_tools) != 1:
                raise ValueError(
                    "When specifying `tool_choice`, you must provide exactly one "
                    f"tool. Received {len(formatted_tools)} tools."
                )
            if isinstance(tool_choice, str):
                if tool_choice not in ("auto", "none"):
                    tool_choice = {
                        "type": "function",
                        "function": {"name": tool_choice},
                    }
            elif isinstance(tool_choice, bool):
                tool_choice = formatted_tools[0]
            elif isinstance(tool_choice, dict):
                if (
                    formatted_tools[0]["function"]["name"]
                    != tool_choice["function"]["name"]
                ):
                    raise ValueError(
                        f"Tool choice {tool_choice} was specified, but the only "
                        f"provided tool was {formatted_tools[0]['function']['name']}."
                    )
            else:
                raise ValueError(
                    f"Unrecognized tool_choice type. Expected str, bool or dict. "
                    f"Received: {tool_choice}"
                )
            kwargs["tool_choice"] = tool_choice
        return super().bind(tools=formatted_tools, **kwargs)

    @overload
    def with_structured_output(
        self,
        schema: Optional[_DictOrPydanticClass] = None,
        *,
        method: Literal["function_calling", "json_mode"] = "function_calling",
        include_raw: Literal[True] = True,
        **kwargs: Any,
    ) -> Runnable[LanguageModelInput, _AllReturnType]:
        ...

    @overload
    def with_structured_output(
        self,
        schema: Optional[_DictOrPydanticClass] = None,
        *,
        method: Literal["function_calling", "json_mode"] = "function_calling",
        include_raw: Literal[False] = False,
        **kwargs: Any,
    ) -> Runnable[LanguageModelInput, _DictOrPydantic]:
        ...

    @beta()
    def with_structured_output(
        self,
        schema: Optional[_DictOrPydanticClass] = None,
        *,
        method: Literal["function_calling", "json_mode"] = "function_calling",
        include_raw: bool = False,
        **kwargs: Any,
    ) -> Runnable[LanguageModelInput, _DictOrPydantic]:
        """Model wrapper that returns outputs formatted to match the given schema.

        Args:
            schema: The output schema as a dict or a Pydantic class. If a Pydantic class
                then the model output will be an object of that class. If a dict then
                the model output will be a dict. With a Pydantic class the returned
                attributes will be validated, whereas with a dict they will not be. If
                `method` is "function_calling" and `schema` is a dict, then the dict
                must match the OpenAI function-calling spec or be a valid JSON schema
                with top level 'title' and 'description' keys specified.
            method: The method for steering model generation, either "function_calling"
                or "json_mode". If "function_calling" then the schema will be converted
                to an OpenAI function and the returned model will make use of the
                function-calling API. If "json_mode" then OpenAI's JSON mode will be
                used. Note that if using "json_mode" then you must include instructions
                for formatting the output into the desired schema into the model call.
            include_raw: If False then only the parsed structured output is returned. If
                an error occurs during model output parsing it will be raised. If True
                then both the raw model response (a BaseMessage) and the parsed model
                response will be returned. If an error occurs during output parsing it
                will be caught and returned as well. The final output is always a dict
                with keys "raw", "parsed", and "parsing_error".

        Returns:
            A Runnable that takes any ChatModel input and returns as output:

                If include_raw is True then a dict with keys:
                    raw: BaseMessage
                    parsed: Optional[_DictOrPydantic]
                    parsing_error: Optional[BaseException]

                If include_raw is False then just _DictOrPydantic is returned,
                where _DictOrPydantic depends on the schema:

                If schema is a Pydantic class then _DictOrPydantic is the Pydantic
                    class.

                If schema is a dict then _DictOrPydantic is a dict.

        Example: Function-calling, Pydantic schema (method="function_calling", include_raw=False):
            .. code-block:: python

                from langchain_openai import ChatOpenAI
                from langchain_core.pydantic_v1 import BaseModel

                class AnswerWithJustification(BaseModel):
                    '''An answer to the user question along with justification for the answer.'''
                    answer: str
                    justification: str

                llm = ChatOpenAI(model="gpt-3.5-turbo-0125", temperature=0)
                structured_llm = llm.with_structured_output(AnswerWithJustification)

                structured_llm.invoke("What weighs more a pound of bricks or a pound of feathers")

                # -> AnswerWithJustification(
                #     answer='They weigh the same',
                #     justification='Both a pound of bricks and a pound of feathers weigh one pound. The weight is the same, but the volume or density of the objects may differ.'
                # )

        Example: Function-calling, Pydantic schema (method="function_calling", include_raw=True):
            .. code-block:: python

                from langchain_openai import ChatOpenAI
                from langchain_core.pydantic_v1 import BaseModel

                class AnswerWithJustification(BaseModel):
                    '''An answer to the user question along with justification for the answer.'''
                    answer: str
                    justification: str

                llm = ChatOpenAI(model="gpt-3.5-turbo-0125", temperature=0)
                structured_llm = llm.with_structured_output(AnswerWithJustification, include_raw=True)

                structured_llm.invoke("What weighs more a pound of bricks or a pound of feathers")
                # -> {
                #     'raw': AIMessage(content='', additional_kwargs={'tool_calls': [{'id': 'call_Ao02pnFYXD6GN1yzc0uXPsvF', 'function': {'arguments': '{"answer":"They weigh the same.","justification":"Both a pound of bricks and a pound of feathers weigh one pound. The weight is the same, but the volume or density of the objects may differ."}', 'name': 'AnswerWithJustification'}, 'type': 'function'}]}),
                #     'parsed': AnswerWithJustification(answer='They weigh the same.', justification='Both a pound of bricks and a pound of feathers weigh one pound. The weight is the same, but the volume or density of the objects may differ.'),
                #     'parsing_error': None
                # }

        Example: Function-calling, dict schema (method="function_calling", include_raw=False):
            .. code-block:: python

                from langchain_openai import ChatOpenAI
                from langchain_core.pydantic_v1 import BaseModel
                from langchain_core.utils.function_calling import convert_to_openai_tool

                class AnswerWithJustification(BaseModel):
                    '''An answer to the user question along with justification for the answer.'''
                    answer: str
                    justification: str

                dict_schema = convert_to_openai_tool(AnswerWithJustification)
                llm = ChatOpenAI(model="gpt-3.5-turbo-0125", temperature=0)
                structured_llm = llm.with_structured_output(dict_schema)

                structured_llm.invoke("What weighs more a pound of bricks or a pound of feathers")
                # -> {
                #     'answer': 'They weigh the same',
                #     'justification': 'Both a pound of bricks and a pound of feathers weigh one pound. The weight is the same, but the volume and density of the two substances differ.'
                # }

        Example: JSON mode, Pydantic schema (method="json_mode", include_raw=True):
            .. code-block::

                from langchain_openai import ChatOpenAI
                from langchain_core.pydantic_v1 import BaseModel

                class AnswerWithJustification(BaseModel):
                    answer: str
                    justification: str

                llm = ChatOpenAI(model="gpt-3.5-turbo-0125", temperature=0)
                structured_llm = llm.with_structured_output(
                    AnswerWithJustification,
                    method="json_mode",
                    include_raw=True
                )

                structured_llm.invoke(
                    "Answer the following question. "
                    "Make sure to return a JSON blob with keys 'answer' and 'justification'.\n\n"
                    "What's heavier a pound of bricks or a pound of feathers?"
                )
                # -> {
                #     'raw': AIMessage(content='{\n    "answer": "They are both the same weight.",\n    "justification": "Both a pound of bricks and a pound of feathers weigh one pound. The difference lies in the volume and density of the materials, not the weight." \n}'),
                #     'parsed': AnswerWithJustification(answer='They are both the same weight.', justification='Both a pound of bricks and a pound of feathers weigh one pound. The difference lies in the volume and density of the materials, not the weight.'),
                #     'parsing_error': None
                # }

        Example: JSON mode, no schema (schema=None, method="json_mode", include_raw=True):
            .. code-block::

                from langchain_openai import ChatOpenAI

                structured_llm = llm.with_structured_output(method="json_mode", include_raw=True)

                structured_llm.invoke(
                    "Answer the following question. "
                    "Make sure to return a JSON blob with keys 'answer' and 'justification'.\n\n"
                    "What's heavier a pound of bricks or a pound of feathers?"
                )
                # -> {
                #     'raw': AIMessage(content='{\n    "answer": "They are both the same weight.",\n    "justification": "Both a pound of bricks and a pound of feathers weigh one pound. The difference lies in the volume and density of the materials, not the weight." \n}'),
                #     'parsed': {
                #         'answer': 'They are both the same weight.',
                #         'justification': 'Both a pound of bricks and a pound of feathers weigh one pound. The difference lies in the volume and density of the materials, not the weight.'
                #     },
                #     'parsing_error': None
                # }


        """  # noqa: E501
        if kwargs:
            raise ValueError(f"Received unsupported arguments {kwargs}")
        is_pydantic_schema = _is_pydantic_class(schema)
        if method == "function_calling":
            if schema is None:
                raise ValueError(
                    "schema must be specified when method is 'function_calling'. "
                    "Received None."
                )
            llm = self.bind_tools([schema], tool_choice=True)
            if is_pydantic_schema:
                output_parser: OutputParserLike = PydanticToolsParser(
                    tools=[schema], first_tool_only=True
                )
            else:
                key_name = convert_to_openai_tool(schema)["function"]["name"]
                output_parser = JsonOutputKeyToolsParser(
                    key_name=key_name, first_tool_only=True
                )
        elif method == "json_mode":
            llm = self.bind(response_format={"type": "json_object"})
            output_parser = (
                PydanticOutputParser(pydantic_object=schema)
                if is_pydantic_schema
                else JsonOutputParser()
            )
        else:
            raise ValueError(
                f"Unrecognized method argument. Expected one of 'function_calling' or "
                f"'json_format'. Received: '{method}'"
            )

        if include_raw:
            parser_assign = RunnablePassthrough.assign(
                parsed=itemgetter("raw") | output_parser, parsing_error=lambda _: None
            )
            parser_none = RunnablePassthrough.assign(parsed=lambda _: None)
            parser_with_fallback = parser_assign.with_fallbacks(
                [parser_none], exception_key="parsing_error"
            )
            return RunnableMap(raw=llm) | parser_with_fallback
        else:
            return llm | output_parser


def _is_pydantic_class(obj: Any) -> bool:
    return isinstance(obj, type) and issubclass(obj, BaseModel)<|MERGE_RESOLUTION|>--- conflicted
+++ resolved
@@ -92,15 +92,10 @@
         The LangChain message.
     """
     role = _dict.get("role")
-<<<<<<< HEAD
     name = _dict.get("name")
-    if role == "user":
-        return HumanMessage(content=_dict.get("content", ""), name=name)
-=======
     id_ = _dict.get("id")
     if role == "user":
-        return HumanMessage(content=_dict.get("content", ""), id=id_)
->>>>>>> 7ad0a3f2
+        return HumanMessage(content=_dict.get("content", ""), id=id_, name=name)
     elif role == "assistant":
         # Fix for azure
         # Also OpenAI returns None for tool invocations
@@ -110,23 +105,14 @@
             additional_kwargs["function_call"] = dict(function_call)
         if tool_calls := _dict.get("tool_calls"):
             additional_kwargs["tool_calls"] = tool_calls
-<<<<<<< HEAD
         return AIMessage(
-            content=content, additional_kwargs=additional_kwargs, name=name
+            content=content, additional_kwargs=additional_kwargs, name=name, id=id_
         )
     elif role == "system":
-        return SystemMessage(content=_dict.get("content", ""), name=name)
+        return SystemMessage(content=_dict.get("content", ""), name=name, id=id_)
     elif role == "function":
         return FunctionMessage(
-            content=_dict.get("content", ""), name=cast(str, _dict.get("name"))
-=======
-        return AIMessage(content=content, additional_kwargs=additional_kwargs, id=id_)
-    elif role == "system":
-        return SystemMessage(content=_dict.get("content", ""), id=id_)
-    elif role == "function":
-        return FunctionMessage(
-            content=_dict.get("content", ""), name=_dict.get("name"), id=id_
->>>>>>> 7ad0a3f2
+            content=_dict.get("content", ""), name=cast(str, _dict.get("name"), id=id_)
         )
     elif role == "tool":
         additional_kwargs = {}
@@ -136,11 +122,8 @@
             content=_dict.get("content", ""),
             tool_call_id=cast(str, _dict.get("tool_call_id")),
             additional_kwargs=additional_kwargs,
-<<<<<<< HEAD
             name=name,
-=======
             id=id_,
->>>>>>> 7ad0a3f2
         )
     else:
         return ChatMessage(content=_dict.get("content", ""), role=role, id=id_)
