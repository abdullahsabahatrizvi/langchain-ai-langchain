"""OpenAI chat wrapper."""

from __future__ import annotations

import base64
import json
import logging
import os
import sys
import warnings
from io import BytesIO
from math import ceil
from operator import itemgetter
from typing import (
    Any,
    AsyncIterator,
    Callable,
    Dict,
    Iterator,
    List,
    Literal,
    Mapping,
    Optional,
    Sequence,
    Tuple,
    Type,
    TypedDict,
    TypeVar,
    Union,
    cast,
)
from urllib.parse import urlparse

import openai
import tiktoken
from langchain_core.callbacks import (
    AsyncCallbackManagerForLLMRun,
    CallbackManagerForLLMRun,
)
from langchain_core.language_models import LanguageModelInput
from langchain_core.language_models.chat_models import (
    BaseChatModel,
    LangSmithParams,
    agenerate_from_stream,
    generate_from_stream,
)
from langchain_core.messages import (
    AIMessage,
    AIMessageChunk,
    BaseMessage,
    BaseMessageChunk,
    ChatMessage,
    ChatMessageChunk,
    FunctionMessage,
    FunctionMessageChunk,
    HumanMessage,
    HumanMessageChunk,
    InvalidToolCall,
    SystemMessage,
    SystemMessageChunk,
    ToolCall,
    ToolMessage,
    ToolMessageChunk,
)
from langchain_core.messages.ai import UsageMetadata
from langchain_core.messages.tool import tool_call_chunk
from langchain_core.output_parsers import JsonOutputParser, PydanticOutputParser
from langchain_core.output_parsers.base import OutputParserLike
from langchain_core.output_parsers.openai_tools import (
    JsonOutputKeyToolsParser,
    PydanticToolsParser,
    make_invalid_tool_call,
    parse_tool_call,
)
from langchain_core.outputs import ChatGeneration, ChatGenerationChunk, ChatResult
from langchain_core.pydantic_v1 import BaseModel, Field, SecretStr, root_validator
from langchain_core.runnables import Runnable, RunnableMap, RunnablePassthrough, chain
from langchain_core.runnables.config import run_in_executor
from langchain_core.tools import BaseTool
from langchain_core.utils import (
    convert_to_secret_str,
    get_from_dict_or_env,
    get_pydantic_field_names,
)
from langchain_core.utils.function_calling import (
    convert_to_openai_function,
    convert_to_openai_tool,
)
from langchain_core.utils.pydantic import (
    PydanticBaseModel,
    TypeBaseModel,
    is_basemodel_subclass,
)
from langchain_core.utils.utils import build_extra_kwargs

logger = logging.getLogger(__name__)


def _convert_dict_to_message(_dict: Mapping[str, Any]) -> BaseMessage:
    """Convert a dictionary to a LangChain message.

    Args:
        _dict: The dictionary.

    Returns:
        The LangChain message.
    """
    role = _dict.get("role")
    name = _dict.get("name")
    id_ = _dict.get("id")
    if role == "user":
        return HumanMessage(content=_dict.get("content", ""), id=id_, name=name)
    elif role == "assistant":
        # Fix for azure
        # Also OpenAI returns None for tool invocations
        content = _dict.get("content", "") or ""
        additional_kwargs: Dict = {}
        if function_call := _dict.get("function_call"):
            additional_kwargs["function_call"] = dict(function_call)
        tool_calls = []
        invalid_tool_calls = []
        if raw_tool_calls := _dict.get("tool_calls"):
            additional_kwargs["tool_calls"] = raw_tool_calls
            for raw_tool_call in raw_tool_calls:
                try:
                    tool_calls.append(parse_tool_call(raw_tool_call, return_id=True))
                except Exception as e:
                    invalid_tool_calls.append(
                        make_invalid_tool_call(raw_tool_call, str(e))
                    )
        return AIMessage(
            content=content,
            additional_kwargs=additional_kwargs,
            name=name,
            id=id_,
            tool_calls=tool_calls,
            invalid_tool_calls=invalid_tool_calls,
        )
    elif role == "system":
        return SystemMessage(content=_dict.get("content", ""), name=name, id=id_)
    elif role == "function":
        return FunctionMessage(
            content=_dict.get("content", ""), name=cast(str, _dict.get("name")), id=id_
        )
    elif role == "tool":
        additional_kwargs = {}
        if "name" in _dict:
            additional_kwargs["name"] = _dict["name"]
        return ToolMessage(
            content=_dict.get("content", ""),
            tool_call_id=cast(str, _dict.get("tool_call_id")),
            additional_kwargs=additional_kwargs,
            name=name,
            id=id_,
        )
    else:
        return ChatMessage(content=_dict.get("content", ""), role=role, id=id_)  # type: ignore[arg-type]


def _format_message_content(content: Any) -> Any:
    """Format message content."""
    if content and isinstance(content, list):
        # Remove unexpected block types
        formatted_content = []
        for block in content:
            if (
                isinstance(block, dict)
                and "type" in block
                and block["type"] == "tool_use"
            ):
                continue
            else:
                formatted_content.append(block)
    else:
        formatted_content = content

    return formatted_content


def _convert_message_to_dict(message: BaseMessage) -> dict:
    """Convert a LangChain message to a dictionary.

    Args:
        message: The LangChain message.

    Returns:
        The dictionary.
    """
    message_dict: Dict[str, Any] = {"content": _format_message_content(message.content)}
    if (name := message.name or message.additional_kwargs.get("name")) is not None:
        message_dict["name"] = name

    # populate role and additional message data
    if isinstance(message, ChatMessage):
        message_dict["role"] = message.role
    elif isinstance(message, HumanMessage):
        message_dict["role"] = "user"
    elif isinstance(message, AIMessage):
        message_dict["role"] = "assistant"
        if "function_call" in message.additional_kwargs:
            message_dict["function_call"] = message.additional_kwargs["function_call"]
        if message.tool_calls or message.invalid_tool_calls:
            message_dict["tool_calls"] = [
                _lc_tool_call_to_openai_tool_call(tc) for tc in message.tool_calls
            ] + [
                _lc_invalid_tool_call_to_openai_tool_call(tc)
                for tc in message.invalid_tool_calls
            ]
        elif "tool_calls" in message.additional_kwargs:
            message_dict["tool_calls"] = message.additional_kwargs["tool_calls"]
            tool_call_supported_props = {"id", "type", "function"}
            message_dict["tool_calls"] = [
                {k: v for k, v in tool_call.items() if k in tool_call_supported_props}
                for tool_call in message_dict["tool_calls"]
            ]
        else:
            pass
        # If tool calls present, content null value should be None not empty string.
        if "function_call" in message_dict or "tool_calls" in message_dict:
            message_dict["content"] = message_dict["content"] or None
    elif isinstance(message, SystemMessage):
        message_dict["role"] = "system"
    elif isinstance(message, FunctionMessage):
        message_dict["role"] = "function"
    elif isinstance(message, ToolMessage):
        message_dict["role"] = "tool"
        message_dict["tool_call_id"] = message.tool_call_id

        supported_props = {"content", "role", "tool_call_id"}
        message_dict = {k: v for k, v in message_dict.items() if k in supported_props}
    else:
        raise TypeError(f"Got unknown type {message}")
    return message_dict


def _convert_delta_to_message_chunk(
    _dict: Mapping[str, Any], default_class: Type[BaseMessageChunk]
) -> BaseMessageChunk:
    id_ = _dict.get("id")
    role = cast(str, _dict.get("role"))
    content = cast(str, _dict.get("content") or "")
    additional_kwargs: Dict = {}
    if _dict.get("function_call"):
        function_call = dict(_dict["function_call"])
        if "name" in function_call and function_call["name"] is None:
            function_call["name"] = ""
        additional_kwargs["function_call"] = function_call
    tool_call_chunks = []
    if raw_tool_calls := _dict.get("tool_calls"):
        additional_kwargs["tool_calls"] = raw_tool_calls
        try:
            tool_call_chunks = [
                tool_call_chunk(
                    name=rtc["function"].get("name"),
                    args=rtc["function"].get("arguments"),
                    id=rtc.get("id"),
                    index=rtc["index"],
                )
                for rtc in raw_tool_calls
            ]
        except KeyError:
            pass

    if role == "user" or default_class == HumanMessageChunk:
        return HumanMessageChunk(content=content, id=id_)
    elif role == "assistant" or default_class == AIMessageChunk:
        return AIMessageChunk(
            content=content,
            additional_kwargs=additional_kwargs,
            id=id_,
            tool_call_chunks=tool_call_chunks,  # type: ignore[arg-type]
        )
    elif role == "system" or default_class == SystemMessageChunk:
        return SystemMessageChunk(content=content, id=id_)
    elif role == "function" or default_class == FunctionMessageChunk:
        return FunctionMessageChunk(content=content, name=_dict["name"], id=id_)
    elif role == "tool" or default_class == ToolMessageChunk:
        return ToolMessageChunk(
            content=content, tool_call_id=_dict["tool_call_id"], id=id_
        )
    elif role or default_class == ChatMessageChunk:
        return ChatMessageChunk(content=content, role=role, id=id_)
    else:
        return default_class(content=content, id=id_)  # type: ignore


class _FunctionCall(TypedDict):
    name: str


_BM = TypeVar("_BM", bound=BaseModel)
_DictOrPydanticClass = Union[Dict[str, Any], Type[_BM], Type]
_DictOrPydantic = Union[Dict, _BM]


class _AllReturnType(TypedDict):
    raw: BaseMessage
    parsed: Optional[_DictOrPydantic]
    parsing_error: Optional[BaseException]


class BaseChatOpenAI(BaseChatModel):
    client: Any = Field(default=None, exclude=True)  #: :meta private:
    async_client: Any = Field(default=None, exclude=True)  #: :meta private:
    root_client: Any = Field(default=None, exclude=True)  #: :meta private:
    root_async_client: Any = Field(default=None, exclude=True)  #: :meta private:
    model_name: str = Field(default="gpt-3.5-turbo", alias="model")
    """Model name to use."""
    temperature: float = 0.7
    """What sampling temperature to use."""
    model_kwargs: Dict[str, Any] = Field(default_factory=dict)
    """Holds any model parameters valid for `create` call not explicitly specified."""
    openai_api_key: Optional[SecretStr] = Field(default=None, alias="api_key")
    """Automatically inferred from env var `OPENAI_API_KEY` if not provided."""
    openai_api_base: Optional[str] = Field(default=None, alias="base_url")
    """Base URL path for API requests, leave blank if not using a proxy or service 
        emulator."""
    openai_organization: Optional[str] = Field(default=None, alias="organization")
    """Automatically inferred from env var `OPENAI_ORG_ID` if not provided."""
    # to support explicit proxy for OpenAI
    openai_proxy: Optional[str] = None
    request_timeout: Union[float, Tuple[float, float], Any, None] = Field(
        default=None, alias="timeout"
    )
    """Timeout for requests to OpenAI completion API. Can be float, httpx.Timeout or 
        None."""
    max_retries: int = 2
    """Maximum number of retries to make when generating."""
    presence_penalty: Optional[float] = None
    """Penalizes repeated tokens."""
    frequency_penalty: Optional[float] = None
    """Penalizes repeated tokens according to frequency."""
    seed: Optional[int] = None
    """Seed for generation"""
    logprobs: Optional[bool] = None
    """Whether to return logprobs."""
    top_logprobs: Optional[int] = None
    """Number of most likely tokens to return at each token position, each with
     an associated log probability. `logprobs` must be set to true 
     if this parameter is used."""
    logit_bias: Optional[Dict[int, int]] = None
    """Modify the likelihood of specified tokens appearing in the completion."""
    streaming: bool = False
    """Whether to stream the results or not."""
    n: int = 1
    """Number of chat completions to generate for each prompt."""
    top_p: Optional[float] = None
    """Total probability mass of tokens to consider at each step."""
    max_tokens: Optional[int] = None
    """Maximum number of tokens to generate."""
    tiktoken_model_name: Optional[str] = None
    """The model name to pass to tiktoken when using this class. 
    Tiktoken is used to count the number of tokens in documents to constrain 
    them to be under a certain limit. By default, when set to None, this will 
    be the same as the embedding model name. However, there are some cases 
    where you may want to use this Embedding class with a model name not 
    supported by tiktoken. This can include when using Azure embeddings or 
    when using one of the many model providers that expose an OpenAI-like 
    API but with different models. In those cases, in order to avoid erroring 
    when tiktoken is called, you can specify a model name to use here."""
    default_headers: Union[Mapping[str, str], None] = None
    default_query: Union[Mapping[str, object], None] = None
    # Configure a custom httpx client. See the
    # [httpx documentation](https://www.python-httpx.org/api/#client) for more details.
    http_client: Union[Any, None] = None
    """Optional httpx.Client. Only used for sync invocations. Must specify 
        http_async_client as well if you'd like a custom client for async invocations.
    """
    http_async_client: Union[Any, None] = None
    """Optional httpx.AsyncClient. Only used for async invocations. Must specify 
        http_client as well if you'd like a custom client for sync invocations."""
    stop: Optional[Union[List[str], str]] = Field(default=None, alias="stop_sequences")
    """Default stop sequences."""
    extra_body: Optional[Mapping[str, Any]] = None
    """Optional additional JSON properties to include in the request parameters when
    making requests to OpenAI compatible APIs, such as vLLM."""
    include_response_headers: bool = False
    """Whether to include response headers in the output message response_metadata."""

    class Config:
        """Configuration for this pydantic object."""

        allow_population_by_field_name = True

    @root_validator(pre=True)
    def build_extra(cls, values: Dict[str, Any]) -> Dict[str, Any]:
        """Build extra kwargs from additional params that were passed in."""
        all_required_field_names = get_pydantic_field_names(cls)
        extra = values.get("model_kwargs", {})
        values["model_kwargs"] = build_extra_kwargs(
            extra, values, all_required_field_names
        )
        return values

    @root_validator(pre=False, skip_on_failure=True)
    def validate_environment(cls, values: Dict) -> Dict:
        """Validate that api key and python package exists in environment."""
        if values["n"] < 1:
            raise ValueError("n must be at least 1.")
        if values["n"] > 1 and values["streaming"]:
            raise ValueError("n must be 1 when streaming.")

        values["openai_api_key"] = convert_to_secret_str(
            get_from_dict_or_env(values, "openai_api_key", "OPENAI_API_KEY")
        )
        # Check OPENAI_ORGANIZATION for backwards compatibility.
        values["openai_organization"] = (
            values["openai_organization"]
            or os.getenv("OPENAI_ORG_ID")
            or os.getenv("OPENAI_ORGANIZATION")
        )
        values["openai_api_base"] = values["openai_api_base"] or os.getenv(
            "OPENAI_API_BASE"
        )
        values["openai_proxy"] = get_from_dict_or_env(
            values, "openai_proxy", "OPENAI_PROXY", default=""
        )

        client_params = {
            "api_key": (
                values["openai_api_key"].get_secret_value()
                if values["openai_api_key"]
                else None
            ),
            "organization": values["openai_organization"],
            "base_url": values["openai_api_base"],
            "timeout": values["request_timeout"],
            "max_retries": values["max_retries"],
            "default_headers": values["default_headers"],
            "default_query": values["default_query"],
        }
        if values["openai_proxy"] and (
            values["http_client"] or values["http_async_client"]
        ):
            openai_proxy = values["openai_proxy"]
            http_client = values["http_client"]
            http_async_client = values["http_async_client"]
            raise ValueError(
                "Cannot specify 'openai_proxy' if one of "
                "'http_client'/'http_async_client' is already specified. Received:\n"
                f"{openai_proxy=}\n{http_client=}\n{http_async_client=}"
            )
        if not values.get("client"):
            if values["openai_proxy"] and not values["http_client"]:
                try:
                    import httpx
                except ImportError as e:
                    raise ImportError(
                        "Could not import httpx python package. "
                        "Please install it with `pip install httpx`."
                    ) from e
                values["http_client"] = httpx.Client(proxy=values["openai_proxy"])
            sync_specific = {"http_client": values["http_client"]}
            values["root_client"] = openai.OpenAI(**client_params, **sync_specific)
            values["client"] = values["root_client"].chat.completions
        if not values.get("async_client"):
            if values["openai_proxy"] and not values["http_async_client"]:
                try:
                    import httpx
                except ImportError as e:
                    raise ImportError(
                        "Could not import httpx python package. "
                        "Please install it with `pip install httpx`."
                    ) from e
                values["http_async_client"] = httpx.AsyncClient(
                    proxy=values["openai_proxy"]
                )
            async_specific = {"http_client": values["http_async_client"]}
            values["root_async_client"] = openai.AsyncOpenAI(
                **client_params, **async_specific
            )
            values["async_client"] = values["root_async_client"].chat.completions
        return values

    @property
    def _default_params(self) -> Dict[str, Any]:
        """Get the default parameters for calling OpenAI API."""
        exclude_if_none = {
            "presence_penalty": self.presence_penalty,
            "frequency_penalty": self.frequency_penalty,
            "seed": self.seed,
            "top_p": self.top_p,
            "logprobs": self.logprobs,
            "top_logprobs": self.top_logprobs,
            "logit_bias": self.logit_bias,
            "stop": self.stop or None,  # also exclude empty list for this
            "max_tokens": self.max_tokens,
            "extra_body": self.extra_body,
        }

        params = {
            "model": self.model_name,
            "stream": self.streaming,
            "n": self.n,
            "temperature": self.temperature,
            **{k: v for k, v in exclude_if_none.items() if v is not None},
            **self.model_kwargs,
        }

        return params

    def _combine_llm_outputs(self, llm_outputs: List[Optional[dict]]) -> dict:
        overall_token_usage: dict = {}
        system_fingerprint = None
        for output in llm_outputs:
            if output is None:
                # Happens in streaming
                continue
            token_usage = output["token_usage"]
            if token_usage is not None:
                for k, v in token_usage.items():
                    if k in overall_token_usage:
                        overall_token_usage[k] += v
                    else:
                        overall_token_usage[k] = v
            if system_fingerprint is None:
                system_fingerprint = output.get("system_fingerprint")
        combined = {"token_usage": overall_token_usage, "model_name": self.model_name}
        if system_fingerprint:
            combined["system_fingerprint"] = system_fingerprint
        return combined

    def _stream(
        self,
        messages: List[BaseMessage],
        stop: Optional[List[str]] = None,
        run_manager: Optional[CallbackManagerForLLMRun] = None,
        **kwargs: Any,
    ) -> Iterator[ChatGenerationChunk]:
        kwargs["stream"] = True
        payload = self._get_request_payload(messages, stop=stop, **kwargs)
        default_chunk_class: Type[BaseMessageChunk] = AIMessageChunk
        base_generation_info = {}

        if "response_format" in payload and is_basemodel_subclass(
            payload["response_format"]
        ):
            # TODO: Add support for streaming with Pydantic response_format.
            warnings.warn("Streaming with Pydantic response_format not yet supported.")
            chat_result = self._generate(
                messages, stop, run_manager=run_manager, **kwargs
            )
            msg = chat_result.generations[0].message
            yield ChatGenerationChunk(
                message=AIMessageChunk(
                    **msg.dict(exclude={"type", "additional_kwargs"}),
                    # preserve the "parsed" Pydantic object without converting to dict
                    additional_kwargs=msg.additional_kwargs,
                ),
                generation_info=chat_result.generations[0].generation_info,
            )
            return
        if self.include_response_headers:
            raw_response = self.client.with_raw_response.create(**payload)
            response = raw_response.parse()
            base_generation_info = {"headers": dict(raw_response.headers)}
        else:
            response = self.client.create(**payload)
        with response:
            is_first_chunk = True
            for chunk in response:
                if not isinstance(chunk, dict):
                    chunk = chunk.model_dump()
                if len(chunk["choices"]) == 0:
                    if token_usage := chunk.get("usage"):
                        usage_metadata = UsageMetadata(
                            input_tokens=token_usage.get("prompt_tokens", 0),
                            output_tokens=token_usage.get("completion_tokens", 0),
                            total_tokens=token_usage.get("total_tokens", 0),
                        )
                        generation_chunk = ChatGenerationChunk(
                            message=default_chunk_class(  # type: ignore[call-arg]
                                content="", usage_metadata=usage_metadata
                            )
                        )
                        logprobs = None
                    else:
                        continue
                else:
                    choice = chunk["choices"][0]
                    if choice["delta"] is None:
                        continue
                    message_chunk = _convert_delta_to_message_chunk(
                        choice["delta"], default_chunk_class
                    )
                    generation_info = {**base_generation_info} if is_first_chunk else {}
                    if finish_reason := choice.get("finish_reason"):
                        generation_info["finish_reason"] = finish_reason
                        if model_name := chunk.get("model"):
                            generation_info["model_name"] = model_name
                        if system_fingerprint := chunk.get("system_fingerprint"):
                            generation_info["system_fingerprint"] = system_fingerprint

                    logprobs = choice.get("logprobs")
                    if logprobs:
                        generation_info["logprobs"] = logprobs
                    default_chunk_class = message_chunk.__class__
                    generation_chunk = ChatGenerationChunk(
                        message=message_chunk, generation_info=generation_info or None
                    )
                if run_manager:
                    run_manager.on_llm_new_token(
                        generation_chunk.text, chunk=generation_chunk, logprobs=logprobs
                    )
                is_first_chunk = False
                yield generation_chunk

    def _generate(
        self,
        messages: List[BaseMessage],
        stop: Optional[List[str]] = None,
        run_manager: Optional[CallbackManagerForLLMRun] = None,
        **kwargs: Any,
    ) -> ChatResult:
        if self.streaming:
            stream_iter = self._stream(
                messages, stop=stop, run_manager=run_manager, **kwargs
            )
            return generate_from_stream(stream_iter)
        payload = self._get_request_payload(messages, stop=stop, **kwargs)
        generation_info = None
        if "response_format" in payload:
            if self.include_response_headers:
                warnings.warn(
                    "Cannot currently include response headers when response_format is "
                    "specified."
                )
            payload.pop("stream")
            response = self.root_client.beta.chat.completions.parse(**payload)
        elif self.include_response_headers:
            raw_response = self.client.with_raw_response.create(**payload)
            response = raw_response.parse()
            generation_info = {"headers": dict(raw_response.headers)}
        else:
            response = self.client.create(**payload)
        return self._create_chat_result(response, generation_info)

    def _get_request_payload(
        self,
        input_: LanguageModelInput,
        *,
        stop: Optional[List[str]] = None,
        **kwargs: Any,
    ) -> dict:
        messages = self._convert_input(input_).to_messages()
        if stop is not None:
            kwargs["stop"] = stop
        return {
            "messages": [_convert_message_to_dict(m) for m in messages],
            **self._default_params,
            **kwargs,
        }

    def _create_chat_result(
        self,
        response: Union[dict, openai.BaseModel],
        generation_info: Optional[Dict] = None,
    ) -> ChatResult:
        generations = []

        response_dict = (
            response if isinstance(response, dict) else response.model_dump()
        )
        # Sometimes the AI Model calling will get error, we should raise it.
        # Otherwise, the next code 'choices.extend(response["choices"])'
        # will throw a "TypeError: 'NoneType' object is not iterable" error
        # to mask the true error. Because 'response["choices"]' is None.
        if response_dict.get("error"):
            raise ValueError(response_dict.get("error"))

        token_usage = response_dict.get("usage", {})
        for res in response_dict["choices"]:
            message = _convert_dict_to_message(res["message"])
            if token_usage and isinstance(message, AIMessage):
                message.usage_metadata = {
                    "input_tokens": token_usage.get("prompt_tokens", 0),
                    "output_tokens": token_usage.get("completion_tokens", 0),
                    "total_tokens": token_usage.get("total_tokens", 0),
                }
            generation_info = generation_info or {}
            generation_info["finish_reason"] = (
                res.get("finish_reason")
                if res.get("finish_reason") is not None
                else generation_info.get("finish_reason")
            )
            if "logprobs" in res:
                generation_info["logprobs"] = res["logprobs"]
            gen = ChatGeneration(message=message, generation_info=generation_info)
            generations.append(gen)
        llm_output = {
            "token_usage": token_usage,
            "model_name": response_dict.get("model", self.model_name),
            "system_fingerprint": response_dict.get("system_fingerprint", ""),
        }

        if isinstance(response, openai.BaseModel) and getattr(
            response, "choices", None
        ):
            message = response.choices[0].message  # type: ignore[attr-defined]
            if hasattr(message, "parsed"):
                generations[0].message.additional_kwargs["parsed"] = message.parsed
            if hasattr(message, "refusal"):
                generations[0].message.additional_kwargs["refusal"] = message.refusal

        return ChatResult(generations=generations, llm_output=llm_output)

    async def _astream(
        self,
        messages: List[BaseMessage],
        stop: Optional[List[str]] = None,
        run_manager: Optional[AsyncCallbackManagerForLLMRun] = None,
        **kwargs: Any,
    ) -> AsyncIterator[ChatGenerationChunk]:
        kwargs["stream"] = True
        payload = self._get_request_payload(messages, stop=stop, **kwargs)
        default_chunk_class: Type[BaseMessageChunk] = AIMessageChunk
        base_generation_info = {}
        if "response_format" in payload and is_basemodel_subclass(
            payload["response_format"]
        ):
            # TODO: Add support for streaming with Pydantic response_format.
            warnings.warn("Streaming with Pydantic response_format not yet supported.")
            chat_result = await self._agenerate(
                messages, stop, run_manager=run_manager, **kwargs
            )
            msg = chat_result.generations[0].message
            yield ChatGenerationChunk(
                message=AIMessageChunk(
                    **msg.dict(exclude={"type", "additional_kwargs"}),
                    # preserve the "parsed" Pydantic object without converting to dict
                    additional_kwargs=msg.additional_kwargs,
                ),
                generation_info=chat_result.generations[0].generation_info,
            )
            return
        if self.include_response_headers:
            raw_response = self.async_client.with_raw_response.create(**payload)
            response = raw_response.parse()
            base_generation_info = {"headers": dict(raw_response.headers)}
        else:
            response = await self.async_client.create(**payload)
        async with response:
            is_first_chunk = True
            async for chunk in response:
                if not isinstance(chunk, dict):
                    chunk = chunk.model_dump()
                if len(chunk["choices"]) == 0:
                    if token_usage := chunk.get("usage"):
                        usage_metadata = UsageMetadata(
                            input_tokens=token_usage.get("prompt_tokens", 0),
                            output_tokens=token_usage.get("completion_tokens", 0),
                            total_tokens=token_usage.get("total_tokens", 0),
                        )
                        generation_chunk = ChatGenerationChunk(
                            message=default_chunk_class(  # type: ignore[call-arg]
                                content="", usage_metadata=usage_metadata
                            )
                        )
                        logprobs = None
                    else:
                        continue
                else:
                    choice = chunk["choices"][0]
                    if choice["delta"] is None:
                        continue
                    message_chunk = await run_in_executor(
                        None,
                        _convert_delta_to_message_chunk,
                        choice["delta"],
                        default_chunk_class,
                    )
                    generation_info = {**base_generation_info} if is_first_chunk else {}
                    if finish_reason := choice.get("finish_reason"):
                        generation_info["finish_reason"] = finish_reason
                        if model_name := chunk.get("model"):
                            generation_info["model_name"] = model_name
                        if system_fingerprint := chunk.get("system_fingerprint"):
                            generation_info["system_fingerprint"] = system_fingerprint

                    logprobs = choice.get("logprobs")
                    if logprobs:
                        generation_info["logprobs"] = logprobs
                    default_chunk_class = message_chunk.__class__
                    generation_chunk = ChatGenerationChunk(
                        message=message_chunk, generation_info=generation_info or None
                    )
                if run_manager:
                    await run_manager.on_llm_new_token(
                        token=generation_chunk.text,
                        chunk=generation_chunk,
                        logprobs=logprobs,
                    )
                is_first_chunk = False
                yield generation_chunk

    async def _agenerate(
        self,
        messages: List[BaseMessage],
        stop: Optional[List[str]] = None,
        run_manager: Optional[AsyncCallbackManagerForLLMRun] = None,
        **kwargs: Any,
    ) -> ChatResult:
        if self.streaming:
            stream_iter = self._astream(
                messages, stop=stop, run_manager=run_manager, **kwargs
            )
            return await agenerate_from_stream(stream_iter)
        payload = self._get_request_payload(messages, stop=stop, **kwargs)
        generation_info = None
        if "response_format" in payload:
            if self.include_response_headers:
                warnings.warn(
                    "Cannot currently include response headers when response_format is "
                    "specified."
                )
            payload.pop("stream")
            response = await self.root_async_client.beta.chat.completions.parse(
                **payload
            )
        elif self.include_response_headers:
            raw_response = await self.async_client.with_raw_response.create(**payload)
            response = raw_response.parse()
            generation_info = {"headers": dict(raw_response.headers)}
        else:
            response = await self.async_client.create(**payload)
        return await run_in_executor(
            None, self._create_chat_result, response, generation_info
        )

    @property
    def _identifying_params(self) -> Dict[str, Any]:
        """Get the identifying parameters."""
        return {"model_name": self.model_name, **self._default_params}

    def _get_invocation_params(
        self, stop: Optional[List[str]] = None, **kwargs: Any
    ) -> Dict[str, Any]:
        """Get the parameters used to invoke the model."""
        return {
            "model": self.model_name,
            **super()._get_invocation_params(stop=stop),
            **self._default_params,
            **kwargs,
        }

    def _get_ls_params(
        self, stop: Optional[List[str]] = None, **kwargs: Any
    ) -> LangSmithParams:
        """Get standard params for tracing."""
        params = self._get_invocation_params(stop=stop, **kwargs)
        ls_params = LangSmithParams(
            ls_provider="openai",
            ls_model_name=self.model_name,
            ls_model_type="chat",
            ls_temperature=params.get("temperature", self.temperature),
        )
        if ls_max_tokens := params.get("max_tokens", self.max_tokens):
            ls_params["ls_max_tokens"] = ls_max_tokens
        if ls_stop := stop or params.get("stop", None):
            ls_params["ls_stop"] = ls_stop
        return ls_params

    @property
    def _llm_type(self) -> str:
        """Return type of chat model."""
        return "openai-chat"

    def _get_encoding_model(self) -> Tuple[str, tiktoken.Encoding]:
        if self.tiktoken_model_name is not None:
            model = self.tiktoken_model_name
        else:
            model = self.model_name
        try:
            encoding = tiktoken.encoding_for_model(model)
        except KeyError:
            model = "cl100k_base"
            encoding = tiktoken.get_encoding(model)
        return model, encoding

    def get_token_ids(self, text: str) -> List[int]:
        """Get the tokens present in the text with tiktoken package."""
        if self.custom_get_token_ids is not None:
            return self.custom_get_token_ids(text)
        # tiktoken NOT supported for Python 3.7 or below
        if sys.version_info[1] <= 7:
            return super().get_token_ids(text)
        _, encoding_model = self._get_encoding_model()
        return encoding_model.encode(text)

    # TODO: Count bound tools as part of input.
    def get_num_tokens_from_messages(self, messages: List[BaseMessage]) -> int:
        """Calculate num tokens for gpt-3.5-turbo and gpt-4 with tiktoken package.

        **Requirements**: You must have the ``pillow`` installed if you want to count
        image tokens if you are specifying the image as a base64 string, and you must
        have both ``pillow`` and ``httpx`` installed if you are specifying the image
        as a URL. If these aren't installed image inputs will be ignored in token
        counting.

        OpenAI reference: https://github.com/openai/openai-cookbook/blob/
        main/examples/How_to_format_inputs_to_ChatGPT_models.ipynb"""
        if sys.version_info[1] <= 7:
            return super().get_num_tokens_from_messages(messages)
        model, encoding = self._get_encoding_model()
        if model.startswith("gpt-3.5-turbo-0301"):
            # every message follows <im_start>{role/name}\n{content}<im_end>\n
            tokens_per_message = 4
            # if there's a name, the role is omitted
            tokens_per_name = -1
        elif model.startswith("gpt-3.5-turbo") or model.startswith("gpt-4"):
            tokens_per_message = 3
            tokens_per_name = 1
        else:
            raise NotImplementedError(
                f"get_num_tokens_from_messages() is not presently implemented "
                f"for model {model}. See "
                "https://platform.openai.com/docs/guides/text-generation/managing-tokens"  # noqa: E501
                " for information on how messages are converted to tokens."
            )
        num_tokens = 0
        messages_dict = [_convert_message_to_dict(m) for m in messages]
        for message in messages_dict:
            num_tokens += tokens_per_message
            for key, value in message.items():
                # This is an inferred approximation. OpenAI does not document how to
                # count tool message tokens.
                if key == "tool_call_id":
                    num_tokens += 3
                    continue
                if isinstance(value, list):
                    # content or tool calls
                    for val in value:
                        if isinstance(val, str) or val["type"] == "text":
                            text = val["text"] if isinstance(val, dict) else val
                            num_tokens += len(encoding.encode(text))
                        elif val["type"] == "image_url":
                            if val["image_url"].get("detail") == "low":
                                num_tokens += 85
                            else:
                                image_size = _url_to_size(val["image_url"]["url"])
                                if not image_size:
                                    continue
                                num_tokens += _count_image_tokens(*image_size)
                        # Tool/function call token counting is not documented by OpenAI.
                        # This is an approximation.
                        elif val["type"] == "function":
                            num_tokens += len(
                                encoding.encode(val["function"]["arguments"])
                            )
                            num_tokens += len(encoding.encode(val["function"]["name"]))
                        else:
                            raise ValueError(
                                f"Unrecognized content block type\n\n{val}"
                            )
                elif not value:
                    continue
                else:
                    # Cast str(value) in case the message value is not a string
                    # This occurs with function messages
                    num_tokens += len(encoding.encode(value))
                if key == "name":
                    num_tokens += tokens_per_name
        # every reply is primed with <im_start>assistant
        num_tokens += 3
        return num_tokens

    def bind_functions(
        self,
        functions: Sequence[Union[Dict[str, Any], Type[BaseModel], Callable, BaseTool]],
        function_call: Optional[
            Union[_FunctionCall, str, Literal["auto", "none"]]
        ] = None,
        **kwargs: Any,
    ) -> Runnable[LanguageModelInput, BaseMessage]:
        """Bind functions (and other objects) to this chat model.

        Assumes model is compatible with OpenAI function-calling API.

        NOTE: Using bind_tools is recommended instead, as the `functions` and
            `function_call` request parameters are officially marked as deprecated by
            OpenAI.

        Args:
            functions: A list of function definitions to bind to this chat model.
                Can be  a dictionary, pydantic model, or callable. Pydantic
                models and callables will be automatically converted to
                their schema dictionary representation.
            function_call: Which function to require the model to call.
                Must be the name of the single provided function or
                "auto" to automatically determine which function to call
                (if any).
            **kwargs: Any additional parameters to pass to the
                :class:`~langchain.runnable.Runnable` constructor.
        """

        formatted_functions = [convert_to_openai_function(fn) for fn in functions]
        if function_call is not None:
            function_call = (
                {"name": function_call}
                if isinstance(function_call, str)
                and function_call not in ("auto", "none")
                else function_call
            )
            if isinstance(function_call, dict) and len(formatted_functions) != 1:
                raise ValueError(
                    "When specifying `function_call`, you must provide exactly one "
                    "function."
                )
            if (
                isinstance(function_call, dict)
                and formatted_functions[0]["name"] != function_call["name"]
            ):
                raise ValueError(
                    f"Function call {function_call} was specified, but the only "
                    f"provided function was {formatted_functions[0]['name']}."
                )
            kwargs = {**kwargs, "function_call": function_call}
        return super().bind(functions=formatted_functions, **kwargs)

    def bind_tools(
        self,
        tools: Sequence[Union[Dict[str, Any], Type, Callable, BaseTool]],
        *,
        tool_choice: Optional[
            Union[dict, str, Literal["auto", "none", "required", "any"], bool]
        ] = None,
        strict: Optional[bool] = None,
        **kwargs: Any,
    ) -> Runnable[LanguageModelInput, BaseMessage]:
        """Bind tool-like objects to this chat model.

        Assumes model is compatible with OpenAI tool-calling API.

        .. versionchanged:: 0.1.21

            Support for ``strict`` argument added.

        Args:
            tools: A list of tool definitions to bind to this chat model.
                Supports any tool definition handled by
                :meth:`langchain_core.utils.function_calling.convert_to_openai_tool`.
            tool_choice: Which tool to require the model to call.
                Options are:
                    - str of the form ``"<<tool_name>>"``: calls <<tool_name>> tool.
                    - ``"auto"``: automatically selects a tool (including no tool).
                    - ``"none"``: does not call a tool.
                    - ``"any"`` or ``"required"`` or ``True``: force at least one tool to be called.
                    - dict of the form ``{"type": "function", "function": {"name": <<tool_name>>}}``: calls <<tool_name>> tool.
                    - ``False`` or ``None``: no effect, default OpenAI behavior.
            strict: If True, model output is guaranteed to exactly match the JSON Schema
                provided in the tool definition. If True, the input schema will be
                validated according to
                https://platform.openai.com/docs/guides/structured-outputs/supported-schemas.
                If False, input schema will not be validated and model output will not
                be validated.
                If None, ``strict`` argument will not be passed to the model.

                .. versionadded:: 0.1.21

            kwargs: Any additional parameters are passed directly to
                ``self.bind(**kwargs)``.
        """  # noqa: E501

        formatted_tools = [
            convert_to_openai_tool(tool, strict=strict) for tool in tools
        ]
        if tool_choice:
            if isinstance(tool_choice, str):
                # tool_choice is a tool/function name
                if tool_choice not in ("auto", "none", "any", "required"):
                    tool_choice = {
                        "type": "function",
                        "function": {"name": tool_choice},
                    }
                # 'any' is not natively supported by OpenAI API.
                # We support 'any' since other models use this instead of 'required'.
                if tool_choice == "any":
                    tool_choice = "required"
            elif isinstance(tool_choice, bool):
                tool_choice = "required"
            elif isinstance(tool_choice, dict):
                tool_names = [
                    formatted_tool["function"]["name"]
                    for formatted_tool in formatted_tools
                ]
                if not any(
                    tool_name == tool_choice["function"]["name"]
                    for tool_name in tool_names
                ):
                    raise ValueError(
                        f"Tool choice {tool_choice} was specified, but the only "
                        f"provided tools were {tool_names}."
                    )
            else:
                raise ValueError(
                    f"Unrecognized tool_choice type. Expected str, bool or dict. "
                    f"Received: {tool_choice}"
                )
            kwargs["tool_choice"] = tool_choice
        return super().bind(tools=formatted_tools, **kwargs)

    def with_structured_output(
        self,
        schema: Optional[_DictOrPydanticClass] = None,
        *,
        method: Literal[
            "function_calling", "json_mode", "json_schema"
        ] = "function_calling",
        include_raw: bool = False,
        strict: Optional[bool] = None,
<<<<<<< HEAD
        tools: Optional[
            Sequence[Union[Dict[str, Any], Type, Callable, BaseTool]]
        ] = None,
=======
        tools: Optional[List[Union[Dict[str, Any], Type, Callable, BaseTool]]] = None,
>>>>>>> 4bde94b9
        **kwargs: Any,
    ) -> Runnable[LanguageModelInput, _DictOrPydantic]:
        """Model wrapper that returns outputs formatted to match the given schema.

        .. versionchanged:: 0.1.21

            Support for ``strict`` argument added.
            Support for ``method`` = "json_schema" added.

        Args:
            schema:
                The output schema. Can be passed in as:

                    - an OpenAI function/tool schema,
                    - a JSON Schema,
                    - a TypedDict class (support added in 0.1.20),
                    - or a Pydantic class.
                If ``schema`` is a Pydantic class then the model output will be a
                Pydantic instance of that class, and the model-generated fields will be
                validated by the Pydantic class. Otherwise the model output will be a
                dict and will not be validated. See :meth:`langchain_core.utils.function_calling.convert_to_openai_tool`
                for more on how to properly specify types and descriptions of
                schema fields when specifying a Pydantic or TypedDict class.

                .. versionchanged:: 0.1.20

                        Added support for TypedDict class.

            method:
                The method for steering model generation, one of:

                    - "function_calling":
                        Uses OpenAI's tool-calling (formerly called function calling)
                        API: https://platform.openai.com/docs/guides/function-calling
                    - "json_schema":
                        Uses OpenAI's Structured Output API:
                        https://platform.openai.com/docs/guides/structured-outputs.
                        Supported for "gpt-4o-mini", "gpt-4o-2024-08-06", and later
                        models.
                    - "json_mode":
                        Uses OpenAI's JSON mode. Note that if using JSON mode then you
                        must include instructions for formatting the output into the
                        desired schema into the model call:
                        https://platform.openai.com/docs/guides/structured-outputs/json-mode

                Learn more about the differences between the methods and which models
                support which methods here:

                    - https://platform.openai.com/docs/guides/structured-outputs/structured-outputs-vs-json-mode
                    - https://platform.openai.com/docs/guides/structured-outputs/function-calling-vs-response-format

                .. versionchanged:: 0.1.21

                        Added support for "json_schema".

                .. note:: Planned breaking change in version `0.2.0`

                    ``method`` default will be changed to "json_schema" from
                    "function_calling".
            include_raw:
                If False then only the parsed structured output is returned. If
                an error occurs during model output parsing it will be raised. If True
                then both the raw model response (a BaseMessage) and the parsed model
                response will be returned. If an error occurs during output parsing it
                will be caught and returned as well. The final output is always a dict
                with keys "raw", "parsed", and "parsing_error".
            strict:
                - True:
                    Model output is guaranteed to exactly match the schema.
                    The input schema will also be validated according to
                    https://platform.openai.com/docs/guides/structured-outputs/supported-schemas.
                - False:
                    Input schema will not be validated and model output will not be
                    validated.
                - None:
                    ``strict`` argument will not be passed to the model.

                If ``method`` is "json_schema" defaults to True. If ``method`` is
                "function_calling" or "json_mode" defaults to None. Can only be
                non-null if ``method`` is "function_calling" or "json_schema".

                .. versionadded:: 0.1.21

                .. note:: Planned breaking change in version `0.2.0`

                    ``strict`` will default to True when ``method`` is
                    "function_calling" as of version `0.2.0`.
            tools:
                A list of tool definitions to bind to this chat model.
                Supports any tool definition handled by
                :meth:`langchain_core.utils.function_calling.convert_to_openai_tool`.
                The tools will be never called, but they will be noticed by the model
                and used when generating the output.
            kwargs: Additional keyword args aren't supported.

        Returns:
            A Runnable that takes same inputs as a :class:`langchain_core.language_models.chat.BaseChatModel`.

            If ``include_raw`` is False and ``schema`` is a Pydantic class, Runnable outputs
            an instance of ``schema`` (i.e., a Pydantic object).

            Otherwise, if ``include_raw`` is False then Runnable outputs a dict.

            If ``include_raw`` is True, then Runnable outputs a dict with keys:

                - "raw": BaseMessage
                - "parsed": None if there was a parsing error, otherwise the type depends on the ``schema`` as described above.
                - "parsing_error": Optional[BaseException]

        Example: schema=Pydantic class, method="function_calling", include_raw=False, strict=True:
            .. note:: Valid schemas when using ``strict`` = True

                OpenAI has a number of restrictions on what types of schemas can be
                provided if ``strict`` = True. When using Pydantic, our model cannot
                specify any Field metadata (like min/max constraints) and fields cannot
                have default values.

                See all constraints here: https://platform.openai.com/docs/guides/structured-outputs/supported-schemas

            .. code-block:: python

                from typing import Optional

                from langchain_openai import ChatOpenAI
                from langchain_core.pydantic_v1 import BaseModel, Field


                class AnswerWithJustification(BaseModel):
                    '''An answer to the user question along with justification for the answer.'''

                    answer: str
                    justification: Optional[str] = Field(
                        default=..., description="A justification for the answer."
                    )


                llm = ChatOpenAI(model="gpt-4o", temperature=0)
                structured_llm = llm.with_structured_output(
                    AnswerWithJustification, strict=True
                )

                structured_llm.invoke(
                    "What weighs more a pound of bricks or a pound of feathers"
                )

                # -> AnswerWithJustification(
                #     answer='They weigh the same',
                #     justification='Both a pound of bricks and a pound of feathers weigh one pound. The weight is the same, but the volume or density of the objects may differ.'
                # )

        Example: schema=Pydantic class, method="function_calling", include_raw=True:
            .. code-block:: python

                from langchain_openai import ChatOpenAI
                from langchain_core.pydantic_v1 import BaseModel


                class AnswerWithJustification(BaseModel):
                    '''An answer to the user question along with justification for the answer.'''

                    answer: str
                    justification: str


                llm = ChatOpenAI(model="gpt-4o", temperature=0)
                structured_llm = llm.with_structured_output(
                    AnswerWithJustification, include_raw=True
                )

                structured_llm.invoke(
                    "What weighs more a pound of bricks or a pound of feathers"
                )
                # -> {
                #     'raw': AIMessage(content='', additional_kwargs={'tool_calls': [{'id': 'call_Ao02pnFYXD6GN1yzc0uXPsvF', 'function': {'arguments': '{"answer":"They weigh the same.","justification":"Both a pound of bricks and a pound of feathers weigh one pound. The weight is the same, but the volume or density of the objects may differ."}', 'name': 'AnswerWithJustification'}, 'type': 'function'}]}),
                #     'parsed': AnswerWithJustification(answer='They weigh the same.', justification='Both a pound of bricks and a pound of feathers weigh one pound. The weight is the same, but the volume or density of the objects may differ.'),
                #     'parsing_error': None
                # }

        Example: schema=TypedDict class, method="function_calling", include_raw=False:
            .. code-block:: python

                # IMPORTANT: If you are using Python <=3.8, you need to import Annotated
                # from typing_extensions, not from typing.
                from typing_extensions import Annotated, TypedDict

                from langchain_openai import ChatOpenAI


                class AnswerWithJustification(TypedDict):
                    '''An answer to the user question along with justification for the answer.'''

                    answer: str
                    justification: Annotated[
                        Optional[str], None, "A justification for the answer."
                    ]


                llm = ChatOpenAI(model="gpt-4o", temperature=0)
                structured_llm = llm.with_structured_output(AnswerWithJustification)

                structured_llm.invoke(
                    "What weighs more a pound of bricks or a pound of feathers"
                )
                # -> {
                #     'answer': 'They weigh the same',
                #     'justification': 'Both a pound of bricks and a pound of feathers weigh one pound. The weight is the same, but the volume and density of the two substances differ.'
                # }

        Example: schema=OpenAI function schema, method="function_calling", include_raw=False:
            .. code-block:: python

                from langchain_openai import ChatOpenAI

                oai_schema = {
                    'name': 'AnswerWithJustification',
                    'description': 'An answer to the user question along with justification for the answer.',
                    'parameters': {
                        'type': 'object',
                        'properties': {
                            'answer': {'type': 'string'},
                            'justification': {'description': 'A justification for the answer.', 'type': 'string'}
                        },
                       'required': ['answer']
                   }
               }

                llm = ChatOpenAI(model="gpt-4o", temperature=0)
                structured_llm = llm.with_structured_output(oai_schema)

                structured_llm.invoke(
                    "What weighs more a pound of bricks or a pound of feathers"
                )
                # -> {
                #     'answer': 'They weigh the same',
                #     'justification': 'Both a pound of bricks and a pound of feathers weigh one pound. The weight is the same, but the volume and density of the two substances differ.'
                # }

        Example: schema=Pydantic class, method="json_mode", include_raw=True:
            .. code-block::

                from langchain_openai import ChatOpenAI
                from langchain_core.pydantic_v1 import BaseModel

                class AnswerWithJustification(BaseModel):
                    answer: str
                    justification: str

                llm = ChatOpenAI(model="gpt-4o", temperature=0)
                structured_llm = llm.with_structured_output(
                    AnswerWithJustification,
                    method="json_mode",
                    include_raw=True
                )

                structured_llm.invoke(
                    "Answer the following question. "
                    "Make sure to return a JSON blob with keys 'answer' and 'justification'.\\n\\n"
                    "What's heavier a pound of bricks or a pound of feathers?"
                )
                # -> {
                #     'raw': AIMessage(content='{\\n    "answer": "They are both the same weight.",\\n    "justification": "Both a pound of bricks and a pound of feathers weigh one pound. The difference lies in the volume and density of the materials, not the weight." \\n}'),
                #     'parsed': AnswerWithJustification(answer='They are both the same weight.', justification='Both a pound of bricks and a pound of feathers weigh one pound. The difference lies in the volume and density of the materials, not the weight.'),
                #     'parsing_error': None
                # }

        Example: schema=None, method="json_mode", include_raw=True:
            .. code-block::

                structured_llm = llm.with_structured_output(method="json_mode", include_raw=True)

                structured_llm.invoke(
                    "Answer the following question. "
                    "Make sure to return a JSON blob with keys 'answer' and 'justification'.\\n\\n"
                    "What's heavier a pound of bricks or a pound of feathers?"
                )
                # -> {
                #     'raw': AIMessage(content='{\\n    "answer": "They are both the same weight.",\\n    "justification": "Both a pound of bricks and a pound of feathers weigh one pound. The difference lies in the volume and density of the materials, not the weight." \\n}'),
                #     'parsed': {
                #         'answer': 'They are both the same weight.',
                #         'justification': 'Both a pound of bricks and a pound of feathers weigh one pound. The difference lies in the volume and density of the materials, not the weight.'
                #     },
                #     'parsing_error': None
                # }
        """  # noqa: E501
        if kwargs:
            raise ValueError(f"Received unsupported arguments {kwargs}")
        if strict is not None and method == "json_mode":
            raise ValueError(
                "Argument `strict` is not supported with `method`='json_mode'"
            )
        if tools is None:
            tools = []

        is_pydantic_schema = _is_pydantic_class(schema)
        if method == "function_calling":
            if schema is None:
                raise ValueError(
                    "schema must be specified when method is not 'json_mode'. "
                    "Received None."
                )
            tool_name = convert_to_openai_tool(schema)["function"]["name"]
            llm = self.bind_tools(
<<<<<<< HEAD
                [schema, *tools] if tools else [schema],
=======
                [schema] + tools,
>>>>>>> 4bde94b9
                tool_choice=tool_name,
                parallel_tool_calls=False,
                strict=strict,
            )
            if is_pydantic_schema:
                output_parser: OutputParserLike = PydanticToolsParser(
                    tools=[schema],  # type: ignore[list-item]
                    first_tool_only=True,  # type: ignore[list-item]
                )
            else:
                output_parser = JsonOutputKeyToolsParser(
                    key_name=tool_name, first_tool_only=True
                )
        elif method == "json_mode":
            if tools:
                llm = self.bind_tools(
                    response_format={"type": "json_object"},
                    tools=tools,
                    tool_choice="none",
                    strict=True,
                )
            else:
                llm = self.bind(response_format={"type": "json_object"})
            output_parser = (
                PydanticOutputParser(pydantic_object=schema)  # type: ignore[arg-type]
                if is_pydantic_schema
                else JsonOutputParser()
            )
        elif method == "json_schema":
            if schema is None:
                raise ValueError(
                    "schema must be specified when method is not 'json_mode'. "
                    "Received None."
                )
            strict = strict if strict is not None else True
<<<<<<< HEAD
            response_format = _convert_to_openai_response_format(schema, strict=strict)
=======
            response_format = _convert_to_openai_response_format(
                schema, strict=strict, with_tools=bool(tools)
            )
>>>>>>> 4bde94b9
            if tools:
                if not strict:
                    raise ValueError(
                        "strict must be True when binding tools with "
                        "method='json_schema'."
                    )
                llm = self.bind_tools(
                    response_format=response_format,
                    tools=tools,
                    tool_choice="none",
                    strict=strict,
                )
            else:
                llm = self.bind(response_format=response_format)

<<<<<<< HEAD
            if is_pydantic_schema:
                output_parser = cast(Runnable, _oai_structured_outputs_parser)
=======
            if is_pydantic_schema and not tools:
                output_parser = cast(Runnable, _oai_structured_outputs_parser)
            elif is_pydantic_schema and tools:
                output_parser = PydanticOutputParser(pydantic_object=schema)  # type: ignore[arg-type]
>>>>>>> 4bde94b9
            else:
                output_parser = JsonOutputParser()
        else:
            raise ValueError(
                f"Unrecognized method argument. Expected one of 'function_calling' or "
                f"'json_mode'. Received: '{method}'"
            )

        if include_raw:
            parser_assign = RunnablePassthrough.assign(
                parsed=itemgetter("raw") | output_parser, parsing_error=lambda _: None
            )
            parser_none = RunnablePassthrough.assign(parsed=lambda _: None)
            parser_with_fallback = parser_assign.with_fallbacks(
                [parser_none], exception_key="parsing_error"
            )
            return RunnableMap(raw=llm) | parser_with_fallback
        else:
            return llm | output_parser


class ChatOpenAI(BaseChatOpenAI):
    """OpenAI chat model integration.

    Setup:
        Install ``langchain-openai`` and set environment variable ``OPENAI_API_KEY``.

        .. code-block:: bash

            pip install -U langchain-openai
            export OPENAI_API_KEY="your-api-key"

    Key init args — completion params:
        model: str
            Name of OpenAI model to use.
        temperature: float
            Sampling temperature.
        max_tokens: Optional[int]
            Max number of tokens to generate.
        logprobs: Optional[bool]
            Whether to return logprobs.
        stream_options: Dict
            Configure streaming outputs, like whether to return token usage when
            streaming (``{"include_usage": True}``).

    Key init args — client params:
        timeout: Union[float, Tuple[float, float], Any, None]
            Timeout for requests.
        max_retries: int
            Max number of retries.
        api_key: Optional[str]
            OpenAI API key. If not passed in will be read from env var OPENAI_API_KEY.
        base_url: Optional[str]
            Base URL for API requests. Only specify if using a proxy or service
            emulator.
        organization: Optional[str]
            OpenAI organization ID. If not passed in will be read from env
            var OPENAI_ORG_ID.

    See full list of supported init args and their descriptions in the params section.

    Instantiate:
        .. code-block:: python

            from langchain_openai import ChatOpenAI

            llm = ChatOpenAI(
                model="gpt-4o",
                temperature=0,
                max_tokens=None,
                timeout=None,
                max_retries=2,
                # api_key="...",
                # base_url="...",
                # organization="...",
                # other params...
            )

    **NOTE**: Any param which is not explicitly supported will be passed directly to the
    ``openai.OpenAI.chat.completions.create(...)`` API every time to the model is
    invoked. For example:
        .. code-block:: python

            from langchain_openai import ChatOpenAI
            import openai

            ChatOpenAI(..., frequency_penalty=0.2).invoke(...)

            # results in underlying API call of:

            openai.OpenAI(..).chat.completions.create(..., frequency_penalty=0.2)

            # which is also equivalent to:

            ChatOpenAI(...).invoke(..., frequency_penalty=0.2)

    Invoke:
        .. code-block:: python

            messages = [
                (
                    "system",
                    "You are a helpful translator. Translate the user sentence to French.",
                ),
                ("human", "I love programming."),
            ]
            llm.invoke(messages)

        .. code-block:: python

            AIMessage(
                content="J'adore la programmation.",
                response_metadata={
                    "token_usage": {
                        "completion_tokens": 5,
                        "prompt_tokens": 31,
                        "total_tokens": 36,
                    },
                    "model_name": "gpt-4o",
                    "system_fingerprint": "fp_43dfabdef1",
                    "finish_reason": "stop",
                    "logprobs": None,
                },
                id="run-012cffe2-5d3d-424d-83b5-51c6d4a593d1-0",
                usage_metadata={"input_tokens": 31, "output_tokens": 5, "total_tokens": 36},
            )

    Stream:
        .. code-block:: python

            for chunk in llm.stream(messages):
                print(chunk)

        .. code-block:: python

            AIMessageChunk(content="", id="run-9e1517e3-12bf-48f2-bb1b-2e824f7cd7b0")
            AIMessageChunk(content="J", id="run-9e1517e3-12bf-48f2-bb1b-2e824f7cd7b0")
            AIMessageChunk(content="'adore", id="run-9e1517e3-12bf-48f2-bb1b-2e824f7cd7b0")
            AIMessageChunk(content=" la", id="run-9e1517e3-12bf-48f2-bb1b-2e824f7cd7b0")
            AIMessageChunk(
                content=" programmation", id="run-9e1517e3-12bf-48f2-bb1b-2e824f7cd7b0"
            )
            AIMessageChunk(content=".", id="run-9e1517e3-12bf-48f2-bb1b-2e824f7cd7b0")
            AIMessageChunk(
                content="",
                response_metadata={"finish_reason": "stop"},
                id="run-9e1517e3-12bf-48f2-bb1b-2e824f7cd7b0",
            )

        .. code-block:: python

            stream = llm.stream(messages)
            full = next(stream)
            for chunk in stream:
                full += chunk
            full

        .. code-block:: python

            AIMessageChunk(
                content="J'adore la programmation.",
                response_metadata={"finish_reason": "stop"},
                id="run-bf917526-7f58-4683-84f7-36a6b671d140",
            )

    Async:
        .. code-block:: python

            await llm.ainvoke(messages)

            # stream:
            # async for chunk in (await llm.astream(messages))

            # batch:
            # await llm.abatch([messages])

        .. code-block:: python

            AIMessage(
                content="J'adore la programmation.",
                response_metadata={
                    "token_usage": {
                        "completion_tokens": 5,
                        "prompt_tokens": 31,
                        "total_tokens": 36,
                    },
                    "model_name": "gpt-4o",
                    "system_fingerprint": "fp_43dfabdef1",
                    "finish_reason": "stop",
                    "logprobs": None,
                },
                id="run-012cffe2-5d3d-424d-83b5-51c6d4a593d1-0",
                usage_metadata={"input_tokens": 31, "output_tokens": 5, "total_tokens": 36},
            )

    Tool calling:
        .. code-block:: python

            from langchain_core.pydantic_v1 import BaseModel, Field


            class GetWeather(BaseModel):
                '''Get the current weather in a given location'''

                location: str = Field(
                    ..., description="The city and state, e.g. San Francisco, CA"
                )


            class GetPopulation(BaseModel):
                '''Get the current population in a given location'''

                location: str = Field(
                    ..., description="The city and state, e.g. San Francisco, CA"
                )


            llm_with_tools = llm.bind_tools(
                [GetWeather, GetPopulation]
                # strict = True  # enforce tool args schema is respected
            )
            ai_msg = llm_with_tools.invoke(
                "Which city is hotter today and which is bigger: LA or NY?"
            )
            ai_msg.tool_calls

        .. code-block:: python

            [
                {
                    "name": "GetWeather",
                    "args": {"location": "Los Angeles, CA"},
                    "id": "call_6XswGD5Pqk8Tt5atYr7tfenU",
                },
                {
                    "name": "GetWeather",
                    "args": {"location": "New York, NY"},
                    "id": "call_ZVL15vA8Y7kXqOy3dtmQgeCi",
                },
                {
                    "name": "GetPopulation",
                    "args": {"location": "Los Angeles, CA"},
                    "id": "call_49CFW8zqC9W7mh7hbMLSIrXw",
                },
                {
                    "name": "GetPopulation",
                    "args": {"location": "New York, NY"},
                    "id": "call_6ghfKxV264jEfe1mRIkS3PE7",
                },
            ]

        Note that ``openai >= 1.32`` supports a ``parallel_tool_calls`` parameter
        that defaults to ``True``. This parameter can be set to ``False`` to
        disable parallel tool calls:

        .. code-block:: python

            ai_msg = llm_with_tools.invoke(
                "What is the weather in LA and NY?", parallel_tool_calls=False
            )
            ai_msg.tool_calls

        .. code-block:: python

            [
                {
                    "name": "GetWeather",
                    "args": {"location": "Los Angeles, CA"},
                    "id": "call_4OoY0ZR99iEvC7fevsH8Uhtz",
                }
            ]

        Like other runtime parameters, ``parallel_tool_calls`` can be bound to a model
        using ``llm.bind(parallel_tool_calls=False)`` or during instantiation by
        setting ``model_kwargs``.

        See ``ChatOpenAI.bind_tools()`` method for more.

    Structured output:
        .. code-block:: python

            from typing import Optional

            from langchain_core.pydantic_v1 import BaseModel, Field


            class Joke(BaseModel):
                '''Joke to tell user.'''

                setup: str = Field(description="The setup of the joke")
                punchline: str = Field(description="The punchline to the joke")
                rating: Optional[int] = Field(description="How funny the joke is, from 1 to 10")


            structured_llm = llm.with_structured_output(Joke)
            structured_llm.invoke("Tell me a joke about cats")

        .. code-block:: python

            Joke(
                setup="Why was the cat sitting on the computer?",
                punchline="To keep an eye on the mouse!",
                rating=None,
            )

        See ``ChatOpenAI.with_structured_output()`` for more.

    JSON mode:
        .. code-block:: python

            json_llm = llm.bind(response_format={"type": "json_object"})
            ai_msg = json_llm.invoke(
                "Return a JSON object with key 'random_ints' and a value of 10 random ints in [0-99]"
            )
            ai_msg.content

        .. code-block:: python

            '\\n{\\n  "random_ints": [23, 87, 45, 12, 78, 34, 56, 90, 11, 67]\\n}'

    Image input:
        .. code-block:: python

            import base64
            import httpx
            from langchain_core.messages import HumanMessage

            image_url = "https://upload.wikimedia.org/wikipedia/commons/thumb/d/dd/Gfp-wisconsin-madison-the-nature-boardwalk.jpg/2560px-Gfp-wisconsin-madison-the-nature-boardwalk.jpg"
            image_data = base64.b64encode(httpx.get(image_url).content).decode("utf-8")
            message = HumanMessage(
                content=[
                    {"type": "text", "text": "describe the weather in this image"},
                    {
                        "type": "image_url",
                        "image_url": {"url": f"data:image/jpeg;base64,{image_data}"},
                    },
                ]
            )
            ai_msg = llm.invoke([message])
            ai_msg.content

        .. code-block:: python

            "The weather in the image appears to be clear and pleasant. The sky is mostly blue with scattered, light clouds, suggesting a sunny day with minimal cloud cover. There is no indication of rain or strong winds, and the overall scene looks bright and calm. The lush green grass and clear visibility further indicate good weather conditions."

    Token usage:
        .. code-block:: python

            ai_msg = llm.invoke(messages)
            ai_msg.usage_metadata

        .. code-block:: python

            {"input_tokens": 28, "output_tokens": 5, "total_tokens": 33}

        When streaming, set the ``stream_usage`` kwarg:

        .. code-block:: python

            stream = llm.stream(messages, stream_usage=True)
            full = next(stream)
            for chunk in stream:
                full += chunk
            full.usage_metadata

        .. code-block:: python

            {"input_tokens": 28, "output_tokens": 5, "total_tokens": 33}

        Alternatively, setting ``stream_usage`` when instantiating the model can be
        useful when incorporating ``ChatOpenAI`` into LCEL chains-- or when using
        methods like ``.with_structured_output``, which generate chains under the
        hood.

        .. code-block:: python

            llm = ChatOpenAI(model="gpt-4o", stream_usage=True)
            structured_llm = llm.with_structured_output(...)

    Logprobs:
        .. code-block:: python

            logprobs_llm = llm.bind(logprobs=True)
            ai_msg = logprobs_llm.invoke(messages)
            ai_msg.response_metadata["logprobs"]

        .. code-block:: python

            {
                "content": [
                    {
                        "token": "J",
                        "bytes": [74],
                        "logprob": -4.9617593e-06,
                        "top_logprobs": [],
                    },
                    {
                        "token": "'adore",
                        "bytes": [39, 97, 100, 111, 114, 101],
                        "logprob": -0.25202933,
                        "top_logprobs": [],
                    },
                    {
                        "token": " la",
                        "bytes": [32, 108, 97],
                        "logprob": -0.20141791,
                        "top_logprobs": [],
                    },
                    {
                        "token": " programmation",
                        "bytes": [
                            32,
                            112,
                            114,
                            111,
                            103,
                            114,
                            97,
                            109,
                            109,
                            97,
                            116,
                            105,
                            111,
                            110,
                        ],
                        "logprob": -1.9361265e-07,
                        "top_logprobs": [],
                    },
                    {
                        "token": ".",
                        "bytes": [46],
                        "logprob": -1.2233183e-05,
                        "top_logprobs": [],
                    },
                ]
            }

    Response metadata
        .. code-block:: python

            ai_msg = llm.invoke(messages)
            ai_msg.response_metadata

        .. code-block:: python

            {
                "token_usage": {
                    "completion_tokens": 5,
                    "prompt_tokens": 28,
                    "total_tokens": 33,
                },
                "model_name": "gpt-4o",
                "system_fingerprint": "fp_319be4768e",
                "finish_reason": "stop",
                "logprobs": None,
            }

    """  # noqa: E501

    stream_usage: bool = False
    """Whether to include usage metadata in streaming output. If True, additional
    message chunks will be generated during the stream including usage metadata.
    """

    @property
    def lc_secrets(self) -> Dict[str, str]:
        return {"openai_api_key": "OPENAI_API_KEY"}

    @classmethod
    def get_lc_namespace(cls) -> List[str]:
        """Get the namespace of the langchain object."""
        return ["langchain", "chat_models", "openai"]

    @property
    def lc_attributes(self) -> Dict[str, Any]:
        attributes: Dict[str, Any] = {}

        if self.openai_organization:
            attributes["openai_organization"] = self.openai_organization

        if self.openai_api_base:
            attributes["openai_api_base"] = self.openai_api_base

        if self.openai_proxy:
            attributes["openai_proxy"] = self.openai_proxy

        return attributes

    @classmethod
    def is_lc_serializable(cls) -> bool:
        """Return whether this model can be serialized by Langchain."""
        return True

    def _should_stream_usage(
        self, stream_usage: Optional[bool] = None, **kwargs: Any
    ) -> bool:
        """Determine whether to include usage metadata in streaming output.

        For backwards compatibility, we check for `stream_options` passed
        explicitly to kwargs or in the model_kwargs and override self.stream_usage.
        """
        stream_usage_sources = [  # order of preference
            stream_usage,
            kwargs.get("stream_options", {}).get("include_usage"),
            self.model_kwargs.get("stream_options", {}).get("include_usage"),
            self.stream_usage,
        ]
        for source in stream_usage_sources:
            if isinstance(source, bool):
                return source
        return self.stream_usage

    def _stream(
        self, *args: Any, stream_usage: Optional[bool] = None, **kwargs: Any
    ) -> Iterator[ChatGenerationChunk]:
        """Set default stream_options."""
        stream_usage = self._should_stream_usage(stream_usage, **kwargs)
        # Note: stream_options is not a valid parameter for Azure OpenAI.
        # To support users proxying Azure through ChatOpenAI, here we only specify
        # stream_options if include_usage is set to True.
        # See https://learn.microsoft.com/en-us/azure/ai-services/openai/whats-new
        # for release notes.
        if stream_usage:
            kwargs["stream_options"] = {"include_usage": stream_usage}

        return super()._stream(*args, **kwargs)

    async def _astream(
        self, *args: Any, stream_usage: Optional[bool] = None, **kwargs: Any
    ) -> AsyncIterator[ChatGenerationChunk]:
        """Set default stream_options."""
        stream_usage = self._should_stream_usage(stream_usage, **kwargs)
        if stream_usage:
            kwargs["stream_options"] = {"include_usage": stream_usage}

        async for chunk in super()._astream(*args, **kwargs):
            yield chunk


def _is_pydantic_class(obj: Any) -> bool:
    return isinstance(obj, type) and is_basemodel_subclass(obj)


def _lc_tool_call_to_openai_tool_call(tool_call: ToolCall) -> dict:
    return {
        "type": "function",
        "id": tool_call["id"],
        "function": {
            "name": tool_call["name"],
            "arguments": json.dumps(tool_call["args"]),
        },
    }


def _lc_invalid_tool_call_to_openai_tool_call(
    invalid_tool_call: InvalidToolCall,
) -> dict:
    return {
        "type": "function",
        "id": invalid_tool_call["id"],
        "function": {
            "name": invalid_tool_call["name"],
            "arguments": invalid_tool_call["args"],
        },
    }


def _url_to_size(image_source: str) -> Optional[Tuple[int, int]]:
    try:
        from PIL import Image  # type: ignore[import]
    except ImportError:
        logger.info(
            "Unable to count image tokens. To count image tokens please install "
            "`pip install -U pillow httpx`."
        )
        return None
    if _is_url(image_source):
        try:
            import httpx
        except ImportError:
            logger.info(
                "Unable to count image tokens. To count image tokens please install "
                "`pip install -U httpx`."
            )
            return None
        response = httpx.get(image_source)
        response.raise_for_status()
        width, height = Image.open(BytesIO(response.content)).size
        return width, height
    elif _is_b64(image_source):
        _, encoded = image_source.split(",", 1)
        data = base64.b64decode(encoded)
        width, height = Image.open(BytesIO(data)).size
        return width, height
    else:
        return None


def _count_image_tokens(width: int, height: int) -> int:
    # Reference: https://platform.openai.com/docs/guides/vision/calculating-costs
    width, height = _resize(width, height)
    h = ceil(height / 512)
    w = ceil(width / 512)
    return (170 * h * w) + 85


def _is_url(s: str) -> bool:
    try:
        result = urlparse(s)
        return all([result.scheme, result.netloc])
    except Exception as e:
        logger.debug(f"Unable to parse URL: {e}")
        return False


def _is_b64(s: str) -> bool:
    return s.startswith("data:image")


def _resize(width: int, height: int) -> Tuple[int, int]:
    # larger side must be <= 2048
    if width > 2048 or height > 2048:
        if width > height:
            height = (height * 2048) // width
            width = 2048
        else:
            width = (width * 2048) // height
            height = 2048
    # smaller side must be <= 768
    if width > 768 and height > 768:
        if width > height:
            width = (width * 768) // height
            height = 768
        else:
            height = (width * 768) // height
            width = 768
    return width, height


def _add_additional_properties_false(schema: Dict[str, Any]) -> Dict[str, Any]:
    if isinstance(schema, dict):
        # If type is "object", add additionalProperties: False
        if schema.get("type") == "object" and "additionalProperties" not in schema:
            schema["additionalProperties"] = False

        # If properties field exists, process recursively
        if "properties" in schema:
            for prop in schema["properties"].values():
                _add_additional_properties_false(prop)

        # If items field exists, process recursively (for arrays)
        if "items" in schema:
            _add_additional_properties_false(schema["items"])

        # If allOf, anyOf, oneOf fields exist, process recursively
        for field in ["allOf", "anyOf", "oneOf"]:
            if field in schema:
                for sub_schema in schema[field]:
                    _add_additional_properties_false(sub_schema)

        # If schema field exists, process recursively (at root level)
        if "schema" in schema:
            _add_additional_properties_false(schema["schema"])

    return schema


def _convert_to_openai_response_format(
    schema: Union[Dict[str, Any], Type], strict: bool, with_tools: bool
) -> Union[Dict, TypeBaseModel]:
    if isinstance(schema, type) and is_basemodel_subclass(schema) and not with_tools:
        return schema
    elif isinstance(schema, type) and is_basemodel_subclass(schema) and with_tools:
        json_schema = convert_to_openai_function(schema, strict=strict)
        json_schema["schema"] = json_schema.pop("parameters")
        json_schema = _add_additional_properties_false(json_schema)
        return {"type": "json_schema", "json_schema": json_schema}
    else:
        function = convert_to_openai_function(schema, strict=strict)
        function["schema"] = function.pop("parameters")
        return {"type": "json_schema", "json_schema": function}


@chain
def _oai_structured_outputs_parser(ai_msg: AIMessage) -> PydanticBaseModel:  # type: ignore[no-untyped-def]
    if ai_msg.additional_kwargs.get("parsed"):
        return ai_msg.additional_kwargs["parsed"]
    elif ai_msg.additional_kwargs.get("refusal"):
        raise OpenAIRefusalError(ai_msg.additional_kwargs["refusal"])
    else:
        raise ValueError(
            "Structured Output response does not have a 'parsed' field nor a 'refusal' "
            "field."
        )


class OpenAIRefusalError(Exception):
    """Error raised when OpenAI Structured Outputs API returns a refusal.

    When using OpenAI's Structured Outputs API with user-generated input, the model
    may occasionally refuse to fulfill the request for safety reasons.

    See here for more on refusals:
    https://platform.openai.com/docs/guides/structured-outputs/refusals

    .. versionadded:: 0.1.21
    """<|MERGE_RESOLUTION|>--- conflicted
+++ resolved
@@ -1108,13 +1108,9 @@
         ] = "function_calling",
         include_raw: bool = False,
         strict: Optional[bool] = None,
-<<<<<<< HEAD
         tools: Optional[
             Sequence[Union[Dict[str, Any], Type, Callable, BaseTool]]
         ] = None,
-=======
-        tools: Optional[List[Union[Dict[str, Any], Type, Callable, BaseTool]]] = None,
->>>>>>> 4bde94b9
         **kwargs: Any,
     ) -> Runnable[LanguageModelInput, _DictOrPydantic]:
         """Model wrapper that returns outputs formatted to match the given schema.
@@ -1417,11 +1413,7 @@
                 )
             tool_name = convert_to_openai_tool(schema)["function"]["name"]
             llm = self.bind_tools(
-<<<<<<< HEAD
-                [schema, *tools] if tools else [schema],
-=======
-                [schema] + tools,
->>>>>>> 4bde94b9
+                [schema, *tools] if tools else [schema] + tools,
                 tool_choice=tool_name,
                 parallel_tool_calls=False,
                 strict=strict,
@@ -1457,13 +1449,7 @@
                     "Received None."
                 )
             strict = strict if strict is not None else True
-<<<<<<< HEAD
             response_format = _convert_to_openai_response_format(schema, strict=strict)
-=======
-            response_format = _convert_to_openai_response_format(
-                schema, strict=strict, with_tools=bool(tools)
-            )
->>>>>>> 4bde94b9
             if tools:
                 if not strict:
                     raise ValueError(
@@ -1479,15 +1465,8 @@
             else:
                 llm = self.bind(response_format=response_format)
 
-<<<<<<< HEAD
             if is_pydantic_schema:
                 output_parser = cast(Runnable, _oai_structured_outputs_parser)
-=======
-            if is_pydantic_schema and not tools:
-                output_parser = cast(Runnable, _oai_structured_outputs_parser)
-            elif is_pydantic_schema and tools:
-                output_parser = PydanticOutputParser(pydantic_object=schema)  # type: ignore[arg-type]
->>>>>>> 4bde94b9
             else:
                 output_parser = JsonOutputParser()
         else:
