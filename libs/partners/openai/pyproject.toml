[tool.poetry]
name = "langchain-openai"
version = "0.1.7"
description = "An integration package connecting OpenAI and LangChain"
authors = []
readme = "README.md"
repository = "https://github.com/langchain-ai/langchain"
license = "MIT"

[tool.poetry.urls]
"Source Code" = "https://github.com/langchain-ai/langchain/tree/master/libs/partners/openai"

[tool.poetry.dependencies]
python = ">=3.8.1,<4.0"
<<<<<<< HEAD
langchain-core = ">=0.1.46,<0.3"
openai = "^1.26.0"
=======
langchain-core = ">=0.2.0,<0.3"
openai = "^1.24.0"
>>>>>>> e8bdf245
tiktoken = ">=0.7,<1"

[tool.poetry.group.test]
optional = true

[tool.poetry.group.test.dependencies]
pytest = "^7.3.0"
freezegun = "^1.2.2"
pytest-mock = "^3.10.0"
syrupy = "^4.0.2"
pytest-watcher = "^0.3.4"
pytest-asyncio = "^0.21.1"
langchain-core = { path = "../../core", develop = true }
pytest-cov = "^4.1.0"
langchain-standard-tests = { path = "../../standard-tests", develop = true }
numpy = "^1.24"

[tool.poetry.group.codespell]
optional = true

[tool.poetry.group.codespell.dependencies]
codespell = "^2.2.0"

[tool.poetry.group.lint]
optional = true

[tool.poetry.group.lint.dependencies]
ruff = "^0.1.5"

[tool.poetry.group.typing.dependencies]
mypy = "^0.991"
langchain-core = { path = "../../core", develop = true }
types-tqdm = "^4.66.0.5"

[tool.poetry.group.dev]
optional = true

[tool.poetry.group.dev.dependencies]
langchain-core = { path = "../../core", develop = true }

[tool.poetry.group.test_integration]
optional = true

[tool.poetry.group.test_integration.dependencies]
numpy = "^1"

[tool.ruff.lint]
select = [
  "E",    # pycodestyle
  "F",    # pyflakes
  "I",    # isort
  "T201", # print
]

[tool.mypy]
disallow_untyped_defs = "True"

[[tool.mypy.overrides]]
module = "transformers"
ignore_missing_imports = true

[tool.coverage.run]
omit = ["tests/*"]

[build-system]
requires = ["poetry-core>=1.0.0"]
build-backend = "poetry.core.masonry.api"

[tool.pytest.ini_options]
# --strict-markers will raise errors on unknown marks.
# https://docs.pytest.org/en/7.1.x/how-to/mark.html#raising-errors-on-unknown-marks
#
# https://docs.pytest.org/en/7.1.x/reference/reference.html
# --strict-config       any warnings encountered while parsing the `pytest`
#                       section of the configuration file raise errors.
#
# https://github.com/tophat/syrupy
# --snapshot-warn-unused    Prints a warning on unused snapshots rather than fail the test suite.
addopts = "--snapshot-warn-unused --strict-markers --strict-config --durations=5 --cov=langchain_openai"
# Registering custom markers.
# https://docs.pytest.org/en/7.1.x/example/markers.html#registering-markers
markers = [
  "requires: mark tests as requiring a specific library",
  "asyncio: mark tests as requiring asyncio",
  "compile: mark placeholder test used to compile integration tests without running them",
  "scheduled: mark tests to run in scheduled testing",
]
asyncio_mode = "auto"<|MERGE_RESOLUTION|>--- conflicted
+++ resolved
@@ -12,13 +12,8 @@
 
 [tool.poetry.dependencies]
 python = ">=3.8.1,<4.0"
-<<<<<<< HEAD
-langchain-core = ">=0.1.46,<0.3"
-openai = "^1.26.0"
-=======
 langchain-core = ">=0.2.0,<0.3"
 openai = "^1.24.0"
->>>>>>> e8bdf245
 tiktoken = ">=0.7,<1"
 
 [tool.poetry.group.test]
