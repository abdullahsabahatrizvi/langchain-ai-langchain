--- conflicted
+++ resolved
@@ -4,11 +4,7 @@
 
 [tool.poetry]
 name = "langchain-mongodb"
-<<<<<<< HEAD
-version = "0.1.8"
-=======
-version = "0.1.7"
->>>>>>> 02c35da4
+version = "0.2.0"
 description = "An integration package connecting MongoDB and LangChain"
 authors = []
 readme = "README.md"
