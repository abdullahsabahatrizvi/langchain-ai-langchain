--- conflicted
+++ resolved
@@ -16,6 +16,7 @@
 )
 
 import numpy as np
+from bson import ObjectId
 from langchain_core.documents import Document
 from langchain_core.embeddings import Embeddings
 from langchain_core.runnables.config import run_in_executor
@@ -25,7 +26,10 @@
 from pymongo.driver_info import DriverInfo
 from pymongo.errors import CollectionInvalid
 
-<<<<<<< HEAD
+from langchain_mongodb.index import (
+    create_vector_search_index,
+    update_vector_search_index,
+)
 from langchain_mongodb.pipelines import (
     combine_pipelines,
     final_hybrid_stage,
@@ -34,13 +38,6 @@
     vector_search_stage,
 )
 from langchain_mongodb.utils import make_serializable, maximal_marginal_relevance
-=======
-from langchain_mongodb.index import (
-    create_vector_search_index,
-    update_vector_search_index,
-)
-from langchain_mongodb.utils import maximal_marginal_relevance
->>>>>>> bedd893c
 
 MongoDBDocumentType = TypeVar("MongoDBDocumentType", bound=Dict[str, Any])
 VST = TypeVar("VST", bound=VectorStore)
@@ -595,7 +592,6 @@
             **kwargs,
         )
 
-<<<<<<< HEAD
     def _similarity_search_with_score(
         self,
         query_vector: List[float],
@@ -755,7 +751,7 @@
             make_serializable(res)
             docs.append((Document(page_content=text, metadata=res), score))
         return docs
-=======
+
     def create_vector_search_index(
         self,
         dimensions: int,
@@ -793,5 +789,4 @@
             path=self._embedding_key,
             similarity=self._relevance_score_fn,
             filters=filters or [],
-        )
->>>>>>> bedd893c
+        )