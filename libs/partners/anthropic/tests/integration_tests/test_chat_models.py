--- conflicted
+++ resolved
@@ -9,11 +9,8 @@
     AIMessageChunk,
     BaseMessage,
     HumanMessage,
-<<<<<<< HEAD
-=======
     SystemMessage,
     ToolMessage,
->>>>>>> cd4c5428
 )
 from langchain_core.outputs import ChatGeneration, LLMResult
 from langchain_core.prompts import ChatPromptTemplate
@@ -270,8 +267,6 @@
     assert "location" in json.loads(tool_call_chunk["args"])
 
 
-<<<<<<< HEAD
-=======
 def test_anthropic_with_empty_text_block() -> None:
     """Anthropic SDK can return an empty text block."""
 
@@ -316,7 +311,6 @@
     model.invoke(messages)
 
 
->>>>>>> cd4c5428
 def test_with_structured_output() -> None:
     llm = ChatAnthropic(
         model="claude-3-opus-20240229",
