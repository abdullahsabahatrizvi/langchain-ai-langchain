[tool.poetry]
name = "hybrid-search-weaviate"
version = "0.1.0"
description = ""
authors = ["Erika Cardenas <erika@weaviate.io>"]
readme = "README.md"

[tool.poetry.dependencies]
python = ">=3.8.1,<4.0"
gigachain = ">=0.0.325"
openai = "^0.28.1"
tiktoken = "^0.5.1"
weaviate-client = ">=3.24.2"

[tool.poetry.group.dev.dependencies]
langchain-cli = ">=0.0.15"
[tool.poetry.group.dev.dependencies.python-dotenv]
extras = [
    "cli",
]
version = "^1.0.0"

<<<<<<< HEAD
[tool.gigaserve]
export_module = "rag_weaviate"
=======
[tool.langserve]
export_module = "hybrid_search_weaviate"
>>>>>>> ff87f4b4
export_attr = "chain"

[build-system]
requires = [
    "poetry-core",
]
build-backend = "poetry.core.masonry.api"<|MERGE_RESOLUTION|>--- conflicted
+++ resolved
@@ -13,20 +13,16 @@
 weaviate-client = ">=3.24.2"
 
 [tool.poetry.group.dev.dependencies]
-langchain-cli = ">=0.0.15"
+gigachain-cli = ">=0.0.15"
+
 [tool.poetry.group.dev.dependencies.python-dotenv]
 extras = [
     "cli",
 ]
 version = "^1.0.0"
 
-<<<<<<< HEAD
 [tool.gigaserve]
-export_module = "rag_weaviate"
-=======
-[tool.langserve]
 export_module = "hybrid_search_weaviate"
->>>>>>> ff87f4b4
 export_attr = "chain"
 
 [build-system]
