[tool.poetry]
name = "plate-chain"
version = "0.0.1"
description = ""
authors = []
readme = "README.md"

[tool.poetry.dependencies]
python = ">=3.8.1,<4.0"
<<<<<<< HEAD
gigachain = ">=0.0.325"
openai = "^0.28.1"
gigaserve = ">=0.0.19"
=======
langchain = ">=0.0.325"
openai = "<2"
langserve = ">=0.0.19"
>>>>>>> fe7b40cb

[tool.poetry.group.dev.dependencies]
gigachain-cli = ">=0.0.15"
fastapi = "^0.104.0"
sse-starlette = "^1.6.5"

[tool.gigaserve]
export_module = "plate_chain"
export_attr = "chain"

[build-system]
requires = [
    "poetry-core",
]
build-backend = "poetry.core.masonry.api"<|MERGE_RESOLUTION|>--- conflicted
+++ resolved
@@ -7,15 +7,9 @@
 
 [tool.poetry.dependencies]
 python = ">=3.8.1,<4.0"
-<<<<<<< HEAD
 gigachain = ">=0.0.325"
-openai = "^0.28.1"
+openai = "<2"
 gigaserve = ">=0.0.19"
-=======
-langchain = ">=0.0.325"
-openai = "<2"
-langserve = ">=0.0.19"
->>>>>>> fe7b40cb
 
 [tool.poetry.group.dev.dependencies]
 gigachain-cli = ">=0.0.15"
