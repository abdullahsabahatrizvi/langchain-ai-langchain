# SQL with LLaMA2

This template allows you to chat with a SQL database in natural language using LLaMA2.

It is configured to use [Replicate](https://python.langchain.com/docs/integrations/llms/replicate).

But, it can be adapted to any API that support LLaMA2, including [Fireworks](https://python.langchain.com/docs/integrations/chat/fireworks) and others.

See related templates `sql-ollama` and `sql-llamacpp` for private, local chat with SQL.

<<<<<<< HEAD
## Installation

```bash
# from inside your LangServe instance
poe add sql-llama2
```
=======
## Set up SQL DB

This template includes an example DB of 2023 NBA rosters.

You can see instructions to build this DB [here](https://github.com/facebookresearch/llama-recipes/blob/main/demo_apps/StructuredLlama.ipynb).

##  LLM

This template will use a `Replicate` [hosted version](https://replicate.com/meta/llama-2-13b-chat/versions/f4e2de70d66816a838a89eeeb621910adffb0dd0baba3976c96980970978018d) of LLaMA2. 

Be sure that `REPLICATE_API_TOKEN` is set in your environment.
>>>>>>> 4209457b
<|MERGE_RESOLUTION|>--- conflicted
+++ resolved
@@ -8,14 +8,6 @@
 
 See related templates `sql-ollama` and `sql-llamacpp` for private, local chat with SQL.
 
-<<<<<<< HEAD
-## Installation
-
-```bash
-# from inside your LangServe instance
-poe add sql-llama2
-```
-=======
 ## Set up SQL DB
 
 This template includes an example DB of 2023 NBA rosters.
@@ -26,5 +18,4 @@
 
 This template will use a `Replicate` [hosted version](https://replicate.com/meta/llama-2-13b-chat/versions/f4e2de70d66816a838a89eeeb621910adffb0dd0baba3976c96980970978018d) of LLaMA2. 
 
-Be sure that `REPLICATE_API_TOKEN` is set in your environment.
->>>>>>> 4209457b
+Be sure that `REPLICATE_API_TOKEN` is set in your environment.