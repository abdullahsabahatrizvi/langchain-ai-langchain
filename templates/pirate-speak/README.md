# pirate-speak

Этот шаблон преобразует пользовательский ввод в пиратский жаргон.

## Настройка среды

Установите переменную среды `OPENAI_API_KEY` для доступа к моделям OpenAI.

## Использование

Чтобы использовать этот пакет, у вас должен быть установлен CLI для GigaChain:

```shell
<<<<<<< HEAD
pip install -U "gigachain-cli[serve]"
=======
pip install -U langchain-cli
>>>>>>> ff87f4b4
```

Чтобы создать новый проект GigaChain и установить этот пакет как единственный, вы можете сделать следующее:

```shell
gigachain app new my-app --package pirate-speak
```

Если вы хотите добавить это в существующий проект, просто выполните:

```shell
gigachain app add pirate-speak
```

И добавьте следующий код в файл `server.py`:
```python
from pirate_speak.chain import chain as pirate_speak_chain

add_routes(app, pirate_speak_chain, path="/pirate-speak")
```

(Необязательно) Давайте теперь настроим LangSmith.
LangSmith поможет нам отслеживать, мониторить и отлаживать приложения GigaChain.
LangSmith сейчас находится в частном бета-тестировании, вы можете зарегистрироваться [здесь](https://smith.langchain.com/).
Если у вас нет доступа, вы можете пропустить этот раздел.

```shell
export LANGCHAIN_TRACING_V2=true
export LANGCHAIN_API_KEY=<ваш-api-ключ>
export LANGCHAIN_PROJECT=<ваш-проект>  # если не указано, по умолчанию используется "default"
```

Если вы находитесь в этой директории, то вы можете напрямую запустить экземпляр GigaServe с помощью:

```shell
gigachain serve
```

Это запустит приложение FastAPI, и сервер будет работать локально по адресу 
[http://localhost:8000](http://localhost:8000)

Мы можем увидеть все шаблоны по адресу [http://127.0.0.1:8000/docs](http://127.0.0.1:8000/docs)
Мы можем получить доступ к площадке для игр по адресу [http://127.0.0.1:8000/pirate-speak/playground](http://127.0.0.1:8000/pirate-speak/playground)  

Мы можем получить доступ к шаблону из кода с помощью:

```python
from gigaserve.client import RemoteRunnable

runnable = RemoteRunnable("http://localhost:8000/pirate-speak")
```<|MERGE_RESOLUTION|>--- conflicted
+++ resolved
@@ -11,11 +11,7 @@
 Чтобы использовать этот пакет, у вас должен быть установлен CLI для GigaChain:
 
 ```shell
-<<<<<<< HEAD
-pip install -U "gigachain-cli[serve]"
-=======
-pip install -U langchain-cli
->>>>>>> ff87f4b4
+pip install -U gigachain-cli
 ```
 
 Чтобы создать новый проект GigaChain и установить этот пакет как единственный, вы можете сделать следующее:
